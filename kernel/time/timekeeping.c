/*
 *  linux/kernel/time/timekeeping.c
 *
 *  Kernel timekeeping code and accessor functions
 *
 *  This code was moved from linux/kernel/timer.c.
 *  Please see that file for copyright and history logs.
 *
 */

#include <linux/timekeeper_internal.h>
#include <linux/module.h>
#include <linux/interrupt.h>
#include <linux/percpu.h>
#include <linux/init.h>
#include <linux/mm.h>
#include <linux/sched.h>
#include <linux/syscore_ops.h>
#include <linux/clocksource.h>
#include <linux/jiffies.h>
#include <linux/time.h>
#include <linux/tick.h>
#include <linux/stop_machine.h>
#include <linux/pvclock_gtod.h>
#include <linux/compiler.h>

#include "tick-internal.h"
#include "ntp_internal.h"
#include "timekeeping_internal.h"

#define TK_CLEAR_NTP		(1 << 0)
#define TK_MIRROR		(1 << 1)
#define TK_CLOCK_WAS_SET	(1 << 2)

/*
 * The most important data for readout fits into a single 64 byte
 * cache line.
 */
static struct {
	seqcount_t		seq;
	struct timekeeper	timekeeper;
} tk_core ____cacheline_aligned;

static DEFINE_RAW_SPINLOCK(timekeeper_lock);
static struct timekeeper shadow_timekeeper;

/**
 * struct tk_fast - NMI safe timekeeper
 * @seq:	Sequence counter for protecting updates. The lowest bit
 *		is the index for the tk_read_base array
 * @base:	tk_read_base array. Access is indexed by the lowest bit of
 *		@seq.
 *
 * See @update_fast_timekeeper() below.
 */
struct tk_fast {
	seqcount_t		seq;
	struct tk_read_base	base[2];
};

static struct tk_fast tk_fast_mono ____cacheline_aligned;
static struct tk_fast tk_fast_raw  ____cacheline_aligned;

/* flag for if timekeeping is suspended */
int __read_mostly timekeeping_suspended;

static inline void tk_normalize_xtime(struct timekeeper *tk)
{
	while (tk->tkr_mono.xtime_nsec >= ((u64)NSEC_PER_SEC << tk->tkr_mono.shift)) {
		tk->tkr_mono.xtime_nsec -= (u64)NSEC_PER_SEC << tk->tkr_mono.shift;
		tk->xtime_sec++;
	}
}

static inline struct timespec64 tk_xtime(struct timekeeper *tk)
{
	struct timespec64 ts;

	ts.tv_sec = tk->xtime_sec;
	ts.tv_nsec = (long)(tk->tkr_mono.xtime_nsec >> tk->tkr_mono.shift);
	return ts;
}

static void tk_set_xtime(struct timekeeper *tk, const struct timespec64 *ts)
{
	tk->xtime_sec = ts->tv_sec;
	tk->tkr_mono.xtime_nsec = (u64)ts->tv_nsec << tk->tkr_mono.shift;
}

static void tk_xtime_add(struct timekeeper *tk, const struct timespec64 *ts)
{
	tk->xtime_sec += ts->tv_sec;
	tk->tkr_mono.xtime_nsec += (u64)ts->tv_nsec << tk->tkr_mono.shift;
	tk_normalize_xtime(tk);
}

static void tk_set_wall_to_mono(struct timekeeper *tk, struct timespec64 wtm)
{
	struct timespec64 tmp;

	/*
	 * Verify consistency of: offset_real = -wall_to_monotonic
	 * before modifying anything
	 */
	set_normalized_timespec64(&tmp, -tk->wall_to_monotonic.tv_sec,
					-tk->wall_to_monotonic.tv_nsec);
	WARN_ON_ONCE(tk->offs_real.tv64 != timespec64_to_ktime(tmp).tv64);
	tk->wall_to_monotonic = wtm;
	set_normalized_timespec64(&tmp, -wtm.tv_sec, -wtm.tv_nsec);
	tk->offs_real = timespec64_to_ktime(tmp);
	tk->offs_tai = ktime_add(tk->offs_real, ktime_set(tk->tai_offset, 0));
}

static inline void tk_update_sleep_time(struct timekeeper *tk, ktime_t delta)
{
	tk->offs_boot = ktime_add(tk->offs_boot, delta);
}

#ifdef CONFIG_DEBUG_TIMEKEEPING
#define WARNING_FREQ (HZ*300) /* 5 minute rate-limiting */
/*
 * These simple flag variables are managed
 * without locks, which is racy, but ok since
 * we don't really care about being super
 * precise about how many events were seen,
 * just that a problem was observed.
 */
static int timekeeping_underflow_seen;
static int timekeeping_overflow_seen;

/* last_warning is only modified under the timekeeping lock */
static long timekeeping_last_warning;

static void timekeeping_check_update(struct timekeeper *tk, cycle_t offset)
{

	cycle_t max_cycles = tk->tkr_mono.clock->max_cycles;
	const char *name = tk->tkr_mono.clock->name;

	if (offset > max_cycles) {
		printk_deferred("WARNING: timekeeping: Cycle offset (%lld) is larger than allowed by the '%s' clock's max_cycles value (%lld): time overflow danger\n",
				offset, name, max_cycles);
		printk_deferred("         timekeeping: Your kernel is sick, but tries to cope by capping time updates\n");
	} else {
		if (offset > (max_cycles >> 1)) {
			printk_deferred("INFO: timekeeping: Cycle offset (%lld) is larger than the the '%s' clock's 50%% safety margin (%lld)\n",
					offset, name, max_cycles >> 1);
			printk_deferred("      timekeeping: Your kernel is still fine, but is feeling a bit nervous\n");
		}
	}

	if (timekeeping_underflow_seen) {
		if (jiffies - timekeeping_last_warning > WARNING_FREQ) {
			printk_deferred("WARNING: Underflow in clocksource '%s' observed, time update ignored.\n", name);
			printk_deferred("         Please report this, consider using a different clocksource, if possible.\n");
			printk_deferred("         Your kernel is probably still fine.\n");
			timekeeping_last_warning = jiffies;
		}
		timekeeping_underflow_seen = 0;
	}

	if (timekeeping_overflow_seen) {
		if (jiffies - timekeeping_last_warning > WARNING_FREQ) {
			printk_deferred("WARNING: Overflow in clocksource '%s' observed, time update capped.\n", name);
			printk_deferred("         Please report this, consider using a different clocksource, if possible.\n");
			printk_deferred("         Your kernel is probably still fine.\n");
			timekeeping_last_warning = jiffies;
		}
		timekeeping_overflow_seen = 0;
	}
}

static inline cycle_t timekeeping_get_delta(struct tk_read_base *tkr)
{
	cycle_t now, last, mask, max, delta;
	unsigned int seq;

	/*
	 * Since we're called holding a seqlock, the data may shift
	 * under us while we're doing the calculation. This can cause
	 * false positives, since we'd note a problem but throw the
	 * results away. So nest another seqlock here to atomically
	 * grab the points we are checking with.
	 */
	do {
		seq = read_seqcount_begin(&tk_core.seq);
		now = tkr->read(tkr->clock);
		last = tkr->cycle_last;
		mask = tkr->mask;
		max = tkr->clock->max_cycles;
	} while (read_seqcount_retry(&tk_core.seq, seq));

	delta = clocksource_delta(now, last, mask);

	/*
	 * Try to catch underflows by checking if we are seeing small
	 * mask-relative negative values.
	 */
	if (unlikely((~delta & mask) < (mask >> 3))) {
		timekeeping_underflow_seen = 1;
		delta = 0;
	}

	/* Cap delta value to the max_cycles values to avoid mult overflows */
	if (unlikely(delta > max)) {
		timekeeping_overflow_seen = 1;
		delta = tkr->clock->max_cycles;
	}

	return delta;
}
#else
static inline void timekeeping_check_update(struct timekeeper *tk, cycle_t offset)
{
}
static inline cycle_t timekeeping_get_delta(struct tk_read_base *tkr)
{
	cycle_t cycle_now, delta;

	/* read clocksource */
	cycle_now = tkr->read(tkr->clock);

	/* calculate the delta since the last update_wall_time */
	delta = clocksource_delta(cycle_now, tkr->cycle_last, tkr->mask);

	return delta;
}
#endif

/**
 * tk_setup_internals - Set up internals to use clocksource clock.
 *
 * @tk:		The target timekeeper to setup.
 * @clock:		Pointer to clocksource.
 *
 * Calculates a fixed cycle/nsec interval for a given clocksource/adjustment
 * pair and interval request.
 *
 * Unless you're the timekeeping code, you should not be using this!
 */
static void tk_setup_internals(struct timekeeper *tk, struct clocksource *clock)
{
	cycle_t interval;
	u64 tmp, ntpinterval;
	struct clocksource *old_clock;

	old_clock = tk->tkr_mono.clock;
	tk->tkr_mono.clock = clock;
	tk->tkr_mono.read = clock->read;
	tk->tkr_mono.mask = clock->mask;
	tk->tkr_mono.cycle_last = tk->tkr_mono.read(clock);

	tk->tkr_raw.clock = clock;
	tk->tkr_raw.read = clock->read;
	tk->tkr_raw.mask = clock->mask;
	tk->tkr_raw.cycle_last = tk->tkr_mono.cycle_last;

	/* Do the ns -> cycle conversion first, using original mult */
	tmp = NTP_INTERVAL_LENGTH;
	tmp <<= clock->shift;
	ntpinterval = tmp;
	tmp += clock->mult/2;
	do_div(tmp, clock->mult);
	if (tmp == 0)
		tmp = 1;

	interval = (cycle_t) tmp;
	tk->cycle_interval = interval;

	/* Go back from cycles -> shifted ns */
	tk->xtime_interval = (u64) interval * clock->mult;
	tk->xtime_remainder = ntpinterval - tk->xtime_interval;
	tk->raw_interval =
		((u64) interval * clock->mult) >> clock->shift;

	 /* if changing clocks, convert xtime_nsec shift units */
	if (old_clock) {
		int shift_change = clock->shift - old_clock->shift;
		if (shift_change < 0)
			tk->tkr_mono.xtime_nsec >>= -shift_change;
		else
			tk->tkr_mono.xtime_nsec <<= shift_change;
	}
	tk->tkr_raw.xtime_nsec = 0;

	tk->tkr_mono.shift = clock->shift;
	tk->tkr_raw.shift = clock->shift;

	tk->ntp_error = 0;
	tk->ntp_error_shift = NTP_SCALE_SHIFT - clock->shift;
	tk->ntp_tick = ntpinterval << tk->ntp_error_shift;

	/*
	 * The timekeeper keeps its own mult values for the currently
	 * active clocksource. These value will be adjusted via NTP
	 * to counteract clock drifting.
	 */
	tk->tkr_mono.mult = clock->mult;
	tk->tkr_raw.mult = clock->mult;
	tk->ntp_err_mult = 0;
}

/* Timekeeper helper functions. */

#ifdef CONFIG_ARCH_USES_GETTIMEOFFSET
static u32 default_arch_gettimeoffset(void) { return 0; }
u32 (*arch_gettimeoffset)(void) = default_arch_gettimeoffset;
#else
static inline u32 arch_gettimeoffset(void) { return 0; }
#endif

static inline s64 timekeeping_get_ns(struct tk_read_base *tkr)
{
	cycle_t delta;
	s64 nsec;

	delta = timekeeping_get_delta(tkr);

	nsec = delta * tkr->mult + tkr->xtime_nsec;
	nsec >>= tkr->shift;

	/* If arch requires, add in get_arch_timeoffset() */
	return nsec + arch_gettimeoffset();
}

/**
 * update_fast_timekeeper - Update the fast and NMI safe monotonic timekeeper.
 * @tkr: Timekeeping readout base from which we take the update
 *
 * We want to use this from any context including NMI and tracing /
 * instrumenting the timekeeping code itself.
 *
 * So we handle this differently than the other timekeeping accessor
 * functions which retry when the sequence count has changed. The
 * update side does:
 *
 * smp_wmb();	<- Ensure that the last base[1] update is visible
 * tkf->seq++;
 * smp_wmb();	<- Ensure that the seqcount update is visible
 * update(tkf->base[0], tkr);
 * smp_wmb();	<- Ensure that the base[0] update is visible
 * tkf->seq++;
 * smp_wmb();	<- Ensure that the seqcount update is visible
 * update(tkf->base[1], tkr);
 *
 * The reader side does:
 *
 * do {
 *	seq = tkf->seq;
 *	smp_rmb();
 *	idx = seq & 0x01;
 *	now = now(tkf->base[idx]);
 *	smp_rmb();
 * } while (seq != tkf->seq)
 *
 * As long as we update base[0] readers are forced off to
 * base[1]. Once base[0] is updated readers are redirected to base[0]
 * and the base[1] update takes place.
 *
 * So if a NMI hits the update of base[0] then it will use base[1]
 * which is still consistent. In the worst case this can result is a
 * slightly wrong timestamp (a few nanoseconds). See
 * @ktime_get_mono_fast_ns.
 */
static void update_fast_timekeeper(struct tk_read_base *tkr, struct tk_fast *tkf)
{
	struct tk_read_base *base = tkf->base;

	/* Force readers off to base[1] */
	raw_write_seqcount_latch(&tkf->seq);

	/* Update base[0] */
	memcpy(base, tkr, sizeof(*base));

	/* Force readers back to base[0] */
	raw_write_seqcount_latch(&tkf->seq);

	/* Update base[1] */
	memcpy(base + 1, base, sizeof(*base));
}

/**
 * ktime_get_mono_fast_ns - Fast NMI safe access to clock monotonic
 *
 * This timestamp is not guaranteed to be monotonic across an update.
 * The timestamp is calculated by:
 *
 *	now = base_mono + clock_delta * slope
 *
 * So if the update lowers the slope, readers who are forced to the
 * not yet updated second array are still using the old steeper slope.
 *
 * tmono
 * ^
 * |    o  n
 * |   o n
 * |  u
 * | o
 * |o
 * |12345678---> reader order
 *
 * o = old slope
 * u = update
 * n = new slope
 *
 * So reader 6 will observe time going backwards versus reader 5.
 *
 * While other CPUs are likely to be able observe that, the only way
 * for a CPU local observation is when an NMI hits in the middle of
 * the update. Timestamps taken from that NMI context might be ahead
 * of the following timestamps. Callers need to be aware of that and
 * deal with it.
 */
static __always_inline u64 __ktime_get_fast_ns(struct tk_fast *tkf)
{
	struct tk_read_base *tkr;
	unsigned int seq;
	u64 now;

	do {
		seq = raw_read_seqcount(&tkf->seq);
		tkr = tkf->base + (seq & 0x01);
		now = ktime_to_ns(tkr->base) + timekeeping_get_ns(tkr);
	} while (read_seqcount_retry(&tkf->seq, seq));

	return now;
}

u64 ktime_get_mono_fast_ns(void)
{
	return __ktime_get_fast_ns(&tk_fast_mono);
}
EXPORT_SYMBOL_GPL(ktime_get_mono_fast_ns);

u64 ktime_get_raw_fast_ns(void)
{
	return __ktime_get_fast_ns(&tk_fast_raw);
}
EXPORT_SYMBOL_GPL(ktime_get_raw_fast_ns);

/* Suspend-time cycles value for halted fast timekeeper. */
static cycle_t cycles_at_suspend;

static cycle_t dummy_clock_read(struct clocksource *cs)
{
	return cycles_at_suspend;
}

/**
 * halt_fast_timekeeper - Prevent fast timekeeper from accessing clocksource.
 * @tk: Timekeeper to snapshot.
 *
 * It generally is unsafe to access the clocksource after timekeeping has been
 * suspended, so take a snapshot of the readout base of @tk and use it as the
 * fast timekeeper's readout base while suspended.  It will return the same
 * number of cycles every time until timekeeping is resumed at which time the
 * proper readout base for the fast timekeeper will be restored automatically.
 */
static void halt_fast_timekeeper(struct timekeeper *tk)
{
	static struct tk_read_base tkr_dummy;
	struct tk_read_base *tkr = &tk->tkr_mono;

	memcpy(&tkr_dummy, tkr, sizeof(tkr_dummy));
	cycles_at_suspend = tkr->read(tkr->clock);
	tkr_dummy.read = dummy_clock_read;
	update_fast_timekeeper(&tkr_dummy, &tk_fast_mono);

	tkr = &tk->tkr_raw;
	memcpy(&tkr_dummy, tkr, sizeof(tkr_dummy));
	tkr_dummy.read = dummy_clock_read;
	update_fast_timekeeper(&tkr_dummy, &tk_fast_raw);
}

#ifdef CONFIG_GENERIC_TIME_VSYSCALL_OLD

static inline void update_vsyscall(struct timekeeper *tk)
{
	struct timespec xt, wm;

	xt = timespec64_to_timespec(tk_xtime(tk));
	wm = timespec64_to_timespec(tk->wall_to_monotonic);
	update_vsyscall_old(&xt, &wm, tk->tkr_mono.clock, tk->tkr_mono.mult,
			    tk->tkr_mono.cycle_last);
}

static inline void old_vsyscall_fixup(struct timekeeper *tk)
{
	s64 remainder;

	/*
	* Store only full nanoseconds into xtime_nsec after rounding
	* it up and add the remainder to the error difference.
	* XXX - This is necessary to avoid small 1ns inconsistnecies caused
	* by truncating the remainder in vsyscalls. However, it causes
	* additional work to be done in timekeeping_adjust(). Once
	* the vsyscall implementations are converted to use xtime_nsec
	* (shifted nanoseconds), and CONFIG_GENERIC_TIME_VSYSCALL_OLD
	* users are removed, this can be killed.
	*/
	remainder = tk->tkr_mono.xtime_nsec & ((1ULL << tk->tkr_mono.shift) - 1);
	tk->tkr_mono.xtime_nsec -= remainder;
	tk->tkr_mono.xtime_nsec += 1ULL << tk->tkr_mono.shift;
	tk->ntp_error += remainder << tk->ntp_error_shift;
	tk->ntp_error -= (1ULL << tk->tkr_mono.shift) << tk->ntp_error_shift;
}
#else
#define old_vsyscall_fixup(tk)
#endif

static RAW_NOTIFIER_HEAD(pvclock_gtod_chain);

static void update_pvclock_gtod(struct timekeeper *tk, bool was_set)
{
	raw_notifier_call_chain(&pvclock_gtod_chain, was_set, tk);
}

/**
 * pvclock_gtod_register_notifier - register a pvclock timedata update listener
 */
int pvclock_gtod_register_notifier(struct notifier_block *nb)
{
	struct timekeeper *tk = &tk_core.timekeeper;
	unsigned long flags;
	int ret;

	raw_spin_lock_irqsave(&timekeeper_lock, flags);
	ret = raw_notifier_chain_register(&pvclock_gtod_chain, nb);
	update_pvclock_gtod(tk, true);
	raw_spin_unlock_irqrestore(&timekeeper_lock, flags);

	return ret;
}
EXPORT_SYMBOL_GPL(pvclock_gtod_register_notifier);

/**
 * pvclock_gtod_unregister_notifier - unregister a pvclock
 * timedata update listener
 */
int pvclock_gtod_unregister_notifier(struct notifier_block *nb)
{
	unsigned long flags;
	int ret;

	raw_spin_lock_irqsave(&timekeeper_lock, flags);
	ret = raw_notifier_chain_unregister(&pvclock_gtod_chain, nb);
	raw_spin_unlock_irqrestore(&timekeeper_lock, flags);

	return ret;
}
EXPORT_SYMBOL_GPL(pvclock_gtod_unregister_notifier);

/*
 * Update the ktime_t based scalar nsec members of the timekeeper
 */
static inline void tk_update_ktime_data(struct timekeeper *tk)
{
	u64 seconds;
	u32 nsec;

	/*
	 * The xtime based monotonic readout is:
	 *	nsec = (xtime_sec + wtm_sec) * 1e9 + wtm_nsec + now();
	 * The ktime based monotonic readout is:
	 *	nsec = base_mono + now();
	 * ==> base_mono = (xtime_sec + wtm_sec) * 1e9 + wtm_nsec
	 */
	seconds = (u64)(tk->xtime_sec + tk->wall_to_monotonic.tv_sec);
	nsec = (u32) tk->wall_to_monotonic.tv_nsec;
	tk->tkr_mono.base = ns_to_ktime(seconds * NSEC_PER_SEC + nsec);

	/* Update the monotonic raw base */
	tk->tkr_raw.base = timespec64_to_ktime(tk->raw_time);

	/*
	 * The sum of the nanoseconds portions of xtime and
	 * wall_to_monotonic can be greater/equal one second. Take
	 * this into account before updating tk->ktime_sec.
	 */
	nsec += (u32)(tk->tkr_mono.xtime_nsec >> tk->tkr_mono.shift);
	if (nsec >= NSEC_PER_SEC)
		seconds++;
	tk->ktime_sec = seconds;
}

/* must hold timekeeper_lock */
static void timekeeping_update(struct timekeeper *tk, unsigned int action)
{
	if (action & TK_CLEAR_NTP) {
		tk->ntp_error = 0;
		ntp_clear();
	}

	tk_update_ktime_data(tk);

	update_vsyscall(tk);
	update_pvclock_gtod(tk, action & TK_CLOCK_WAS_SET);

	if (action & TK_MIRROR)
		memcpy(&shadow_timekeeper, &tk_core.timekeeper,
		       sizeof(tk_core.timekeeper));

	update_fast_timekeeper(&tk->tkr_mono, &tk_fast_mono);
	update_fast_timekeeper(&tk->tkr_raw,  &tk_fast_raw);
}

/**
 * timekeeping_forward_now - update clock to the current time
 *
 * Forward the current clock to update its state since the last call to
 * update_wall_time(). This is useful before significant clock changes,
 * as it avoids having to deal with this time offset explicitly.
 */
static void timekeeping_forward_now(struct timekeeper *tk)
{
	struct clocksource *clock = tk->tkr_mono.clock;
	cycle_t cycle_now, delta;
	s64 nsec;

	cycle_now = tk->tkr_mono.read(clock);
	delta = clocksource_delta(cycle_now, tk->tkr_mono.cycle_last, tk->tkr_mono.mask);
	tk->tkr_mono.cycle_last = cycle_now;
	tk->tkr_raw.cycle_last  = cycle_now;

	tk->tkr_mono.xtime_nsec += delta * tk->tkr_mono.mult;

	/* If arch requires, add in get_arch_timeoffset() */
	tk->tkr_mono.xtime_nsec += (u64)arch_gettimeoffset() << tk->tkr_mono.shift;

	tk_normalize_xtime(tk);

	nsec = clocksource_cyc2ns(delta, tk->tkr_raw.mult, tk->tkr_raw.shift);
	timespec64_add_ns(&tk->raw_time, nsec);
}

/**
 * __getnstimeofday64 - Returns the time of day in a timespec64.
 * @ts:		pointer to the timespec to be set
 *
 * Updates the time of day in the timespec.
 * Returns 0 on success, or -ve when suspended (timespec will be undefined).
 */
int __getnstimeofday64(struct timespec64 *ts)
{
	struct timekeeper *tk = &tk_core.timekeeper;
	unsigned long seq;
	s64 nsecs = 0;

	do {
		seq = read_seqcount_begin(&tk_core.seq);

		ts->tv_sec = tk->xtime_sec;
		nsecs = timekeeping_get_ns(&tk->tkr_mono);

	} while (read_seqcount_retry(&tk_core.seq, seq));

	ts->tv_nsec = 0;
	timespec64_add_ns(ts, nsecs);

	/*
	 * Do not bail out early, in case there were callers still using
	 * the value, even in the face of the WARN_ON.
	 */
	if (unlikely(timekeeping_suspended))
		return -EAGAIN;
	return 0;
}
EXPORT_SYMBOL(__getnstimeofday64);

/**
 * getnstimeofday64 - Returns the time of day in a timespec64.
 * @ts:		pointer to the timespec64 to be set
 *
 * Returns the time of day in a timespec64 (WARN if suspended).
 */
void getnstimeofday64(struct timespec64 *ts)
{
	WARN_ON(__getnstimeofday64(ts));
}
EXPORT_SYMBOL(getnstimeofday64);

ktime_t ktime_get(void)
{
	struct timekeeper *tk = &tk_core.timekeeper;
	unsigned int seq;
	ktime_t base;
	s64 nsecs;

	WARN_ON(timekeeping_suspended);

	do {
		seq = read_seqcount_begin(&tk_core.seq);
		base = tk->tkr_mono.base;
		nsecs = timekeeping_get_ns(&tk->tkr_mono);

	} while (read_seqcount_retry(&tk_core.seq, seq));

	return ktime_add_ns(base, nsecs);
}
EXPORT_SYMBOL_GPL(ktime_get);

static ktime_t *offsets[TK_OFFS_MAX] = {
	[TK_OFFS_REAL]	= &tk_core.timekeeper.offs_real,
	[TK_OFFS_BOOT]	= &tk_core.timekeeper.offs_boot,
	[TK_OFFS_TAI]	= &tk_core.timekeeper.offs_tai,
};

ktime_t ktime_get_with_offset(enum tk_offsets offs)
{
	struct timekeeper *tk = &tk_core.timekeeper;
	unsigned int seq;
	ktime_t base, *offset = offsets[offs];
	s64 nsecs;

	WARN_ON(timekeeping_suspended);

	do {
		seq = read_seqcount_begin(&tk_core.seq);
		base = ktime_add(tk->tkr_mono.base, *offset);
		nsecs = timekeeping_get_ns(&tk->tkr_mono);

	} while (read_seqcount_retry(&tk_core.seq, seq));

	return ktime_add_ns(base, nsecs);

}
EXPORT_SYMBOL_GPL(ktime_get_with_offset);

/**
 * ktime_mono_to_any() - convert mononotic time to any other time
 * @tmono:	time to convert.
 * @offs:	which offset to use
 */
ktime_t ktime_mono_to_any(ktime_t tmono, enum tk_offsets offs)
{
	ktime_t *offset = offsets[offs];
	unsigned long seq;
	ktime_t tconv;

	do {
		seq = read_seqcount_begin(&tk_core.seq);
		tconv = ktime_add(tmono, *offset);
	} while (read_seqcount_retry(&tk_core.seq, seq));

	return tconv;
}
EXPORT_SYMBOL_GPL(ktime_mono_to_any);

/**
 * ktime_get_raw - Returns the raw monotonic time in ktime_t format
 */
ktime_t ktime_get_raw(void)
{
	struct timekeeper *tk = &tk_core.timekeeper;
	unsigned int seq;
	ktime_t base;
	s64 nsecs;

	do {
		seq = read_seqcount_begin(&tk_core.seq);
		base = tk->tkr_raw.base;
		nsecs = timekeeping_get_ns(&tk->tkr_raw);

	} while (read_seqcount_retry(&tk_core.seq, seq));

	return ktime_add_ns(base, nsecs);
}
EXPORT_SYMBOL_GPL(ktime_get_raw);

/**
 * ktime_get_ts64 - get the monotonic clock in timespec64 format
 * @ts:		pointer to timespec variable
 *
 * The function calculates the monotonic clock from the realtime
 * clock and the wall_to_monotonic offset and stores the result
 * in normalized timespec64 format in the variable pointed to by @ts.
 */
void ktime_get_ts64(struct timespec64 *ts)
{
	struct timekeeper *tk = &tk_core.timekeeper;
	struct timespec64 tomono;
	s64 nsec;
	unsigned int seq;

	WARN_ON(timekeeping_suspended);

	do {
		seq = read_seqcount_begin(&tk_core.seq);
		ts->tv_sec = tk->xtime_sec;
		nsec = timekeeping_get_ns(&tk->tkr_mono);
		tomono = tk->wall_to_monotonic;

	} while (read_seqcount_retry(&tk_core.seq, seq));

	ts->tv_sec += tomono.tv_sec;
	ts->tv_nsec = 0;
	timespec64_add_ns(ts, nsec + tomono.tv_nsec);
}
EXPORT_SYMBOL_GPL(ktime_get_ts64);

/**
 * ktime_get_seconds - Get the seconds portion of CLOCK_MONOTONIC
 *
 * Returns the seconds portion of CLOCK_MONOTONIC with a single non
 * serialized read. tk->ktime_sec is of type 'unsigned long' so this
 * works on both 32 and 64 bit systems. On 32 bit systems the readout
 * covers ~136 years of uptime which should be enough to prevent
 * premature wrap arounds.
 */
time64_t ktime_get_seconds(void)
{
	struct timekeeper *tk = &tk_core.timekeeper;

	WARN_ON(timekeeping_suspended);
	return tk->ktime_sec;
}
EXPORT_SYMBOL_GPL(ktime_get_seconds);

/**
 * ktime_get_real_seconds - Get the seconds portion of CLOCK_REALTIME
 *
 * Returns the wall clock seconds since 1970. This replaces the
 * get_seconds() interface which is not y2038 safe on 32bit systems.
 *
 * For 64bit systems the fast access to tk->xtime_sec is preserved. On
 * 32bit systems the access must be protected with the sequence
 * counter to provide "atomic" access to the 64bit tk->xtime_sec
 * value.
 */
time64_t ktime_get_real_seconds(void)
{
	struct timekeeper *tk = &tk_core.timekeeper;
	time64_t seconds;
	unsigned int seq;

	if (IS_ENABLED(CONFIG_64BIT))
		return tk->xtime_sec;

	do {
		seq = read_seqcount_begin(&tk_core.seq);
		seconds = tk->xtime_sec;

	} while (read_seqcount_retry(&tk_core.seq, seq));

	return seconds;
}
EXPORT_SYMBOL_GPL(ktime_get_real_seconds);

#ifdef CONFIG_NTP_PPS

/**
 * getnstime_raw_and_real - get day and raw monotonic time in timespec format
 * @ts_raw:	pointer to the timespec to be set to raw monotonic time
 * @ts_real:	pointer to the timespec to be set to the time of day
 *
 * This function reads both the time of day and raw monotonic time at the
 * same time atomically and stores the resulting timestamps in timespec
 * format.
 */
void getnstime_raw_and_real(struct timespec *ts_raw, struct timespec *ts_real)
{
	struct timekeeper *tk = &tk_core.timekeeper;
	unsigned long seq;
	s64 nsecs_raw, nsecs_real;

	WARN_ON_ONCE(timekeeping_suspended);

	do {
		seq = read_seqcount_begin(&tk_core.seq);

		*ts_raw = timespec64_to_timespec(tk->raw_time);
		ts_real->tv_sec = tk->xtime_sec;
		ts_real->tv_nsec = 0;

		nsecs_raw  = timekeeping_get_ns(&tk->tkr_raw);
		nsecs_real = timekeeping_get_ns(&tk->tkr_mono);

	} while (read_seqcount_retry(&tk_core.seq, seq));

	timespec_add_ns(ts_raw, nsecs_raw);
	timespec_add_ns(ts_real, nsecs_real);
}
EXPORT_SYMBOL(getnstime_raw_and_real);

#endif /* CONFIG_NTP_PPS */

/**
 * do_gettimeofday - Returns the time of day in a timeval
 * @tv:		pointer to the timeval to be set
 *
 * NOTE: Users should be converted to using getnstimeofday()
 */
void do_gettimeofday(struct timeval *tv)
{
	struct timespec64 now;

	getnstimeofday64(&now);
	tv->tv_sec = now.tv_sec;
	tv->tv_usec = now.tv_nsec/1000;
}
EXPORT_SYMBOL(do_gettimeofday);

/**
 * do_settimeofday64 - Sets the time of day.
 * @ts:     pointer to the timespec64 variable containing the new time
 *
 * Sets the time of day to the new time and update NTP and notify hrtimers
 */
int do_settimeofday64(const struct timespec64 *ts)
{
	struct timekeeper *tk = &tk_core.timekeeper;
	struct timespec64 ts_delta, xt;
	unsigned long flags;

	if (!timespec64_valid_strict(ts))
		return -EINVAL;

	raw_spin_lock_irqsave(&timekeeper_lock, flags);
	write_seqcount_begin(&tk_core.seq);

	timekeeping_forward_now(tk);

	xt = tk_xtime(tk);
	ts_delta.tv_sec = ts->tv_sec - xt.tv_sec;
	ts_delta.tv_nsec = ts->tv_nsec - xt.tv_nsec;

	tk_set_wall_to_mono(tk, timespec64_sub(tk->wall_to_monotonic, ts_delta));

	tk_set_xtime(tk, ts);

	timekeeping_update(tk, TK_CLEAR_NTP | TK_MIRROR | TK_CLOCK_WAS_SET);

	write_seqcount_end(&tk_core.seq);
	raw_spin_unlock_irqrestore(&timekeeper_lock, flags);

	/* signal hrtimers about time change */
	clock_was_set();

	return 0;
}
EXPORT_SYMBOL(do_settimeofday64);

/**
 * timekeeping_inject_offset - Adds or subtracts from the current time.
 * @tv:		pointer to the timespec variable containing the offset
 *
 * Adds or subtracts an offset value from the current time.
 */
int timekeeping_inject_offset(struct timespec *ts)
{
	struct timekeeper *tk = &tk_core.timekeeper;
	unsigned long flags;
	struct timespec64 ts64, tmp;
	int ret = 0;

	if ((unsigned long)ts->tv_nsec >= NSEC_PER_SEC)
		return -EINVAL;

	ts64 = timespec_to_timespec64(*ts);

	raw_spin_lock_irqsave(&timekeeper_lock, flags);
	write_seqcount_begin(&tk_core.seq);

	timekeeping_forward_now(tk);

	/* Make sure the proposed value is valid */
	tmp = timespec64_add(tk_xtime(tk),  ts64);
	if (!timespec64_valid_strict(&tmp)) {
		ret = -EINVAL;
		goto error;
	}

	tk_xtime_add(tk, &ts64);
	tk_set_wall_to_mono(tk, timespec64_sub(tk->wall_to_monotonic, ts64));

error: /* even if we error out, we forwarded the time, so call update */
	timekeeping_update(tk, TK_CLEAR_NTP | TK_MIRROR | TK_CLOCK_WAS_SET);

	write_seqcount_end(&tk_core.seq);
	raw_spin_unlock_irqrestore(&timekeeper_lock, flags);

	/* signal hrtimers about time change */
	clock_was_set();

	return ret;
}
EXPORT_SYMBOL(timekeeping_inject_offset);


/**
 * timekeeping_get_tai_offset - Returns current TAI offset from UTC
 *
 */
s32 timekeeping_get_tai_offset(void)
{
	struct timekeeper *tk = &tk_core.timekeeper;
	unsigned int seq;
	s32 ret;

	do {
		seq = read_seqcount_begin(&tk_core.seq);
		ret = tk->tai_offset;
	} while (read_seqcount_retry(&tk_core.seq, seq));

	return ret;
}

/**
 * __timekeeping_set_tai_offset - Lock free worker function
 *
 */
static void __timekeeping_set_tai_offset(struct timekeeper *tk, s32 tai_offset)
{
	tk->tai_offset = tai_offset;
	tk->offs_tai = ktime_add(tk->offs_real, ktime_set(tai_offset, 0));
}

/**
 * timekeeping_set_tai_offset - Sets the current TAI offset from UTC
 *
 */
void timekeeping_set_tai_offset(s32 tai_offset)
{
	struct timekeeper *tk = &tk_core.timekeeper;
	unsigned long flags;

	raw_spin_lock_irqsave(&timekeeper_lock, flags);
	write_seqcount_begin(&tk_core.seq);
	__timekeeping_set_tai_offset(tk, tai_offset);
	timekeeping_update(tk, TK_MIRROR | TK_CLOCK_WAS_SET);
	write_seqcount_end(&tk_core.seq);
	raw_spin_unlock_irqrestore(&timekeeper_lock, flags);
	clock_was_set();
}

/**
 * change_clocksource - Swaps clocksources if a new one is available
 *
 * Accumulates current time interval and initializes new clocksource
 */
static int change_clocksource(void *data)
{
	struct timekeeper *tk = &tk_core.timekeeper;
	struct clocksource *new, *old;
	unsigned long flags;

	new = (struct clocksource *) data;

	raw_spin_lock_irqsave(&timekeeper_lock, flags);
	write_seqcount_begin(&tk_core.seq);

	timekeeping_forward_now(tk);
	/*
	 * If the cs is in module, get a module reference. Succeeds
	 * for built-in code (owner == NULL) as well.
	 */
	if (try_module_get(new->owner)) {
		if (!new->enable || new->enable(new) == 0) {
			old = tk->tkr_mono.clock;
			tk_setup_internals(tk, new);
			if (old->disable)
				old->disable(old);
			module_put(old->owner);
		} else {
			module_put(new->owner);
		}
	}
	timekeeping_update(tk, TK_CLEAR_NTP | TK_MIRROR | TK_CLOCK_WAS_SET);

	write_seqcount_end(&tk_core.seq);
	raw_spin_unlock_irqrestore(&timekeeper_lock, flags);

	return 0;
}

/**
 * timekeeping_notify - Install a new clock source
 * @clock:		pointer to the clock source
 *
 * This function is called from clocksource.c after a new, better clock
 * source has been registered. The caller holds the clocksource_mutex.
 */
int timekeeping_notify(struct clocksource *clock)
{
	struct timekeeper *tk = &tk_core.timekeeper;

	if (tk->tkr_mono.clock == clock)
		return 0;
	stop_machine(change_clocksource, clock, NULL);
	tick_clock_notify();
	return tk->tkr_mono.clock == clock ? 0 : -1;
}

/**
 * getrawmonotonic64 - Returns the raw monotonic time in a timespec
 * @ts:		pointer to the timespec64 to be set
 *
 * Returns the raw monotonic time (completely un-modified by ntp)
 */
void getrawmonotonic64(struct timespec64 *ts)
{
	struct timekeeper *tk = &tk_core.timekeeper;
	struct timespec64 ts64;
	unsigned long seq;
	s64 nsecs;

	do {
		seq = read_seqcount_begin(&tk_core.seq);
		nsecs = timekeeping_get_ns(&tk->tkr_raw);
		ts64 = tk->raw_time;

	} while (read_seqcount_retry(&tk_core.seq, seq));

	timespec64_add_ns(&ts64, nsecs);
	*ts = ts64;
}
EXPORT_SYMBOL(getrawmonotonic64);


/**
 * timekeeping_valid_for_hres - Check if timekeeping is suitable for hres
 */
int timekeeping_valid_for_hres(void)
{
	struct timekeeper *tk = &tk_core.timekeeper;
	unsigned long seq;
	int ret;

	do {
		seq = read_seqcount_begin(&tk_core.seq);

		ret = tk->tkr_mono.clock->flags & CLOCK_SOURCE_VALID_FOR_HRES;

	} while (read_seqcount_retry(&tk_core.seq, seq));

	return ret;
}

/**
 * timekeeping_max_deferment - Returns max time the clocksource can be deferred
 */
u64 timekeeping_max_deferment(void)
{
	struct timekeeper *tk = &tk_core.timekeeper;
	unsigned long seq;
	u64 ret;

	do {
		seq = read_seqcount_begin(&tk_core.seq);

		ret = tk->tkr_mono.clock->max_idle_ns;

	} while (read_seqcount_retry(&tk_core.seq, seq));

	return ret;
}

/**
 * read_persistent_clock -  Return time from the persistent clock.
 *
 * Weak dummy function for arches that do not yet support it.
 * Reads the time from the battery backed persistent clock.
 * Returns a timespec with tv_sec=0 and tv_nsec=0 if unsupported.
 *
 *  XXX - Do be sure to remove it once all arches implement it.
 */
void __weak read_persistent_clock(struct timespec *ts)
{
	ts->tv_sec = 0;
	ts->tv_nsec = 0;
}

void __weak read_persistent_clock64(struct timespec64 *ts64)
{
	struct timespec ts;

	read_persistent_clock(&ts);
	*ts64 = timespec_to_timespec64(ts);
}

/**
 * read_boot_clock -  Return time of the system start.
 *
 * Weak dummy function for arches that do not yet support it.
 * Function to read the exact time the system has been started.
 * Returns a timespec with tv_sec=0 and tv_nsec=0 if unsupported.
 *
 *  XXX - Do be sure to remove it once all arches implement it.
 */
void __weak read_boot_clock(struct timespec *ts)
{
	ts->tv_sec = 0;
	ts->tv_nsec = 0;
}

void __weak read_boot_clock64(struct timespec64 *ts64)
{
	struct timespec ts;

	read_boot_clock(&ts);
	*ts64 = timespec_to_timespec64(ts);
}

/* Flag for if timekeeping_resume() has injected sleeptime */
static bool sleeptime_injected;

/* Flag for if there is a persistent clock on this platform */
static bool persistent_clock_exists;

/*
 * timekeeping_init - Initializes the clocksource and common timekeeping values
 */
void __init timekeeping_init(void)
{
	struct timekeeper *tk = &tk_core.timekeeper;
	struct clocksource *clock;
	unsigned long flags;
	struct timespec64 now, boot, tmp;

	read_persistent_clock64(&now);
	if (!timespec64_valid_strict(&now)) {
		pr_warn("WARNING: Persistent clock returned invalid value!\n"
			"         Check your CMOS/BIOS settings.\n");
		now.tv_sec = 0;
		now.tv_nsec = 0;
	} else if (now.tv_sec || now.tv_nsec)
		persistent_clock_exists = true;

	read_boot_clock64(&boot);
	if (!timespec64_valid_strict(&boot)) {
		pr_warn("WARNING: Boot clock returned invalid value!\n"
			"         Check your CMOS/BIOS settings.\n");
		boot.tv_sec = 0;
		boot.tv_nsec = 0;
	}

	raw_spin_lock_irqsave(&timekeeper_lock, flags);
	write_seqcount_begin(&tk_core.seq);
	ntp_init();

	clock = clocksource_default_clock();
	if (clock->enable)
		clock->enable(clock);
	tk_setup_internals(tk, clock);

	tk_set_xtime(tk, &now);
	tk->raw_time.tv_sec = 0;
	tk->raw_time.tv_nsec = 0;
	if (boot.tv_sec == 0 && boot.tv_nsec == 0)
		boot = tk_xtime(tk);

	set_normalized_timespec64(&tmp, -boot.tv_sec, -boot.tv_nsec);
	tk_set_wall_to_mono(tk, tmp);

	timekeeping_update(tk, TK_MIRROR);

	write_seqcount_end(&tk_core.seq);
	raw_spin_unlock_irqrestore(&timekeeper_lock, flags);
}

/* time in seconds when suspend began for persistent clock */
static struct timespec64 timekeeping_suspend_time;

/**
 * __timekeeping_inject_sleeptime - Internal function to add sleep interval
 * @delta: pointer to a timespec delta value
 *
 * Takes a timespec offset measuring a suspend interval and properly
 * adds the sleep offset to the timekeeping variables.
 */
static void __timekeeping_inject_sleeptime(struct timekeeper *tk,
					   struct timespec64 *delta)
{
	if (!timespec64_valid_strict(delta)) {
		printk_deferred(KERN_WARNING
				"__timekeeping_inject_sleeptime: Invalid "
				"sleep delta value!\n");
		return;
	}
	tk_xtime_add(tk, delta);
	tk_set_wall_to_mono(tk, timespec64_sub(tk->wall_to_monotonic, *delta));
	tk_update_sleep_time(tk, timespec64_to_ktime(*delta));
	tk_debug_account_sleep_time(delta);
}

#if defined(CONFIG_PM_SLEEP) && defined(CONFIG_RTC_HCTOSYS_DEVICE)
/**
 * We have three kinds of time sources to use for sleep time
 * injection, the preference order is:
 * 1) non-stop clocksource
 * 2) persistent clock (ie: RTC accessible when irqs are off)
 * 3) RTC
 *
 * 1) and 2) are used by timekeeping, 3) by RTC subsystem.
 * If system has neither 1) nor 2), 3) will be used finally.
 *
 *
 * If timekeeping has injected sleeptime via either 1) or 2),
 * 3) becomes needless, so in this case we don't need to call
 * rtc_resume(), and this is what timekeeping_rtc_skipresume()
 * means.
 */
bool timekeeping_rtc_skipresume(void)
{
	return sleeptime_injected;
}

/**
 * 1) can be determined whether to use or not only when doing
 * timekeeping_resume() which is invoked after rtc_suspend(),
 * so we can't skip rtc_suspend() surely if system has 1).
 *
 * But if system has 2), 2) will definitely be used, so in this
 * case we don't need to call rtc_suspend(), and this is what
 * timekeeping_rtc_skipsuspend() means.
 */
bool timekeeping_rtc_skipsuspend(void)
{
	return persistent_clock_exists;
}

/**
 * timekeeping_inject_sleeptime64 - Adds suspend interval to timeekeeping values
 * @delta: pointer to a timespec64 delta value
 *
 * This hook is for architectures that cannot support read_persistent_clock64
 * because their RTC/persistent clock is only accessible when irqs are enabled.
 * and also don't have an effective nonstop clocksource.
 *
 * This function should only be called by rtc_resume(), and allows
 * a suspend offset to be injected into the timekeeping values.
 */
void timekeeping_inject_sleeptime64(struct timespec64 *delta)
{
	struct timekeeper *tk = &tk_core.timekeeper;
	unsigned long flags;

	raw_spin_lock_irqsave(&timekeeper_lock, flags);
	write_seqcount_begin(&tk_core.seq);

	timekeeping_forward_now(tk);

	__timekeeping_inject_sleeptime(tk, delta);

	timekeeping_update(tk, TK_CLEAR_NTP | TK_MIRROR | TK_CLOCK_WAS_SET);

	write_seqcount_end(&tk_core.seq);
	raw_spin_unlock_irqrestore(&timekeeper_lock, flags);

	/* signal hrtimers about time change */
	clock_was_set();
}
#endif

/**
 * timekeeping_resume - Resumes the generic timekeeping subsystem.
 */
void timekeeping_resume(void)
{
	struct timekeeper *tk = &tk_core.timekeeper;
	struct clocksource *clock = tk->tkr_mono.clock;
	unsigned long flags;
	struct timespec64 ts_new, ts_delta;
	cycle_t cycle_now, cycle_delta;

	sleeptime_injected = false;
	read_persistent_clock64(&ts_new);

	clockevents_resume();
	clocksource_resume();

	raw_spin_lock_irqsave(&timekeeper_lock, flags);
	write_seqcount_begin(&tk_core.seq);

	/*
	 * After system resumes, we need to calculate the suspended time and
	 * compensate it for the OS time. There are 3 sources that could be
	 * used: Nonstop clocksource during suspend, persistent clock and rtc
	 * device.
	 *
	 * One specific platform may have 1 or 2 or all of them, and the
	 * preference will be:
	 *	suspend-nonstop clocksource -> persistent clock -> rtc
	 * The less preferred source will only be tried if there is no better
	 * usable source. The rtc part is handled separately in rtc core code.
	 */
	cycle_now = tk->tkr_mono.read(clock);
	if ((clock->flags & CLOCK_SOURCE_SUSPEND_NONSTOP) &&
		cycle_now > tk->tkr_mono.cycle_last) {
		u64 num, max = ULLONG_MAX;
		u32 mult = clock->mult;
		u32 shift = clock->shift;
		s64 nsec = 0;

		cycle_delta = clocksource_delta(cycle_now, tk->tkr_mono.cycle_last,
						tk->tkr_mono.mask);

		/*
		 * "cycle_delta * mutl" may cause 64 bits overflow, if the
		 * suspended time is too long. In that case we need do the
		 * 64 bits math carefully
		 */
		do_div(max, mult);
		if (cycle_delta > max) {
			num = div64_u64(cycle_delta, max);
			nsec = (((u64) max * mult) >> shift) * num;
			cycle_delta -= num * max;
		}
		nsec += ((u64) cycle_delta * mult) >> shift;

		ts_delta = ns_to_timespec64(nsec);
		sleeptime_injected = true;
	} else if (timespec64_compare(&ts_new, &timekeeping_suspend_time) > 0) {
		ts_delta = timespec64_sub(ts_new, timekeeping_suspend_time);
		sleeptime_injected = true;
	}

	if (sleeptime_injected)
		__timekeeping_inject_sleeptime(tk, &ts_delta);

	/* Re-base the last cycle value */
	tk->tkr_mono.cycle_last = cycle_now;
	tk->tkr_raw.cycle_last  = cycle_now;

	tk->ntp_error = 0;
	timekeeping_suspended = 0;
	timekeeping_update(tk, TK_MIRROR | TK_CLOCK_WAS_SET);
	write_seqcount_end(&tk_core.seq);
	raw_spin_unlock_irqrestore(&timekeeper_lock, flags);

	touch_softlockup_watchdog();

<<<<<<< HEAD
	/* Resume hrtimers */
=======
	tick_resume();
>>>>>>> b953c0d2
	hrtimers_resume();
}

int timekeeping_suspend(void)
{
	struct timekeeper *tk = &tk_core.timekeeper;
	unsigned long flags;
	struct timespec64		delta, delta_delta;
	static struct timespec64	old_delta;

	read_persistent_clock64(&timekeeping_suspend_time);

	/*
	 * On some systems the persistent_clock can not be detected at
	 * timekeeping_init by its return value, so if we see a valid
	 * value returned, update the persistent_clock_exists flag.
	 */
	if (timekeeping_suspend_time.tv_sec || timekeeping_suspend_time.tv_nsec)
		persistent_clock_exists = true;

	raw_spin_lock_irqsave(&timekeeper_lock, flags);
	write_seqcount_begin(&tk_core.seq);
	timekeeping_forward_now(tk);
	timekeeping_suspended = 1;

	if (persistent_clock_exists) {
		/*
		 * To avoid drift caused by repeated suspend/resumes,
		 * which each can add ~1 second drift error,
		 * try to compensate so the difference in system time
		 * and persistent_clock time stays close to constant.
		 */
		delta = timespec64_sub(tk_xtime(tk), timekeeping_suspend_time);
		delta_delta = timespec64_sub(delta, old_delta);
		if (abs(delta_delta.tv_sec) >= 2) {
			/*
			 * if delta_delta is too large, assume time correction
			 * has occurred and set old_delta to the current delta.
			 */
			old_delta = delta;
		} else {
			/* Otherwise try to adjust old_system to compensate */
			timekeeping_suspend_time =
				timespec64_add(timekeeping_suspend_time, delta_delta);
		}
	}

	timekeeping_update(tk, TK_MIRROR);
	halt_fast_timekeeper(tk);
	write_seqcount_end(&tk_core.seq);
	raw_spin_unlock_irqrestore(&timekeeper_lock, flags);

<<<<<<< HEAD
=======
	tick_suspend();
>>>>>>> b953c0d2
	clocksource_suspend();
	clockevents_suspend();

	return 0;
}

/* sysfs resume/suspend bits for timekeeping */
static struct syscore_ops timekeeping_syscore_ops = {
	.resume		= timekeeping_resume,
	.suspend	= timekeeping_suspend,
};

static int __init timekeeping_init_ops(void)
{
	register_syscore_ops(&timekeeping_syscore_ops);
	return 0;
}
device_initcall(timekeeping_init_ops);

/*
 * Apply a multiplier adjustment to the timekeeper
 */
static __always_inline void timekeeping_apply_adjustment(struct timekeeper *tk,
							 s64 offset,
							 bool negative,
							 int adj_scale)
{
	s64 interval = tk->cycle_interval;
	s32 mult_adj = 1;

	if (negative) {
		mult_adj = -mult_adj;
		interval = -interval;
		offset  = -offset;
	}
	mult_adj <<= adj_scale;
	interval <<= adj_scale;
	offset <<= adj_scale;

	/*
	 * So the following can be confusing.
	 *
	 * To keep things simple, lets assume mult_adj == 1 for now.
	 *
	 * When mult_adj != 1, remember that the interval and offset values
	 * have been appropriately scaled so the math is the same.
	 *
	 * The basic idea here is that we're increasing the multiplier
	 * by one, this causes the xtime_interval to be incremented by
	 * one cycle_interval. This is because:
	 *	xtime_interval = cycle_interval * mult
	 * So if mult is being incremented by one:
	 *	xtime_interval = cycle_interval * (mult + 1)
	 * Its the same as:
	 *	xtime_interval = (cycle_interval * mult) + cycle_interval
	 * Which can be shortened to:
	 *	xtime_interval += cycle_interval
	 *
	 * So offset stores the non-accumulated cycles. Thus the current
	 * time (in shifted nanoseconds) is:
	 *	now = (offset * adj) + xtime_nsec
	 * Now, even though we're adjusting the clock frequency, we have
	 * to keep time consistent. In other words, we can't jump back
	 * in time, and we also want to avoid jumping forward in time.
	 *
	 * So given the same offset value, we need the time to be the same
	 * both before and after the freq adjustment.
	 *	now = (offset * adj_1) + xtime_nsec_1
	 *	now = (offset * adj_2) + xtime_nsec_2
	 * So:
	 *	(offset * adj_1) + xtime_nsec_1 =
	 *		(offset * adj_2) + xtime_nsec_2
	 * And we know:
	 *	adj_2 = adj_1 + 1
	 * So:
	 *	(offset * adj_1) + xtime_nsec_1 =
	 *		(offset * (adj_1+1)) + xtime_nsec_2
	 *	(offset * adj_1) + xtime_nsec_1 =
	 *		(offset * adj_1) + offset + xtime_nsec_2
	 * Canceling the sides:
	 *	xtime_nsec_1 = offset + xtime_nsec_2
	 * Which gives us:
	 *	xtime_nsec_2 = xtime_nsec_1 - offset
	 * Which simplfies to:
	 *	xtime_nsec -= offset
	 *
	 * XXX - TODO: Doc ntp_error calculation.
	 */
	if ((mult_adj > 0) && (tk->tkr_mono.mult + mult_adj < mult_adj)) {
		/* NTP adjustment caused clocksource mult overflow */
		WARN_ON_ONCE(1);
		return;
	}

	tk->tkr_mono.mult += mult_adj;
	tk->xtime_interval += interval;
	tk->tkr_mono.xtime_nsec -= offset;
	tk->ntp_error -= (interval - offset) << tk->ntp_error_shift;
}

/*
 * Calculate the multiplier adjustment needed to match the frequency
 * specified by NTP
 */
static __always_inline void timekeeping_freqadjust(struct timekeeper *tk,
							s64 offset)
{
	s64 interval = tk->cycle_interval;
	s64 xinterval = tk->xtime_interval;
	s64 tick_error;
	bool negative;
	u32 adj;

	/* Remove any current error adj from freq calculation */
	if (tk->ntp_err_mult)
		xinterval -= tk->cycle_interval;

	tk->ntp_tick = ntp_tick_length();

	/* Calculate current error per tick */
	tick_error = ntp_tick_length() >> tk->ntp_error_shift;
	tick_error -= (xinterval + tk->xtime_remainder);

	/* Don't worry about correcting it if its small */
	if (likely((tick_error >= 0) && (tick_error <= interval)))
		return;

	/* preserve the direction of correction */
	negative = (tick_error < 0);

	/* Sort out the magnitude of the correction */
	tick_error = abs(tick_error);
	for (adj = 0; tick_error > interval; adj++)
		tick_error >>= 1;

	/* scale the corrections */
	timekeeping_apply_adjustment(tk, offset, negative, adj);
}

/*
 * Adjust the timekeeper's multiplier to the correct frequency
 * and also to reduce the accumulated error value.
 */
static void timekeeping_adjust(struct timekeeper *tk, s64 offset)
{
	/* Correct for the current frequency error */
	timekeeping_freqadjust(tk, offset);

	/* Next make a small adjustment to fix any cumulative error */
	if (!tk->ntp_err_mult && (tk->ntp_error > 0)) {
		tk->ntp_err_mult = 1;
		timekeeping_apply_adjustment(tk, offset, 0, 0);
	} else if (tk->ntp_err_mult && (tk->ntp_error <= 0)) {
		/* Undo any existing error adjustment */
		timekeeping_apply_adjustment(tk, offset, 1, 0);
		tk->ntp_err_mult = 0;
	}

	if (unlikely(tk->tkr_mono.clock->maxadj &&
		(abs(tk->tkr_mono.mult - tk->tkr_mono.clock->mult)
			> tk->tkr_mono.clock->maxadj))) {
		printk_once(KERN_WARNING
			"Adjusting %s more than 11%% (%ld vs %ld)\n",
			tk->tkr_mono.clock->name, (long)tk->tkr_mono.mult,
			(long)tk->tkr_mono.clock->mult + tk->tkr_mono.clock->maxadj);
	}

	/*
	 * It may be possible that when we entered this function, xtime_nsec
	 * was very small.  Further, if we're slightly speeding the clocksource
	 * in the code above, its possible the required corrective factor to
	 * xtime_nsec could cause it to underflow.
	 *
	 * Now, since we already accumulated the second, cannot simply roll
	 * the accumulated second back, since the NTP subsystem has been
	 * notified via second_overflow. So instead we push xtime_nsec forward
	 * by the amount we underflowed, and add that amount into the error.
	 *
	 * We'll correct this error next time through this function, when
	 * xtime_nsec is not as small.
	 */
	if (unlikely((s64)tk->tkr_mono.xtime_nsec < 0)) {
		s64 neg = -(s64)tk->tkr_mono.xtime_nsec;
		tk->tkr_mono.xtime_nsec = 0;
		tk->ntp_error += neg << tk->ntp_error_shift;
	}
}

/**
 * accumulate_nsecs_to_secs - Accumulates nsecs into secs
 *
 * Helper function that accumulates a the nsecs greater then a second
 * from the xtime_nsec field to the xtime_secs field.
 * It also calls into the NTP code to handle leapsecond processing.
 *
 */
static inline unsigned int accumulate_nsecs_to_secs(struct timekeeper *tk)
{
	u64 nsecps = (u64)NSEC_PER_SEC << tk->tkr_mono.shift;
	unsigned int clock_set = 0;

	while (tk->tkr_mono.xtime_nsec >= nsecps) {
		int leap;

		tk->tkr_mono.xtime_nsec -= nsecps;
		tk->xtime_sec++;

		/* Figure out if its a leap sec and apply if needed */
		leap = second_overflow(tk->xtime_sec);
		if (unlikely(leap)) {
			struct timespec64 ts;

			tk->xtime_sec += leap;

			ts.tv_sec = leap;
			ts.tv_nsec = 0;
			tk_set_wall_to_mono(tk,
				timespec64_sub(tk->wall_to_monotonic, ts));

			__timekeeping_set_tai_offset(tk, tk->tai_offset - leap);

			clock_set = TK_CLOCK_WAS_SET;
		}
	}
	return clock_set;
}

/**
 * logarithmic_accumulation - shifted accumulation of cycles
 *
 * This functions accumulates a shifted interval of cycles into
 * into a shifted interval nanoseconds. Allows for O(log) accumulation
 * loop.
 *
 * Returns the unconsumed cycles.
 */
static cycle_t logarithmic_accumulation(struct timekeeper *tk, cycle_t offset,
						u32 shift,
						unsigned int *clock_set)
{
	cycle_t interval = tk->cycle_interval << shift;
	u64 raw_nsecs;

	/* If the offset is smaller then a shifted interval, do nothing */
	if (offset < interval)
		return offset;

	/* Accumulate one shifted interval */
	offset -= interval;
	tk->tkr_mono.cycle_last += interval;
	tk->tkr_raw.cycle_last  += interval;

	tk->tkr_mono.xtime_nsec += tk->xtime_interval << shift;
	*clock_set |= accumulate_nsecs_to_secs(tk);

	/* Accumulate raw time */
	raw_nsecs = (u64)tk->raw_interval << shift;
	raw_nsecs += tk->raw_time.tv_nsec;
	if (raw_nsecs >= NSEC_PER_SEC) {
		u64 raw_secs = raw_nsecs;
		raw_nsecs = do_div(raw_secs, NSEC_PER_SEC);
		tk->raw_time.tv_sec += raw_secs;
	}
	tk->raw_time.tv_nsec = raw_nsecs;

	/* Accumulate error between NTP and clock interval */
	tk->ntp_error += tk->ntp_tick << shift;
	tk->ntp_error -= (tk->xtime_interval + tk->xtime_remainder) <<
						(tk->ntp_error_shift + shift);

	return offset;
}

/**
 * update_wall_time - Uses the current clocksource to increment the wall time
 *
 */
void update_wall_time(void)
{
	struct timekeeper *real_tk = &tk_core.timekeeper;
	struct timekeeper *tk = &shadow_timekeeper;
	cycle_t offset;
	int shift = 0, maxshift;
	unsigned int clock_set = 0;
	unsigned long flags;

	raw_spin_lock_irqsave(&timekeeper_lock, flags);

	/* Make sure we're fully resumed: */
	if (unlikely(timekeeping_suspended))
		goto out;

#ifdef CONFIG_ARCH_USES_GETTIMEOFFSET
	offset = real_tk->cycle_interval;
#else
	offset = clocksource_delta(tk->tkr_mono.read(tk->tkr_mono.clock),
				   tk->tkr_mono.cycle_last, tk->tkr_mono.mask);
#endif

	/* Check if there's really nothing to do */
	if (offset < real_tk->cycle_interval)
		goto out;

	/* Do some additional sanity checking */
	timekeeping_check_update(real_tk, offset);

	/*
	 * With NO_HZ we may have to accumulate many cycle_intervals
	 * (think "ticks") worth of time at once. To do this efficiently,
	 * we calculate the largest doubling multiple of cycle_intervals
	 * that is smaller than the offset.  We then accumulate that
	 * chunk in one go, and then try to consume the next smaller
	 * doubled multiple.
	 */
	shift = ilog2(offset) - ilog2(tk->cycle_interval);
	shift = max(0, shift);
	/* Bound shift to one less than what overflows tick_length */
	maxshift = (64 - (ilog2(ntp_tick_length())+1)) - 1;
	shift = min(shift, maxshift);
	while (offset >= tk->cycle_interval) {
		offset = logarithmic_accumulation(tk, offset, shift,
							&clock_set);
		if (offset < tk->cycle_interval<<shift)
			shift--;
	}

	/* correct the clock when NTP error is too big */
	timekeeping_adjust(tk, offset);

	/*
	 * XXX This can be killed once everyone converts
	 * to the new update_vsyscall.
	 */
	old_vsyscall_fixup(tk);

	/*
	 * Finally, make sure that after the rounding
	 * xtime_nsec isn't larger than NSEC_PER_SEC
	 */
	clock_set |= accumulate_nsecs_to_secs(tk);

	write_seqcount_begin(&tk_core.seq);
	/*
	 * Update the real timekeeper.
	 *
	 * We could avoid this memcpy by switching pointers, but that
	 * requires changes to all other timekeeper usage sites as
	 * well, i.e. move the timekeeper pointer getter into the
	 * spinlocked/seqcount protected sections. And we trade this
	 * memcpy under the tk_core.seq against one before we start
	 * updating.
	 */
	memcpy(real_tk, tk, sizeof(*tk));
	timekeeping_update(real_tk, clock_set);
	write_seqcount_end(&tk_core.seq);
out:
	raw_spin_unlock_irqrestore(&timekeeper_lock, flags);
	if (clock_set)
		/* Have to call _delayed version, since in irq context*/
		clock_was_set_delayed();
}

/**
 * getboottime64 - Return the real time of system boot.
 * @ts:		pointer to the timespec64 to be set
 *
 * Returns the wall-time of boot in a timespec64.
 *
 * This is based on the wall_to_monotonic offset and the total suspend
 * time. Calls to settimeofday will affect the value returned (which
 * basically means that however wrong your real time clock is at boot time,
 * you get the right time here).
 */
void getboottime64(struct timespec64 *ts)
{
	struct timekeeper *tk = &tk_core.timekeeper;
	ktime_t t = ktime_sub(tk->offs_real, tk->offs_boot);

	*ts = ktime_to_timespec64(t);
}
EXPORT_SYMBOL_GPL(getboottime64);

unsigned long get_seconds(void)
{
	struct timekeeper *tk = &tk_core.timekeeper;

	return tk->xtime_sec;
}
EXPORT_SYMBOL(get_seconds);

struct timespec __current_kernel_time(void)
{
	struct timekeeper *tk = &tk_core.timekeeper;

	return timespec64_to_timespec(tk_xtime(tk));
}

struct timespec current_kernel_time(void)
{
	struct timekeeper *tk = &tk_core.timekeeper;
	struct timespec64 now;
	unsigned long seq;

	do {
		seq = read_seqcount_begin(&tk_core.seq);

		now = tk_xtime(tk);
	} while (read_seqcount_retry(&tk_core.seq, seq));

	return timespec64_to_timespec(now);
}
EXPORT_SYMBOL(current_kernel_time);

struct timespec64 get_monotonic_coarse64(void)
{
	struct timekeeper *tk = &tk_core.timekeeper;
	struct timespec64 now, mono;
	unsigned long seq;

	do {
		seq = read_seqcount_begin(&tk_core.seq);

		now = tk_xtime(tk);
		mono = tk->wall_to_monotonic;
	} while (read_seqcount_retry(&tk_core.seq, seq));

	set_normalized_timespec64(&now, now.tv_sec + mono.tv_sec,
				now.tv_nsec + mono.tv_nsec);

	return now;
}

/*
 * Must hold jiffies_lock
 */
void do_timer(unsigned long ticks)
{
	jiffies_64 += ticks;
	calc_global_load(ticks);
}

/**
 * ktime_get_update_offsets_tick - hrtimer helper
 * @offs_real:	pointer to storage for monotonic -> realtime offset
 * @offs_boot:	pointer to storage for monotonic -> boottime offset
 * @offs_tai:	pointer to storage for monotonic -> clock tai offset
 *
 * Returns monotonic time at last tick and various offsets
 */
ktime_t ktime_get_update_offsets_tick(ktime_t *offs_real, ktime_t *offs_boot,
							ktime_t *offs_tai)
{
	struct timekeeper *tk = &tk_core.timekeeper;
	unsigned int seq;
	ktime_t base;
	u64 nsecs;

	do {
		seq = read_seqcount_begin(&tk_core.seq);

		base = tk->tkr_mono.base;
		nsecs = tk->tkr_mono.xtime_nsec >> tk->tkr_mono.shift;

		*offs_real = tk->offs_real;
		*offs_boot = tk->offs_boot;
		*offs_tai = tk->offs_tai;
	} while (read_seqcount_retry(&tk_core.seq, seq));

	return ktime_add_ns(base, nsecs);
}

#ifdef CONFIG_HIGH_RES_TIMERS
/**
 * ktime_get_update_offsets_now - hrtimer helper
 * @offs_real:	pointer to storage for monotonic -> realtime offset
 * @offs_boot:	pointer to storage for monotonic -> boottime offset
 * @offs_tai:	pointer to storage for monotonic -> clock tai offset
 *
 * Returns current monotonic time and updates the offsets
 * Called from hrtimer_interrupt() or retrigger_next_event()
 */
ktime_t ktime_get_update_offsets_now(ktime_t *offs_real, ktime_t *offs_boot,
							ktime_t *offs_tai)
{
	struct timekeeper *tk = &tk_core.timekeeper;
	unsigned int seq;
	ktime_t base;
	u64 nsecs;

	do {
		seq = read_seqcount_begin(&tk_core.seq);

		base = tk->tkr_mono.base;
		nsecs = timekeeping_get_ns(&tk->tkr_mono);

		*offs_real = tk->offs_real;
		*offs_boot = tk->offs_boot;
		*offs_tai = tk->offs_tai;
	} while (read_seqcount_retry(&tk_core.seq, seq));

	return ktime_add_ns(base, nsecs);
}
#endif

/**
 * do_adjtimex() - Accessor function to NTP __do_adjtimex function
 */
int do_adjtimex(struct timex *txc)
{
	struct timekeeper *tk = &tk_core.timekeeper;
	unsigned long flags;
	struct timespec64 ts;
	s32 orig_tai, tai;
	int ret;

	/* Validate the data before disabling interrupts */
	ret = ntp_validate_timex(txc);
	if (ret)
		return ret;

	if (txc->modes & ADJ_SETOFFSET) {
		struct timespec delta;
		delta.tv_sec  = txc->time.tv_sec;
		delta.tv_nsec = txc->time.tv_usec;
		if (!(txc->modes & ADJ_NANO))
			delta.tv_nsec *= 1000;
		ret = timekeeping_inject_offset(&delta);
		if (ret)
			return ret;
	}

	getnstimeofday64(&ts);

	raw_spin_lock_irqsave(&timekeeper_lock, flags);
	write_seqcount_begin(&tk_core.seq);

	orig_tai = tai = tk->tai_offset;
	ret = __do_adjtimex(txc, &ts, &tai);

	if (tai != orig_tai) {
		__timekeeping_set_tai_offset(tk, tai);
		timekeeping_update(tk, TK_MIRROR | TK_CLOCK_WAS_SET);
	}
	write_seqcount_end(&tk_core.seq);
	raw_spin_unlock_irqrestore(&timekeeper_lock, flags);

	if (tai != orig_tai)
		clock_was_set();

	ntp_notify_cmos_timer();

	return ret;
}

#ifdef CONFIG_NTP_PPS
/**
 * hardpps() - Accessor function to NTP __hardpps function
 */
void hardpps(const struct timespec *phase_ts, const struct timespec *raw_ts)
{
	unsigned long flags;

	raw_spin_lock_irqsave(&timekeeper_lock, flags);
	write_seqcount_begin(&tk_core.seq);

	__hardpps(phase_ts, raw_ts);

	write_seqcount_end(&tk_core.seq);
	raw_spin_unlock_irqrestore(&timekeeper_lock, flags);
}
EXPORT_SYMBOL(hardpps);
#endif

/**
 * xtime_update() - advances the timekeeping infrastructure
 * @ticks:	number of ticks, that have elapsed since the last call.
 *
 * Must be called with interrupts disabled.
 */
void xtime_update(unsigned long ticks)
{
	write_seqlock(&jiffies_lock);
	do_timer(ticks);
	write_sequnlock(&jiffies_lock);
	update_wall_time();
}<|MERGE_RESOLUTION|>--- conflicted
+++ resolved
@@ -1430,11 +1430,7 @@
 
 	touch_softlockup_watchdog();
 
-<<<<<<< HEAD
-	/* Resume hrtimers */
-=======
 	tick_resume();
->>>>>>> b953c0d2
 	hrtimers_resume();
 }
 
@@ -1487,10 +1483,7 @@
 	write_seqcount_end(&tk_core.seq);
 	raw_spin_unlock_irqrestore(&timekeeper_lock, flags);
 
-<<<<<<< HEAD
-=======
 	tick_suspend();
->>>>>>> b953c0d2
 	clocksource_suspend();
 	clockevents_suspend();
 
