/* SPDX-License-Identifier: ((GPL-2.0+ WITH Linux-syscall-note) OR BSD-3-Clause) */
/*
 *  Video for Linux Two header file
 *
 *  Copyright (C) 1999-2012 the contributors
 *
 *  This program is free software; you can redistribute it and/or modify
 *  it under the terms of the GNU General Public License as published by
 *  the Free Software Foundation; either version 2 of the License, or
 *  (at your option) any later version.
 *
 *  This program is distributed in the hope that it will be useful,
 *  but WITHOUT ANY WARRANTY; without even the implied warranty of
 *  MERCHANTABILITY or FITNESS FOR A PARTICULAR PURPOSE.  See the
 *  GNU General Public License for more details.
 *
 *  Alternatively you can redistribute this file under the terms of the
 *  BSD license as stated below:
 *
 *  Redistribution and use in source and binary forms, with or without
 *  modification, are permitted provided that the following conditions
 *  are met:
 *  1. Redistributions of source code must retain the above copyright
 *     notice, this list of conditions and the following disclaimer.
 *  2. Redistributions in binary form must reproduce the above copyright
 *     notice, this list of conditions and the following disclaimer in
 *     the documentation and/or other materials provided with the
 *     distribution.
 *  3. The names of its contributors may not be used to endorse or promote
 *     products derived from this software without specific prior written
 *     permission.
 *
 *  THIS SOFTWARE IS PROVIDED BY THE COPYRIGHT HOLDERS AND CONTRIBUTORS
 *  "AS IS" AND ANY EXPRESS OR IMPLIED WARRANTIES, INCLUDING, BUT NOT
 *  LIMITED TO, THE IMPLIED WARRANTIES OF MERCHANTABILITY AND FITNESS FOR
 *  A PARTICULAR PURPOSE ARE DISCLAIMED. IN NO EVENT SHALL THE COPYRIGHT
 *  OWNER OR CONTRIBUTORS BE LIABLE FOR ANY DIRECT, INDIRECT, INCIDENTAL,
 *  SPECIAL, EXEMPLARY, OR CONSEQUENTIAL DAMAGES (INCLUDING, BUT NOT LIMITED
 *  TO, PROCUREMENT OF SUBSTITUTE GOODS OR SERVICES; LOSS OF USE, DATA, OR
 *  PROFITS; OR BUSINESS INTERRUPTION) HOWEVER CAUSED AND ON ANY THEORY OF
 *  LIABILITY, WHETHER IN CONTRACT, STRICT LIABILITY, OR TORT (INCLUDING
 *  NEGLIGENCE OR OTHERWISE) ARISING IN ANY WAY OUT OF THE USE OF THIS
 *  SOFTWARE, EVEN IF ADVISED OF THE POSSIBILITY OF SUCH DAMAGE.
 *
 *	Header file for v4l or V4L2 drivers and applications
 * with public API.
 * All kernel-specific stuff were moved to media/v4l2-dev.h, so
 * no #if __KERNEL tests are allowed here
 *
 *	See https://linuxtv.org for more info
 *
 *	Author: Bill Dirks <bill@thedirks.org>
 *		Justin Schoeman
 *              Hans Verkuil <hverkuil@xs4all.nl>
 *		et al.
 */
#ifndef _UAPI__LINUX_VIDEODEV2_H
#define _UAPI__LINUX_VIDEODEV2_H

#ifndef __KERNEL__
#include <sys/time.h>
#endif
#include <linux/compiler.h>
#include <linux/ioctl.h>
#include <linux/types.h>
#include <linux/v4l2-common.h>
#include <linux/v4l2-controls.h>

/*
 * Common stuff for both V4L1 and V4L2
 * Moved from videodev.h
 */
#define VIDEO_MAX_FRAME               32
#define VIDEO_MAX_PLANES               8

/*
 *	M I S C E L L A N E O U S
 */

/*  Four-character-code (FOURCC) */
#define v4l2_fourcc(a, b, c, d)\
	((__u32)(a) | ((__u32)(b) << 8) | ((__u32)(c) << 16) | ((__u32)(d) << 24))
#define v4l2_fourcc_be(a, b, c, d)	(v4l2_fourcc(a, b, c, d) | (1U << 31))

/*
 *	E N U M S
 */
enum v4l2_field {
	V4L2_FIELD_ANY           = 0, /* driver can choose from none,
					 top, bottom, interlaced
					 depending on whatever it thinks
					 is approximate ... */
	V4L2_FIELD_NONE          = 1, /* this device has no fields ... */
	V4L2_FIELD_TOP           = 2, /* top field only */
	V4L2_FIELD_BOTTOM        = 3, /* bottom field only */
	V4L2_FIELD_INTERLACED    = 4, /* both fields interlaced */
	V4L2_FIELD_SEQ_TB        = 5, /* both fields sequential into one
					 buffer, top-bottom order */
	V4L2_FIELD_SEQ_BT        = 6, /* same as above + bottom-top order */
	V4L2_FIELD_ALTERNATE     = 7, /* both fields alternating into
					 separate buffers */
	V4L2_FIELD_INTERLACED_TB = 8, /* both fields interlaced, top field
					 first and the top field is
					 transmitted first */
	V4L2_FIELD_INTERLACED_BT = 9, /* both fields interlaced, top field
					 first and the bottom field is
					 transmitted first */
};
#define V4L2_FIELD_HAS_TOP(field)	\
	((field) == V4L2_FIELD_TOP	||\
	 (field) == V4L2_FIELD_INTERLACED ||\
	 (field) == V4L2_FIELD_INTERLACED_TB ||\
	 (field) == V4L2_FIELD_INTERLACED_BT ||\
	 (field) == V4L2_FIELD_SEQ_TB	||\
	 (field) == V4L2_FIELD_SEQ_BT)
#define V4L2_FIELD_HAS_BOTTOM(field)	\
	((field) == V4L2_FIELD_BOTTOM	||\
	 (field) == V4L2_FIELD_INTERLACED ||\
	 (field) == V4L2_FIELD_INTERLACED_TB ||\
	 (field) == V4L2_FIELD_INTERLACED_BT ||\
	 (field) == V4L2_FIELD_SEQ_TB	||\
	 (field) == V4L2_FIELD_SEQ_BT)
#define V4L2_FIELD_HAS_BOTH(field)	\
	((field) == V4L2_FIELD_INTERLACED ||\
	 (field) == V4L2_FIELD_INTERLACED_TB ||\
	 (field) == V4L2_FIELD_INTERLACED_BT ||\
	 (field) == V4L2_FIELD_SEQ_TB ||\
	 (field) == V4L2_FIELD_SEQ_BT)
#define V4L2_FIELD_HAS_T_OR_B(field)	\
	((field) == V4L2_FIELD_BOTTOM ||\
	 (field) == V4L2_FIELD_TOP ||\
	 (field) == V4L2_FIELD_ALTERNATE)
#define V4L2_FIELD_IS_INTERLACED(field) \
	((field) == V4L2_FIELD_INTERLACED ||\
	 (field) == V4L2_FIELD_INTERLACED_TB ||\
	 (field) == V4L2_FIELD_INTERLACED_BT)
#define V4L2_FIELD_IS_SEQUENTIAL(field) \
	((field) == V4L2_FIELD_SEQ_TB ||\
	 (field) == V4L2_FIELD_SEQ_BT)

enum v4l2_buf_type {
	V4L2_BUF_TYPE_VIDEO_CAPTURE        = 1,
	V4L2_BUF_TYPE_VIDEO_OUTPUT         = 2,
	V4L2_BUF_TYPE_VIDEO_OVERLAY        = 3,
	V4L2_BUF_TYPE_VBI_CAPTURE          = 4,
	V4L2_BUF_TYPE_VBI_OUTPUT           = 5,
	V4L2_BUF_TYPE_SLICED_VBI_CAPTURE   = 6,
	V4L2_BUF_TYPE_SLICED_VBI_OUTPUT    = 7,
	V4L2_BUF_TYPE_VIDEO_OUTPUT_OVERLAY = 8,
	V4L2_BUF_TYPE_VIDEO_CAPTURE_MPLANE = 9,
	V4L2_BUF_TYPE_VIDEO_OUTPUT_MPLANE  = 10,
	V4L2_BUF_TYPE_SDR_CAPTURE          = 11,
	V4L2_BUF_TYPE_SDR_OUTPUT           = 12,
	V4L2_BUF_TYPE_META_CAPTURE         = 13,
	V4L2_BUF_TYPE_META_OUTPUT	   = 14,
	/* Deprecated, do not use */
	V4L2_BUF_TYPE_PRIVATE              = 0x80,
};

#define V4L2_TYPE_IS_MULTIPLANAR(type)			\
	((type) == V4L2_BUF_TYPE_VIDEO_CAPTURE_MPLANE	\
	 || (type) == V4L2_BUF_TYPE_VIDEO_OUTPUT_MPLANE)

#define V4L2_TYPE_IS_OUTPUT(type)				\
	((type) == V4L2_BUF_TYPE_VIDEO_OUTPUT			\
	 || (type) == V4L2_BUF_TYPE_VIDEO_OUTPUT_MPLANE		\
	 || (type) == V4L2_BUF_TYPE_VIDEO_OVERLAY		\
	 || (type) == V4L2_BUF_TYPE_VIDEO_OUTPUT_OVERLAY	\
	 || (type) == V4L2_BUF_TYPE_VBI_OUTPUT			\
	 || (type) == V4L2_BUF_TYPE_SLICED_VBI_OUTPUT		\
	 || (type) == V4L2_BUF_TYPE_SDR_OUTPUT			\
	 || (type) == V4L2_BUF_TYPE_META_OUTPUT)

#define V4L2_TYPE_IS_CAPTURE(type) (!V4L2_TYPE_IS_OUTPUT(type))

enum v4l2_tuner_type {
	V4L2_TUNER_RADIO	     = 1,
	V4L2_TUNER_ANALOG_TV	     = 2,
	V4L2_TUNER_DIGITAL_TV	     = 3,
	V4L2_TUNER_SDR               = 4,
	V4L2_TUNER_RF                = 5,
};

/* Deprecated, do not use */
#define V4L2_TUNER_ADC  V4L2_TUNER_SDR

enum v4l2_memory {
	V4L2_MEMORY_MMAP             = 1,
	V4L2_MEMORY_USERPTR          = 2,
	V4L2_MEMORY_OVERLAY          = 3,
	V4L2_MEMORY_DMABUF           = 4,
};

/* see also http://vektor.theorem.ca/graphics/ycbcr/ */
enum v4l2_colorspace {
	/*
	 * Default colorspace, i.e. let the driver figure it out.
	 * Can only be used with video capture.
	 */
	V4L2_COLORSPACE_DEFAULT       = 0,

	/* SMPTE 170M: used for broadcast NTSC/PAL SDTV */
	V4L2_COLORSPACE_SMPTE170M     = 1,

	/* Obsolete pre-1998 SMPTE 240M HDTV standard, superseded by Rec 709 */
	V4L2_COLORSPACE_SMPTE240M     = 2,

	/* Rec.709: used for HDTV */
	V4L2_COLORSPACE_REC709        = 3,

	/*
	 * Deprecated, do not use. No driver will ever return this. This was
	 * based on a misunderstanding of the bt878 datasheet.
	 */
	V4L2_COLORSPACE_BT878         = 4,

	/*
	 * NTSC 1953 colorspace. This only makes sense when dealing with
	 * really, really old NTSC recordings. Superseded by SMPTE 170M.
	 */
	V4L2_COLORSPACE_470_SYSTEM_M  = 5,

	/*
	 * EBU Tech 3213 PAL/SECAM colorspace.
	 */
	V4L2_COLORSPACE_470_SYSTEM_BG = 6,

	/*
	 * Effectively shorthand for V4L2_COLORSPACE_SRGB, V4L2_YCBCR_ENC_601
	 * and V4L2_QUANTIZATION_FULL_RANGE. To be used for (Motion-)JPEG.
	 */
	V4L2_COLORSPACE_JPEG          = 7,

	/* For RGB colorspaces such as produces by most webcams. */
	V4L2_COLORSPACE_SRGB          = 8,

	/* opRGB colorspace */
	V4L2_COLORSPACE_OPRGB         = 9,

	/* BT.2020 colorspace, used for UHDTV. */
	V4L2_COLORSPACE_BT2020        = 10,

	/* Raw colorspace: for RAW unprocessed images */
	V4L2_COLORSPACE_RAW           = 11,

	/* DCI-P3 colorspace, used by cinema projectors */
	V4L2_COLORSPACE_DCI_P3        = 12,
};

/*
 * Determine how COLORSPACE_DEFAULT should map to a proper colorspace.
 * This depends on whether this is a SDTV image (use SMPTE 170M), an
 * HDTV image (use Rec. 709), or something else (use sRGB).
 */
#define V4L2_MAP_COLORSPACE_DEFAULT(is_sdtv, is_hdtv) \
	((is_sdtv) ? V4L2_COLORSPACE_SMPTE170M : \
	 ((is_hdtv) ? V4L2_COLORSPACE_REC709 : V4L2_COLORSPACE_SRGB))

enum v4l2_xfer_func {
	/*
	 * Mapping of V4L2_XFER_FUNC_DEFAULT to actual transfer functions
	 * for the various colorspaces:
	 *
	 * V4L2_COLORSPACE_SMPTE170M, V4L2_COLORSPACE_470_SYSTEM_M,
	 * V4L2_COLORSPACE_470_SYSTEM_BG, V4L2_COLORSPACE_REC709 and
	 * V4L2_COLORSPACE_BT2020: V4L2_XFER_FUNC_709
	 *
	 * V4L2_COLORSPACE_SRGB, V4L2_COLORSPACE_JPEG: V4L2_XFER_FUNC_SRGB
	 *
	 * V4L2_COLORSPACE_OPRGB: V4L2_XFER_FUNC_OPRGB
	 *
	 * V4L2_COLORSPACE_SMPTE240M: V4L2_XFER_FUNC_SMPTE240M
	 *
	 * V4L2_COLORSPACE_RAW: V4L2_XFER_FUNC_NONE
	 *
	 * V4L2_COLORSPACE_DCI_P3: V4L2_XFER_FUNC_DCI_P3
	 */
	V4L2_XFER_FUNC_DEFAULT     = 0,
	V4L2_XFER_FUNC_709         = 1,
	V4L2_XFER_FUNC_SRGB        = 2,
	V4L2_XFER_FUNC_OPRGB       = 3,
	V4L2_XFER_FUNC_SMPTE240M   = 4,
	V4L2_XFER_FUNC_NONE        = 5,
	V4L2_XFER_FUNC_DCI_P3      = 6,
	V4L2_XFER_FUNC_SMPTE2084   = 7,
	V4L2_XFER_FUNC_HLG         = 8,
};

/*
 * Determine how XFER_FUNC_DEFAULT should map to a proper transfer function.
 * This depends on the colorspace.
 */
#define V4L2_MAP_XFER_FUNC_DEFAULT(colsp) \
	((colsp) == V4L2_COLORSPACE_OPRGB ? V4L2_XFER_FUNC_OPRGB : \
	 ((colsp) == V4L2_COLORSPACE_SMPTE240M ? V4L2_XFER_FUNC_SMPTE240M : \
	  ((colsp) == V4L2_COLORSPACE_DCI_P3 ? V4L2_XFER_FUNC_DCI_P3 : \
	   ((colsp) == V4L2_COLORSPACE_RAW ? V4L2_XFER_FUNC_NONE : \
	    ((colsp) == V4L2_COLORSPACE_SRGB || (colsp) == V4L2_COLORSPACE_JPEG ? \
	     V4L2_XFER_FUNC_SRGB : V4L2_XFER_FUNC_709)))))

enum v4l2_ycbcr_encoding {
	/*
	 * Mapping of V4L2_YCBCR_ENC_DEFAULT to actual encodings for the
	 * various colorspaces:
	 *
	 * V4L2_COLORSPACE_SMPTE170M, V4L2_COLORSPACE_470_SYSTEM_M,
	 * V4L2_COLORSPACE_470_SYSTEM_BG, V4L2_COLORSPACE_SRGB,
	 * V4L2_COLORSPACE_OPRGB and V4L2_COLORSPACE_JPEG: V4L2_YCBCR_ENC_601
	 *
	 * V4L2_COLORSPACE_REC709 and V4L2_COLORSPACE_DCI_P3: V4L2_YCBCR_ENC_709
	 *
	 * V4L2_COLORSPACE_BT2020: V4L2_YCBCR_ENC_BT2020
	 *
	 * V4L2_COLORSPACE_SMPTE240M: V4L2_YCBCR_ENC_SMPTE240M
	 */
	V4L2_YCBCR_ENC_DEFAULT        = 0,

	/* ITU-R 601 -- SDTV */
	V4L2_YCBCR_ENC_601            = 1,

	/* Rec. 709 -- HDTV */
	V4L2_YCBCR_ENC_709            = 2,

	/* ITU-R 601/EN 61966-2-4 Extended Gamut -- SDTV */
	V4L2_YCBCR_ENC_XV601          = 3,

	/* Rec. 709/EN 61966-2-4 Extended Gamut -- HDTV */
	V4L2_YCBCR_ENC_XV709          = 4,

#ifndef __KERNEL__
	/*
	 * sYCC (Y'CbCr encoding of sRGB), identical to ENC_601. It was added
	 * originally due to a misunderstanding of the sYCC standard. It should
	 * not be used, instead use V4L2_YCBCR_ENC_601.
	 */
	V4L2_YCBCR_ENC_SYCC           = 5,
#endif

	/* BT.2020 Non-constant Luminance Y'CbCr */
	V4L2_YCBCR_ENC_BT2020         = 6,

	/* BT.2020 Constant Luminance Y'CbcCrc */
	V4L2_YCBCR_ENC_BT2020_CONST_LUM = 7,

	/* SMPTE 240M -- Obsolete HDTV */
	V4L2_YCBCR_ENC_SMPTE240M      = 8,
};

/*
 * enum v4l2_hsv_encoding values should not collide with the ones from
 * enum v4l2_ycbcr_encoding.
 */
enum v4l2_hsv_encoding {

	/* Hue mapped to 0 - 179 */
	V4L2_HSV_ENC_180		= 128,

	/* Hue mapped to 0-255 */
	V4L2_HSV_ENC_256		= 129,
};

/*
 * Determine how YCBCR_ENC_DEFAULT should map to a proper Y'CbCr encoding.
 * This depends on the colorspace.
 */
#define V4L2_MAP_YCBCR_ENC_DEFAULT(colsp) \
	(((colsp) == V4L2_COLORSPACE_REC709 || \
	  (colsp) == V4L2_COLORSPACE_DCI_P3) ? V4L2_YCBCR_ENC_709 : \
	 ((colsp) == V4L2_COLORSPACE_BT2020 ? V4L2_YCBCR_ENC_BT2020 : \
	  ((colsp) == V4L2_COLORSPACE_SMPTE240M ? V4L2_YCBCR_ENC_SMPTE240M : \
	   V4L2_YCBCR_ENC_601)))

enum v4l2_quantization {
	/*
	 * The default for R'G'B' quantization is always full range.
	 * For Y'CbCr the quantization is always limited range, except
	 * for COLORSPACE_JPEG: this is full range.
	 */
	V4L2_QUANTIZATION_DEFAULT     = 0,
	V4L2_QUANTIZATION_FULL_RANGE  = 1,
	V4L2_QUANTIZATION_LIM_RANGE   = 2,
};

/*
 * Determine how QUANTIZATION_DEFAULT should map to a proper quantization.
 * This depends on whether the image is RGB or not, the colorspace.
 * The Y'CbCr encoding is not used anymore, but is still there for backwards
 * compatibility.
 */
#define V4L2_MAP_QUANTIZATION_DEFAULT(is_rgb_or_hsv, colsp, ycbcr_enc) \
	(((is_rgb_or_hsv) || (colsp) == V4L2_COLORSPACE_JPEG) ? \
	 V4L2_QUANTIZATION_FULL_RANGE : V4L2_QUANTIZATION_LIM_RANGE)

/*
 * Deprecated names for opRGB colorspace (IEC 61966-2-5)
 *
 * WARNING: Please don't use these deprecated defines in your code, as
 * there is a chance we have to remove them in the future.
 */
#ifndef __KERNEL__
#define V4L2_COLORSPACE_ADOBERGB V4L2_COLORSPACE_OPRGB
#define V4L2_XFER_FUNC_ADOBERGB  V4L2_XFER_FUNC_OPRGB
#endif

enum v4l2_priority {
	V4L2_PRIORITY_UNSET       = 0,  /* not initialized */
	V4L2_PRIORITY_BACKGROUND  = 1,
	V4L2_PRIORITY_INTERACTIVE = 2,
	V4L2_PRIORITY_RECORD      = 3,
	V4L2_PRIORITY_DEFAULT     = V4L2_PRIORITY_INTERACTIVE,
};

struct v4l2_rect {
	__s32   left;
	__s32   top;
	__u32   width;
	__u32   height;
};

struct v4l2_fract {
	__u32   numerator;
	__u32   denominator;
};

struct v4l2_area {
	__u32   width;
	__u32   height;
};

/**
  * struct v4l2_capability - Describes V4L2 device caps returned by VIDIOC_QUERYCAP
  *
  * @driver:	   name of the driver module (e.g. "bttv")
  * @card:	   name of the card (e.g. "Hauppauge WinTV")
  * @bus_info:	   name of the bus (e.g. "PCI:" + pci_name(pci_dev) )
  * @version:	   KERNEL_VERSION
  * @capabilities: capabilities of the physical device as a whole
  * @device_caps:  capabilities accessed via this particular device (node)
  * @reserved:	   reserved fields for future extensions
  */
struct v4l2_capability {
	__u8	driver[16];
	__u8	card[32];
	__u8	bus_info[32];
	__u32   version;
	__u32	capabilities;
	__u32	device_caps;
	__u32	reserved[3];
};

/* Values for 'capabilities' field */
#define V4L2_CAP_VIDEO_CAPTURE		0x00000001  /* Is a video capture device */
#define V4L2_CAP_VIDEO_OUTPUT		0x00000002  /* Is a video output device */
#define V4L2_CAP_VIDEO_OVERLAY		0x00000004  /* Can do video overlay */
#define V4L2_CAP_VBI_CAPTURE		0x00000010  /* Is a raw VBI capture device */
#define V4L2_CAP_VBI_OUTPUT		0x00000020  /* Is a raw VBI output device */
#define V4L2_CAP_SLICED_VBI_CAPTURE	0x00000040  /* Is a sliced VBI capture device */
#define V4L2_CAP_SLICED_VBI_OUTPUT	0x00000080  /* Is a sliced VBI output device */
#define V4L2_CAP_RDS_CAPTURE		0x00000100  /* RDS data capture */
#define V4L2_CAP_VIDEO_OUTPUT_OVERLAY	0x00000200  /* Can do video output overlay */
#define V4L2_CAP_HW_FREQ_SEEK		0x00000400  /* Can do hardware frequency seek  */
#define V4L2_CAP_RDS_OUTPUT		0x00000800  /* Is an RDS encoder */

/* Is a video capture device that supports multiplanar formats */
#define V4L2_CAP_VIDEO_CAPTURE_MPLANE	0x00001000
/* Is a video output device that supports multiplanar formats */
#define V4L2_CAP_VIDEO_OUTPUT_MPLANE	0x00002000
/* Is a video mem-to-mem device that supports multiplanar formats */
#define V4L2_CAP_VIDEO_M2M_MPLANE	0x00004000
/* Is a video mem-to-mem device */
#define V4L2_CAP_VIDEO_M2M		0x00008000

#define V4L2_CAP_TUNER			0x00010000  /* has a tuner */
#define V4L2_CAP_AUDIO			0x00020000  /* has audio support */
#define V4L2_CAP_RADIO			0x00040000  /* is a radio device */
#define V4L2_CAP_MODULATOR		0x00080000  /* has a modulator */

#define V4L2_CAP_SDR_CAPTURE		0x00100000  /* Is a SDR capture device */
#define V4L2_CAP_EXT_PIX_FORMAT		0x00200000  /* Supports the extended pixel format */
#define V4L2_CAP_SDR_OUTPUT		0x00400000  /* Is a SDR output device */
#define V4L2_CAP_META_CAPTURE		0x00800000  /* Is a metadata capture device */

#define V4L2_CAP_READWRITE              0x01000000  /* read/write systemcalls */
#define V4L2_CAP_ASYNCIO                0x02000000  /* async I/O */
#define V4L2_CAP_STREAMING              0x04000000  /* streaming I/O ioctls */
#define V4L2_CAP_META_OUTPUT		0x08000000  /* Is a metadata output device */

#define V4L2_CAP_TOUCH                  0x10000000  /* Is a touch device */

#define V4L2_CAP_IO_MC			0x20000000  /* Is input/output controlled by the media controller */

#define V4L2_CAP_DEVICE_CAPS            0x80000000  /* sets device capabilities field */

/*
 *	V I D E O   I M A G E   F O R M A T
 */
struct v4l2_pix_format {
	__u32			width;
	__u32			height;
	__u32			pixelformat;
	__u32			field;		/* enum v4l2_field */
	__u32			bytesperline;	/* for padding, zero if unused */
	__u32			sizeimage;
	__u32			colorspace;	/* enum v4l2_colorspace */
	__u32			priv;		/* private data, depends on pixelformat */
	__u32			flags;		/* format flags (V4L2_PIX_FMT_FLAG_*) */
	union {
		/* enum v4l2_ycbcr_encoding */
		__u32			ycbcr_enc;
		/* enum v4l2_hsv_encoding */
		__u32			hsv_enc;
	};
	__u32			quantization;	/* enum v4l2_quantization */
	__u32			xfer_func;	/* enum v4l2_xfer_func */
};

/*      Pixel format         FOURCC                          depth  Description  */

/* RGB formats (1 or 2 bytes per pixel) */
#define V4L2_PIX_FMT_RGB332  v4l2_fourcc('R', 'G', 'B', '1') /*  8  RGB-3-3-2     */
#define V4L2_PIX_FMT_RGB444  v4l2_fourcc('R', '4', '4', '4') /* 16  xxxxrrrr ggggbbbb */
#define V4L2_PIX_FMT_ARGB444 v4l2_fourcc('A', 'R', '1', '2') /* 16  aaaarrrr ggggbbbb */
#define V4L2_PIX_FMT_XRGB444 v4l2_fourcc('X', 'R', '1', '2') /* 16  xxxxrrrr ggggbbbb */
#define V4L2_PIX_FMT_RGBA444 v4l2_fourcc('R', 'A', '1', '2') /* 16  rrrrgggg bbbbaaaa */
#define V4L2_PIX_FMT_RGBX444 v4l2_fourcc('R', 'X', '1', '2') /* 16  rrrrgggg bbbbxxxx */
#define V4L2_PIX_FMT_ABGR444 v4l2_fourcc('A', 'B', '1', '2') /* 16  aaaabbbb ggggrrrr */
#define V4L2_PIX_FMT_XBGR444 v4l2_fourcc('X', 'B', '1', '2') /* 16  xxxxbbbb ggggrrrr */
#define V4L2_PIX_FMT_BGRA444 v4l2_fourcc('G', 'A', '1', '2') /* 16  bbbbgggg rrrraaaa */
#define V4L2_PIX_FMT_BGRX444 v4l2_fourcc('B', 'X', '1', '2') /* 16  bbbbgggg rrrrxxxx */
#define V4L2_PIX_FMT_RGB555  v4l2_fourcc('R', 'G', 'B', 'O') /* 16  RGB-5-5-5     */
#define V4L2_PIX_FMT_ARGB555 v4l2_fourcc('A', 'R', '1', '5') /* 16  ARGB-1-5-5-5  */
#define V4L2_PIX_FMT_XRGB555 v4l2_fourcc('X', 'R', '1', '5') /* 16  XRGB-1-5-5-5  */
#define V4L2_PIX_FMT_RGBA555 v4l2_fourcc('R', 'A', '1', '5') /* 16  RGBA-5-5-5-1  */
#define V4L2_PIX_FMT_RGBX555 v4l2_fourcc('R', 'X', '1', '5') /* 16  RGBX-5-5-5-1  */
#define V4L2_PIX_FMT_ABGR555 v4l2_fourcc('A', 'B', '1', '5') /* 16  ABGR-1-5-5-5  */
#define V4L2_PIX_FMT_XBGR555 v4l2_fourcc('X', 'B', '1', '5') /* 16  XBGR-1-5-5-5  */
#define V4L2_PIX_FMT_BGRA555 v4l2_fourcc('B', 'A', '1', '5') /* 16  BGRA-5-5-5-1  */
#define V4L2_PIX_FMT_BGRX555 v4l2_fourcc('B', 'X', '1', '5') /* 16  BGRX-5-5-5-1  */
#define V4L2_PIX_FMT_RGB565  v4l2_fourcc('R', 'G', 'B', 'P') /* 16  RGB-5-6-5     */
#define V4L2_PIX_FMT_RGB555X v4l2_fourcc('R', 'G', 'B', 'Q') /* 16  RGB-5-5-5 BE  */
#define V4L2_PIX_FMT_ARGB555X v4l2_fourcc_be('A', 'R', '1', '5') /* 16  ARGB-5-5-5 BE */
#define V4L2_PIX_FMT_XRGB555X v4l2_fourcc_be('X', 'R', '1', '5') /* 16  XRGB-5-5-5 BE */
#define V4L2_PIX_FMT_RGB565X v4l2_fourcc('R', 'G', 'B', 'R') /* 16  RGB-5-6-5 BE  */

/* RGB formats (3 or 4 bytes per pixel) */
#define V4L2_PIX_FMT_BGR666  v4l2_fourcc('B', 'G', 'R', 'H') /* 18  BGR-6-6-6	  */
#define V4L2_PIX_FMT_BGR24   v4l2_fourcc('B', 'G', 'R', '3') /* 24  BGR-8-8-8     */
#define V4L2_PIX_FMT_RGB24   v4l2_fourcc('R', 'G', 'B', '3') /* 24  RGB-8-8-8     */
#define V4L2_PIX_FMT_BGR32   v4l2_fourcc('B', 'G', 'R', '4') /* 32  BGR-8-8-8-8   */
#define V4L2_PIX_FMT_ABGR32  v4l2_fourcc('A', 'R', '2', '4') /* 32  BGRA-8-8-8-8  */
#define V4L2_PIX_FMT_XBGR32  v4l2_fourcc('X', 'R', '2', '4') /* 32  BGRX-8-8-8-8  */
#define V4L2_PIX_FMT_BGRA32  v4l2_fourcc('R', 'A', '2', '4') /* 32  ABGR-8-8-8-8  */
#define V4L2_PIX_FMT_BGRX32  v4l2_fourcc('R', 'X', '2', '4') /* 32  XBGR-8-8-8-8  */
#define V4L2_PIX_FMT_RGB32   v4l2_fourcc('R', 'G', 'B', '4') /* 32  RGB-8-8-8-8   */
#define V4L2_PIX_FMT_RGBA32  v4l2_fourcc('A', 'B', '2', '4') /* 32  RGBA-8-8-8-8  */
#define V4L2_PIX_FMT_RGBX32  v4l2_fourcc('X', 'B', '2', '4') /* 32  RGBX-8-8-8-8  */
#define V4L2_PIX_FMT_ARGB32  v4l2_fourcc('B', 'A', '2', '4') /* 32  ARGB-8-8-8-8  */
#define V4L2_PIX_FMT_XRGB32  v4l2_fourcc('B', 'X', '2', '4') /* 32  XRGB-8-8-8-8  */
#define V4L2_PIX_FMT_XBGR30  v4l2_fourcc('R', 'X', '3', '0') /* 32  XBGR-2-10-10-10 */
#define V4L2_PIX_FMT_XBGR40  v4l2_fourcc('R', 'X', '4', '0') /* 40  XBGR-4-12-12-12 */
#define V4L2_PIX_FMT_BGR48   v4l2_fourcc('R', 'G', '4', '8') /* 32  BGR-16-16-16 */

/* Grey formats */
#define V4L2_PIX_FMT_GREY    v4l2_fourcc('G', 'R', 'E', 'Y') /*  8  Greyscale     */
#define V4L2_PIX_FMT_Y4      v4l2_fourcc('Y', '0', '4', ' ') /*  4  Greyscale     */
#define V4L2_PIX_FMT_Y6      v4l2_fourcc('Y', '0', '6', ' ') /*  6  Greyscale     */
#define V4L2_PIX_FMT_Y10     v4l2_fourcc('Y', '1', '0', ' ') /* 10  Greyscale     */
#define V4L2_PIX_FMT_XY10    v4l2_fourcc('X', 'Y', '1', '0') /* 10  Greyscale 2-10-10-10 */
#define V4L2_PIX_FMT_Y12     v4l2_fourcc('Y', '1', '2', ' ') /* 12  Greyscale     */
#define V4L2_PIX_FMT_XY12    v4l2_fourcc('X', 'Y', '1', '2') /* 12  Greyscale 4-12-12-12 */
#define V4L2_PIX_FMT_Y14     v4l2_fourcc('Y', '1', '4', ' ') /* 14  Greyscale     */
#define V4L2_PIX_FMT_Y16     v4l2_fourcc('Y', '1', '6', ' ') /* 16  Greyscale     */
#define V4L2_PIX_FMT_Y16_BE  v4l2_fourcc_be('Y', '1', '6', ' ') /* 16  Greyscale BE  */

/* Grey bit-packed formats */
#define V4L2_PIX_FMT_Y10BPACK    v4l2_fourcc('Y', '1', '0', 'B') /* 10  Greyscale bit-packed */
#define V4L2_PIX_FMT_Y10P    v4l2_fourcc('Y', '1', '0', 'P') /* 10  Greyscale, MIPI RAW10 packed */

/* Palette formats */
#define V4L2_PIX_FMT_PAL8    v4l2_fourcc('P', 'A', 'L', '8') /*  8  8-bit palette */

/* Chrominance formats */
#define V4L2_PIX_FMT_UV8     v4l2_fourcc('U', 'V', '8', ' ') /*  8  UV 4:4 */

/* Luminance+Chrominance formats */
#define V4L2_PIX_FMT_YUYV    v4l2_fourcc('Y', 'U', 'Y', 'V') /* 16  YUV 4:2:2     */
#define V4L2_PIX_FMT_YYUV    v4l2_fourcc('Y', 'Y', 'U', 'V') /* 16  YUV 4:2:2     */
#define V4L2_PIX_FMT_YVYU    v4l2_fourcc('Y', 'V', 'Y', 'U') /* 16 YVU 4:2:2 */
#define V4L2_PIX_FMT_UYVY    v4l2_fourcc('U', 'Y', 'V', 'Y') /* 16  YUV 4:2:2     */
#define V4L2_PIX_FMT_VYUY    v4l2_fourcc('V', 'Y', 'U', 'Y') /* 16  YUV 4:2:2     */
#define V4L2_PIX_FMT_Y41P    v4l2_fourcc('Y', '4', '1', 'P') /* 12  YUV 4:1:1     */
#define V4L2_PIX_FMT_YUV444  v4l2_fourcc('Y', '4', '4', '4') /* 16  xxxxyyyy uuuuvvvv */
#define V4L2_PIX_FMT_XVUY32  v4l2_fourcc('X', 'V', '3', '2') /* 32  XVUY 8:8:8:8 */
#define V4L2_PIX_FMT_AVUY32  v4l2_fourcc('A', 'V', '3', '2') /* 32  AVUY 8:8:8:8 */
#define V4L2_PIX_FMT_VUY24   v4l2_fourcc('V', 'U', '2', '4') /* 24  VUY 8:8:8 */
#define V4L2_PIX_FMT_YUV555  v4l2_fourcc('Y', 'U', 'V', 'O') /* 16  YUV-5-5-5     */
#define V4L2_PIX_FMT_YUV565  v4l2_fourcc('Y', 'U', 'V', 'P') /* 16  YUV-5-6-5     */
#define V4L2_PIX_FMT_YUV24   v4l2_fourcc('Y', 'U', 'V', '3') /* 24  YUV-8-8-8     */
#define V4L2_PIX_FMT_YUV32   v4l2_fourcc('Y', 'U', 'V', '4') /* 32  YUV-8-8-8-8   */
#define V4L2_PIX_FMT_AYUV32  v4l2_fourcc('A', 'Y', 'U', 'V') /* 32  AYUV-8-8-8-8  */
#define V4L2_PIX_FMT_XYUV32  v4l2_fourcc('X', 'Y', 'U', 'V') /* 32  XYUV-8-8-8-8  */
#define V4L2_PIX_FMT_VUYA32  v4l2_fourcc('V', 'U', 'Y', 'A') /* 32  VUYA-8-8-8-8  */
#define V4L2_PIX_FMT_VUYX32  v4l2_fourcc('V', 'U', 'Y', 'X') /* 32  VUYX-8-8-8-8  */
#define V4L2_PIX_FMT_M420    v4l2_fourcc('M', '4', '2', '0') /* 12  YUV 4:2:0 2 lines y, 1 line uv interleaved */
#define V4L2_PIX_FMT_XVUY10  v4l2_fourcc('X', '4', '1', '0') /* 32  XVUY 2-10-10-10 */

/* two planes -- one Y, one Cr + Cb interleaved  */
#define V4L2_PIX_FMT_NV12    v4l2_fourcc('N', 'V', '1', '2') /* 12  Y/CbCr 4:2:0  */
#define V4L2_PIX_FMT_NV21    v4l2_fourcc('N', 'V', '2', '1') /* 12  Y/CrCb 4:2:0  */
#define V4L2_PIX_FMT_NV16    v4l2_fourcc('N', 'V', '1', '6') /* 16  Y/CbCr 4:2:2  */
#define V4L2_PIX_FMT_NV61    v4l2_fourcc('N', 'V', '6', '1') /* 16  Y/CrCb 4:2:2  */
#define V4L2_PIX_FMT_NV24    v4l2_fourcc('N', 'V', '2', '4') /* 24  Y/CbCr 4:4:4  */
#define V4L2_PIX_FMT_NV42    v4l2_fourcc('N', 'V', '4', '2') /* 24  Y/CrCb 4:4:4  */
<<<<<<< HEAD
#define V4L2_PIX_FMT_XV20    v4l2_fourcc('X', 'V', '2', '0') /* 32  XY/UV 4:2:2 10-bit */
#define V4L2_PIX_FMT_XV15    v4l2_fourcc('X', 'V', '1', '5') /* 32  XY/UV 4:2:0 10-bit */
#define V4L2_PIX_FMT_X012    v4l2_fourcc('X', '0', '1', '2') /* 40  XY/UV 4:2:0 12-bit 4-12-12-12 */
#define V4L2_PIX_FMT_X212    v4l2_fourcc('X', '2', '1', '2') /* 40  XY/UV 4:2:2 12-bit 4-12-12-12 */
#define V4L2_PIX_FMT_X412    v4l2_fourcc('X', '4', '1', '2') /* 40  XY/UV 4:4:4 12-bit 4-12-12-12 */
#define V4L2_PIX_FMT_X016    v4l2_fourcc('X', '0', '1', '6') /* 32  XY/UV 4:2:0 16-bit */
#define V4L2_PIX_FMT_X216    v4l2_fourcc('X', '2', '1', '6') /* 32  XY/UV 4:2:2 16-bit */
#define V4L2_PIX_FMT_X416    v4l2_fourcc('X', '4', '1', '6') /* 32  XY/UV 4:4:4 16-bit */
=======
#define V4L2_PIX_FMT_HM12    v4l2_fourcc('H', 'M', '1', '2') /*  8  YUV 4:2:0 16x16 macroblocks */
>>>>>>> 8bb7eca9

/* two non contiguous planes - one Y, one Cr + Cb interleaved  */
#define V4L2_PIX_FMT_NV12M   v4l2_fourcc('N', 'M', '1', '2') /* 12  Y/CbCr 4:2:0  */
#define V4L2_PIX_FMT_NV21M   v4l2_fourcc('N', 'M', '2', '1') /* 21  Y/CrCb 4:2:0  */
#define V4L2_PIX_FMT_NV16M   v4l2_fourcc('N', 'M', '1', '6') /* 16  Y/CbCr 4:2:2  */
#define V4L2_PIX_FMT_NV61M   v4l2_fourcc('N', 'M', '6', '1') /* 16  Y/CrCb 4:2:2  */
#define V4L2_PIX_FMT_NV12MT  v4l2_fourcc('T', 'M', '1', '2') /* 12  Y/CbCr 4:2:0 64x32 macroblocks */
#define V4L2_PIX_FMT_XV20M   v4l2_fourcc('X', 'M', '2', '0') /* 32  XY/UV 4:2:2 10-bit */
#define V4L2_PIX_FMT_XV15M   v4l2_fourcc('X', 'M', '1', '5') /* 32  XY/UV 4:2:0 10-bit */
#define V4L2_PIX_FMT_X012M   v4l2_fourcc('M', '0', '1', '2') /* 40  XY/UV 4:2:0 12-bit 4-12-12-12 */
#define V4L2_PIX_FMT_X212M   v4l2_fourcc('M', '2', '1', '2') /* 40  XY/UV 4:2:2 12-bit 4-12-12-12 */
#define V4L2_PIX_FMT_X412M   v4l2_fourcc('M', '4', '1', '2') /* 40  XY/UV 4:4:4 12-bit 4-12-12-12 */
#define V4L2_PIX_FMT_X016M   v4l2_fourcc('M', '0', '1', '6') /* 32  XY/UV 4:2:0 16-bit */
#define V4L2_PIX_FMT_X216M   v4l2_fourcc('M', '2', '1', '6') /* 32  XY/UV 4:2:2 16-bit */
#define V4L2_PIX_FMT_X416M   v4l2_fourcc('M', '4', '1', '6') /* 32  XY/UV 4:4:4 16-bit */
#define V4L2_PIX_FMT_NV12MT_16X16 v4l2_fourcc('V', 'M', '1', '2') /* 12  Y/CbCr 4:2:0 16x16 macroblocks */

/* three planes - Y Cb, Cr */
#define V4L2_PIX_FMT_YUV410  v4l2_fourcc('Y', 'U', 'V', '9') /*  9  YUV 4:1:0     */
#define V4L2_PIX_FMT_YVU410  v4l2_fourcc('Y', 'V', 'U', '9') /*  9  YVU 4:1:0     */
#define V4L2_PIX_FMT_YUV411P v4l2_fourcc('4', '1', '1', 'P') /* 12  YVU411 planar */
#define V4L2_PIX_FMT_YUV420  v4l2_fourcc('Y', 'U', '1', '2') /* 12  YUV 4:2:0     */
#define V4L2_PIX_FMT_YVU420  v4l2_fourcc('Y', 'V', '1', '2') /* 12  YVU 4:2:0     */
#define V4L2_PIX_FMT_YUV422P v4l2_fourcc('4', '2', '2', 'P') /* 16  YVU422 planar */

/* three non contiguous planes - Y, Cb, Cr */
#define V4L2_PIX_FMT_YUV420M v4l2_fourcc('Y', 'M', '1', '2') /* 12  YUV420 planar */
#define V4L2_PIX_FMT_YVU420M v4l2_fourcc('Y', 'M', '2', '1') /* 12  YVU420 planar */
#define V4L2_PIX_FMT_YUV422M v4l2_fourcc('Y', 'M', '1', '6') /* 16  YUV422 planar */
#define V4L2_PIX_FMT_YVU422M v4l2_fourcc('Y', 'M', '6', '1') /* 16  YVU422 planar */
#define V4L2_PIX_FMT_YUV444M v4l2_fourcc('Y', 'M', '2', '4') /* 24  YUV444 planar */
#define V4L2_PIX_FMT_YVU444M v4l2_fourcc('Y', 'M', '4', '2') /* 24  YVU444 planar */

/* Bayer formats - see http://www.siliconimaging.com/RGB%20Bayer.htm */
#define V4L2_PIX_FMT_SBGGR8  v4l2_fourcc('B', 'A', '8', '1') /*  8  BGBG.. GRGR.. */
#define V4L2_PIX_FMT_SGBRG8  v4l2_fourcc('G', 'B', 'R', 'G') /*  8  GBGB.. RGRG.. */
#define V4L2_PIX_FMT_SGRBG8  v4l2_fourcc('G', 'R', 'B', 'G') /*  8  GRGR.. BGBG.. */
#define V4L2_PIX_FMT_SRGGB8  v4l2_fourcc('R', 'G', 'G', 'B') /*  8  RGRG.. GBGB.. */
#define V4L2_PIX_FMT_SBGGR10 v4l2_fourcc('B', 'G', '1', '0') /* 10  BGBG.. GRGR.. */
#define V4L2_PIX_FMT_SGBRG10 v4l2_fourcc('G', 'B', '1', '0') /* 10  GBGB.. RGRG.. */
#define V4L2_PIX_FMT_SGRBG10 v4l2_fourcc('B', 'A', '1', '0') /* 10  GRGR.. BGBG.. */
#define V4L2_PIX_FMT_SRGGB10 v4l2_fourcc('R', 'G', '1', '0') /* 10  RGRG.. GBGB.. */
	/* 10bit raw bayer packed, 5 bytes for every 4 pixels */
#define V4L2_PIX_FMT_SBGGR10P v4l2_fourcc('p', 'B', 'A', 'A')
#define V4L2_PIX_FMT_SGBRG10P v4l2_fourcc('p', 'G', 'A', 'A')
#define V4L2_PIX_FMT_SGRBG10P v4l2_fourcc('p', 'g', 'A', 'A')
#define V4L2_PIX_FMT_SRGGB10P v4l2_fourcc('p', 'R', 'A', 'A')
	/* 10bit raw bayer a-law compressed to 8 bits */
#define V4L2_PIX_FMT_SBGGR10ALAW8 v4l2_fourcc('a', 'B', 'A', '8')
#define V4L2_PIX_FMT_SGBRG10ALAW8 v4l2_fourcc('a', 'G', 'A', '8')
#define V4L2_PIX_FMT_SGRBG10ALAW8 v4l2_fourcc('a', 'g', 'A', '8')
#define V4L2_PIX_FMT_SRGGB10ALAW8 v4l2_fourcc('a', 'R', 'A', '8')
	/* 10bit raw bayer DPCM compressed to 8 bits */
#define V4L2_PIX_FMT_SBGGR10DPCM8 v4l2_fourcc('b', 'B', 'A', '8')
#define V4L2_PIX_FMT_SGBRG10DPCM8 v4l2_fourcc('b', 'G', 'A', '8')
#define V4L2_PIX_FMT_SGRBG10DPCM8 v4l2_fourcc('B', 'D', '1', '0')
#define V4L2_PIX_FMT_SRGGB10DPCM8 v4l2_fourcc('b', 'R', 'A', '8')
#define V4L2_PIX_FMT_SBGGR12 v4l2_fourcc('B', 'G', '1', '2') /* 12  BGBG.. GRGR.. */
#define V4L2_PIX_FMT_SGBRG12 v4l2_fourcc('G', 'B', '1', '2') /* 12  GBGB.. RGRG.. */
#define V4L2_PIX_FMT_SGRBG12 v4l2_fourcc('B', 'A', '1', '2') /* 12  GRGR.. BGBG.. */
#define V4L2_PIX_FMT_SRGGB12 v4l2_fourcc('R', 'G', '1', '2') /* 12  RGRG.. GBGB.. */
	/* 12bit raw bayer packed, 6 bytes for every 4 pixels */
#define V4L2_PIX_FMT_SBGGR12P v4l2_fourcc('p', 'B', 'C', 'C')
#define V4L2_PIX_FMT_SGBRG12P v4l2_fourcc('p', 'G', 'C', 'C')
#define V4L2_PIX_FMT_SGRBG12P v4l2_fourcc('p', 'g', 'C', 'C')
#define V4L2_PIX_FMT_SRGGB12P v4l2_fourcc('p', 'R', 'C', 'C')
#define V4L2_PIX_FMT_SBGGR14 v4l2_fourcc('B', 'G', '1', '4') /* 14  BGBG.. GRGR.. */
#define V4L2_PIX_FMT_SGBRG14 v4l2_fourcc('G', 'B', '1', '4') /* 14  GBGB.. RGRG.. */
#define V4L2_PIX_FMT_SGRBG14 v4l2_fourcc('G', 'R', '1', '4') /* 14  GRGR.. BGBG.. */
#define V4L2_PIX_FMT_SRGGB14 v4l2_fourcc('R', 'G', '1', '4') /* 14  RGRG.. GBGB.. */
	/* 14bit raw bayer packed, 7 bytes for every 4 pixels */
#define V4L2_PIX_FMT_SBGGR14P v4l2_fourcc('p', 'B', 'E', 'E')
#define V4L2_PIX_FMT_SGBRG14P v4l2_fourcc('p', 'G', 'E', 'E')
#define V4L2_PIX_FMT_SGRBG14P v4l2_fourcc('p', 'g', 'E', 'E')
#define V4L2_PIX_FMT_SRGGB14P v4l2_fourcc('p', 'R', 'E', 'E')
#define V4L2_PIX_FMT_SBGGR16 v4l2_fourcc('B', 'Y', 'R', '2') /* 16  BGBG.. GRGR.. */
#define V4L2_PIX_FMT_SGBRG16 v4l2_fourcc('G', 'B', '1', '6') /* 16  GBGB.. RGRG.. */
#define V4L2_PIX_FMT_SGRBG16 v4l2_fourcc('G', 'R', '1', '6') /* 16  GRGR.. BGBG.. */
#define V4L2_PIX_FMT_SRGGB16 v4l2_fourcc('R', 'G', '1', '6') /* 16  RGRG.. GBGB.. */

/* HSV formats */
#define V4L2_PIX_FMT_HSV24 v4l2_fourcc('H', 'S', 'V', '3')
#define V4L2_PIX_FMT_HSV32 v4l2_fourcc('H', 'S', 'V', '4')

/* compressed formats */
#define V4L2_PIX_FMT_MJPEG    v4l2_fourcc('M', 'J', 'P', 'G') /* Motion-JPEG   */
#define V4L2_PIX_FMT_JPEG     v4l2_fourcc('J', 'P', 'E', 'G') /* JFIF JPEG     */
#define V4L2_PIX_FMT_DV       v4l2_fourcc('d', 'v', 's', 'd') /* 1394          */
#define V4L2_PIX_FMT_MPEG     v4l2_fourcc('M', 'P', 'E', 'G') /* MPEG-1/2/4 Multiplexed */
#define V4L2_PIX_FMT_H264     v4l2_fourcc('H', '2', '6', '4') /* H264 with start codes */
#define V4L2_PIX_FMT_H264_NO_SC v4l2_fourcc('A', 'V', 'C', '1') /* H264 without start codes */
#define V4L2_PIX_FMT_H264_MVC v4l2_fourcc('M', '2', '6', '4') /* H264 MVC */
#define V4L2_PIX_FMT_H263     v4l2_fourcc('H', '2', '6', '3') /* H263          */
#define V4L2_PIX_FMT_MPEG1    v4l2_fourcc('M', 'P', 'G', '1') /* MPEG-1 ES     */
#define V4L2_PIX_FMT_MPEG2    v4l2_fourcc('M', 'P', 'G', '2') /* MPEG-2 ES     */
#define V4L2_PIX_FMT_MPEG2_SLICE v4l2_fourcc('M', 'G', '2', 'S') /* MPEG-2 parsed slice data */
#define V4L2_PIX_FMT_MPEG4    v4l2_fourcc('M', 'P', 'G', '4') /* MPEG-4 part 2 ES */
#define V4L2_PIX_FMT_XVID     v4l2_fourcc('X', 'V', 'I', 'D') /* Xvid           */
#define V4L2_PIX_FMT_VC1_ANNEX_G v4l2_fourcc('V', 'C', '1', 'G') /* SMPTE 421M Annex G compliant stream */
#define V4L2_PIX_FMT_VC1_ANNEX_L v4l2_fourcc('V', 'C', '1', 'L') /* SMPTE 421M Annex L compliant stream */
#define V4L2_PIX_FMT_VP8      v4l2_fourcc('V', 'P', '8', '0') /* VP8 */
#define V4L2_PIX_FMT_VP8_FRAME v4l2_fourcc('V', 'P', '8', 'F') /* VP8 parsed frame */
#define V4L2_PIX_FMT_VP9      v4l2_fourcc('V', 'P', '9', '0') /* VP9 */
#define V4L2_PIX_FMT_HEVC     v4l2_fourcc('H', 'E', 'V', 'C') /* HEVC aka H.265 */
#define V4L2_PIX_FMT_FWHT     v4l2_fourcc('F', 'W', 'H', 'T') /* Fast Walsh Hadamard Transform (vicodec) */
#define V4L2_PIX_FMT_FWHT_STATELESS     v4l2_fourcc('S', 'F', 'W', 'H') /* Stateless FWHT (vicodec) */
#define V4L2_PIX_FMT_H264_SLICE v4l2_fourcc('S', '2', '6', '4') /* H264 parsed slices */

/*  Vendor-specific formats   */
#define V4L2_PIX_FMT_CPIA1    v4l2_fourcc('C', 'P', 'I', 'A') /* cpia1 YUV */
#define V4L2_PIX_FMT_WNVA     v4l2_fourcc('W', 'N', 'V', 'A') /* Winnov hw compress */
#define V4L2_PIX_FMT_SN9C10X  v4l2_fourcc('S', '9', '1', '0') /* SN9C10x compression */
#define V4L2_PIX_FMT_SN9C20X_I420 v4l2_fourcc('S', '9', '2', '0') /* SN9C20x YUV 4:2:0 */
#define V4L2_PIX_FMT_PWC1     v4l2_fourcc('P', 'W', 'C', '1') /* pwc older webcam */
#define V4L2_PIX_FMT_PWC2     v4l2_fourcc('P', 'W', 'C', '2') /* pwc newer webcam */
#define V4L2_PIX_FMT_ET61X251 v4l2_fourcc('E', '6', '2', '5') /* ET61X251 compression */
#define V4L2_PIX_FMT_SPCA501  v4l2_fourcc('S', '5', '0', '1') /* YUYV per line */
#define V4L2_PIX_FMT_SPCA505  v4l2_fourcc('S', '5', '0', '5') /* YYUV per line */
#define V4L2_PIX_FMT_SPCA508  v4l2_fourcc('S', '5', '0', '8') /* YUVY per line */
#define V4L2_PIX_FMT_SPCA561  v4l2_fourcc('S', '5', '6', '1') /* compressed GBRG bayer */
#define V4L2_PIX_FMT_PAC207   v4l2_fourcc('P', '2', '0', '7') /* compressed BGGR bayer */
#define V4L2_PIX_FMT_MR97310A v4l2_fourcc('M', '3', '1', '0') /* compressed BGGR bayer */
#define V4L2_PIX_FMT_JL2005BCD v4l2_fourcc('J', 'L', '2', '0') /* compressed RGGB bayer */
#define V4L2_PIX_FMT_SN9C2028 v4l2_fourcc('S', 'O', 'N', 'X') /* compressed GBRG bayer */
#define V4L2_PIX_FMT_SQ905C   v4l2_fourcc('9', '0', '5', 'C') /* compressed RGGB bayer */
#define V4L2_PIX_FMT_PJPG     v4l2_fourcc('P', 'J', 'P', 'G') /* Pixart 73xx JPEG */
#define V4L2_PIX_FMT_OV511    v4l2_fourcc('O', '5', '1', '1') /* ov511 JPEG */
#define V4L2_PIX_FMT_OV518    v4l2_fourcc('O', '5', '1', '8') /* ov518 JPEG */
#define V4L2_PIX_FMT_STV0680  v4l2_fourcc('S', '6', '8', '0') /* stv0680 bayer */
#define V4L2_PIX_FMT_TM6000   v4l2_fourcc('T', 'M', '6', '0') /* tm5600/tm60x0 */
#define V4L2_PIX_FMT_CIT_YYVYUY v4l2_fourcc('C', 'I', 'T', 'V') /* one line of Y then 1 line of VYUY */
#define V4L2_PIX_FMT_KONICA420  v4l2_fourcc('K', 'O', 'N', 'I') /* YUV420 planar in blocks of 256 pixels */
#define V4L2_PIX_FMT_JPGL	v4l2_fourcc('J', 'P', 'G', 'L') /* JPEG-Lite */
#define V4L2_PIX_FMT_SE401      v4l2_fourcc('S', '4', '0', '1') /* se401 janggu compressed rgb */
#define V4L2_PIX_FMT_S5C_UYVY_JPG v4l2_fourcc('S', '5', 'C', 'I') /* S5C73M3 interleaved UYVY/JPEG */
#define V4L2_PIX_FMT_Y8I      v4l2_fourcc('Y', '8', 'I', ' ') /* Greyscale 8-bit L/R interleaved */
#define V4L2_PIX_FMT_Y12I     v4l2_fourcc('Y', '1', '2', 'I') /* Greyscale 12-bit L/R interleaved */
#define V4L2_PIX_FMT_Z16      v4l2_fourcc('Z', '1', '6', ' ') /* Depth data 16-bit */
#define V4L2_PIX_FMT_MT21C    v4l2_fourcc('M', 'T', '2', '1') /* Mediatek compressed block mode  */
#define V4L2_PIX_FMT_INZI     v4l2_fourcc('I', 'N', 'Z', 'I') /* Intel Planar Greyscale 10-bit and Depth 16-bit */
#define V4L2_PIX_FMT_SUNXI_TILED_NV12 v4l2_fourcc('S', 'T', '1', '2') /* Sunxi Tiled NV12 Format */
#define V4L2_PIX_FMT_CNF4     v4l2_fourcc('C', 'N', 'F', '4') /* Intel 4-bit packed depth confidence information */
#define V4L2_PIX_FMT_HI240    v4l2_fourcc('H', 'I', '2', '4') /* BTTV 8-bit dithered RGB */

/* 10bit raw bayer packed, 32 bytes for every 25 pixels, last LSB 6 bits unused */
#define V4L2_PIX_FMT_IPU3_SBGGR10	v4l2_fourcc('i', 'p', '3', 'b') /* IPU3 packed 10-bit BGGR bayer */
#define V4L2_PIX_FMT_IPU3_SGBRG10	v4l2_fourcc('i', 'p', '3', 'g') /* IPU3 packed 10-bit GBRG bayer */
#define V4L2_PIX_FMT_IPU3_SGRBG10	v4l2_fourcc('i', 'p', '3', 'G') /* IPU3 packed 10-bit GRBG bayer */
#define V4L2_PIX_FMT_IPU3_SRGGB10	v4l2_fourcc('i', 'p', '3', 'r') /* IPU3 packed 10-bit RGGB bayer */

/* SDR formats - used only for Software Defined Radio devices */
#define V4L2_SDR_FMT_CU8          v4l2_fourcc('C', 'U', '0', '8') /* IQ u8 */
#define V4L2_SDR_FMT_CU16LE       v4l2_fourcc('C', 'U', '1', '6') /* IQ u16le */
#define V4L2_SDR_FMT_CS8          v4l2_fourcc('C', 'S', '0', '8') /* complex s8 */
#define V4L2_SDR_FMT_CS14LE       v4l2_fourcc('C', 'S', '1', '4') /* complex s14le */
#define V4L2_SDR_FMT_RU12LE       v4l2_fourcc('R', 'U', '1', '2') /* real u12le */
#define V4L2_SDR_FMT_PCU16BE	  v4l2_fourcc('P', 'C', '1', '6') /* planar complex u16be */
#define V4L2_SDR_FMT_PCU18BE	  v4l2_fourcc('P', 'C', '1', '8') /* planar complex u18be */
#define V4L2_SDR_FMT_PCU20BE	  v4l2_fourcc('P', 'C', '2', '0') /* planar complex u20be */

/* Touch formats - used for Touch devices */
#define V4L2_TCH_FMT_DELTA_TD16	v4l2_fourcc('T', 'D', '1', '6') /* 16-bit signed deltas */
#define V4L2_TCH_FMT_DELTA_TD08	v4l2_fourcc('T', 'D', '0', '8') /* 8-bit signed deltas */
#define V4L2_TCH_FMT_TU16	v4l2_fourcc('T', 'U', '1', '6') /* 16-bit unsigned touch data */
#define V4L2_TCH_FMT_TU08	v4l2_fourcc('T', 'U', '0', '8') /* 8-bit unsigned touch data */

/* Meta-data formats */
#define V4L2_META_FMT_VSP1_HGO    v4l2_fourcc('V', 'S', 'P', 'H') /* R-Car VSP1 1-D Histogram */
#define V4L2_META_FMT_VSP1_HGT    v4l2_fourcc('V', 'S', 'P', 'T') /* R-Car VSP1 2-D Histogram */
#define V4L2_META_FMT_UVC         v4l2_fourcc('U', 'V', 'C', 'H') /* UVC Payload Header metadata */
#define V4L2_META_FMT_D4XX        v4l2_fourcc('D', '4', 'X', 'X') /* D4XX Payload Header metadata */
#define V4L2_META_FMT_VIVID	  v4l2_fourcc('V', 'I', 'V', 'D') /* Vivid Metadata */

/* Vendor specific - used for RK_ISP1 camera sub-system */
#define V4L2_META_FMT_RK_ISP1_PARAMS	v4l2_fourcc('R', 'K', '1', 'P') /* Rockchip ISP1 3A Parameters */
#define V4L2_META_FMT_RK_ISP1_STAT_3A	v4l2_fourcc('R', 'K', '1', 'S') /* Rockchip ISP1 3A Statistics */

/* priv field value to indicates that subsequent fields are valid. */
#define V4L2_PIX_FMT_PRIV_MAGIC		0xfeedcafe

/* Flags */
#define V4L2_PIX_FMT_FLAG_PREMUL_ALPHA	0x00000001
#define V4L2_PIX_FMT_FLAG_SET_CSC	0x00000002

/*
 *	F O R M A T   E N U M E R A T I O N
 */
struct v4l2_fmtdesc {
	__u32		    index;             /* Format number      */
	__u32		    type;              /* enum v4l2_buf_type */
	__u32               flags;
	__u8		    description[32];   /* Description string */
	__u32		    pixelformat;       /* Format fourcc      */
	__u32		    mbus_code;		/* Media bus code    */
	__u32		    reserved[3];
};

#define V4L2_FMT_FLAG_COMPRESSED		0x0001
#define V4L2_FMT_FLAG_EMULATED			0x0002
#define V4L2_FMT_FLAG_CONTINUOUS_BYTESTREAM	0x0004
#define V4L2_FMT_FLAG_DYN_RESOLUTION		0x0008
#define V4L2_FMT_FLAG_ENC_CAP_FRAME_INTERVAL	0x0010
#define V4L2_FMT_FLAG_CSC_COLORSPACE		0x0020
#define V4L2_FMT_FLAG_CSC_XFER_FUNC		0x0040
#define V4L2_FMT_FLAG_CSC_YCBCR_ENC		0x0080
#define V4L2_FMT_FLAG_CSC_HSV_ENC		V4L2_FMT_FLAG_CSC_YCBCR_ENC
#define V4L2_FMT_FLAG_CSC_QUANTIZATION		0x0100

	/* Frame Size and frame rate enumeration */
/*
 *	F R A M E   S I Z E   E N U M E R A T I O N
 */
enum v4l2_frmsizetypes {
	V4L2_FRMSIZE_TYPE_DISCRETE	= 1,
	V4L2_FRMSIZE_TYPE_CONTINUOUS	= 2,
	V4L2_FRMSIZE_TYPE_STEPWISE	= 3,
};

struct v4l2_frmsize_discrete {
	__u32			width;		/* Frame width [pixel] */
	__u32			height;		/* Frame height [pixel] */
};

struct v4l2_frmsize_stepwise {
	__u32			min_width;	/* Minimum frame width [pixel] */
	__u32			max_width;	/* Maximum frame width [pixel] */
	__u32			step_width;	/* Frame width step size [pixel] */
	__u32			min_height;	/* Minimum frame height [pixel] */
	__u32			max_height;	/* Maximum frame height [pixel] */
	__u32			step_height;	/* Frame height step size [pixel] */
};

struct v4l2_frmsizeenum {
	__u32			index;		/* Frame size number */
	__u32			pixel_format;	/* Pixel format */
	__u32			type;		/* Frame size type the device supports. */

	union {					/* Frame size */
		struct v4l2_frmsize_discrete	discrete;
		struct v4l2_frmsize_stepwise	stepwise;
	};

	__u32   reserved[2];			/* Reserved space for future use */
};

/*
 *	F R A M E   R A T E   E N U M E R A T I O N
 */
enum v4l2_frmivaltypes {
	V4L2_FRMIVAL_TYPE_DISCRETE	= 1,
	V4L2_FRMIVAL_TYPE_CONTINUOUS	= 2,
	V4L2_FRMIVAL_TYPE_STEPWISE	= 3,
};

struct v4l2_frmival_stepwise {
	struct v4l2_fract	min;		/* Minimum frame interval [s] */
	struct v4l2_fract	max;		/* Maximum frame interval [s] */
	struct v4l2_fract	step;		/* Frame interval step size [s] */
};

struct v4l2_frmivalenum {
	__u32			index;		/* Frame format index */
	__u32			pixel_format;	/* Pixel format */
	__u32			width;		/* Frame width */
	__u32			height;		/* Frame height */
	__u32			type;		/* Frame interval type the device supports. */

	union {					/* Frame interval */
		struct v4l2_fract		discrete;
		struct v4l2_frmival_stepwise	stepwise;
	};

	__u32	reserved[2];			/* Reserved space for future use */
};

/*
 *	T I M E C O D E
 */
struct v4l2_timecode {
	__u32	type;
	__u32	flags;
	__u8	frames;
	__u8	seconds;
	__u8	minutes;
	__u8	hours;
	__u8	userbits[4];
};

/*  Type  */
#define V4L2_TC_TYPE_24FPS		1
#define V4L2_TC_TYPE_25FPS		2
#define V4L2_TC_TYPE_30FPS		3
#define V4L2_TC_TYPE_50FPS		4
#define V4L2_TC_TYPE_60FPS		5

/*  Flags  */
#define V4L2_TC_FLAG_DROPFRAME		0x0001 /* "drop-frame" mode */
#define V4L2_TC_FLAG_COLORFRAME		0x0002
#define V4L2_TC_USERBITS_field		0x000C
#define V4L2_TC_USERBITS_USERDEFINED	0x0000
#define V4L2_TC_USERBITS_8BITCHARS	0x0008
/* The above is based on SMPTE timecodes */

struct v4l2_jpegcompression {
	int quality;

	int  APPn;              /* Number of APP segment to be written,
				 * must be 0..15 */
	int  APP_len;           /* Length of data in JPEG APPn segment */
	char APP_data[60];      /* Data in the JPEG APPn segment. */

	int  COM_len;           /* Length of data in JPEG COM segment */
	char COM_data[60];      /* Data in JPEG COM segment */

	__u32 jpeg_markers;     /* Which markers should go into the JPEG
				 * output. Unless you exactly know what
				 * you do, leave them untouched.
				 * Including less markers will make the
				 * resulting code smaller, but there will
				 * be fewer applications which can read it.
				 * The presence of the APP and COM marker
				 * is influenced by APP_len and COM_len
				 * ONLY, not by this property! */

#define V4L2_JPEG_MARKER_DHT (1<<3)    /* Define Huffman Tables */
#define V4L2_JPEG_MARKER_DQT (1<<4)    /* Define Quantization Tables */
#define V4L2_JPEG_MARKER_DRI (1<<5)    /* Define Restart Interval */
#define V4L2_JPEG_MARKER_COM (1<<6)    /* Comment segment */
#define V4L2_JPEG_MARKER_APP (1<<7)    /* App segment, driver will
					* always use APP0 */
};

/*
 *	M E M O R Y - M A P P I N G   B U F F E R S
 */

#ifdef __KERNEL__
/*
 * This corresponds to the user space version of timeval
 * for 64-bit time_t. sparc64 is different from everyone
 * else, using the microseconds in the wrong half of the
 * second 64-bit word.
 */
struct __kernel_v4l2_timeval {
	long long	tv_sec;
#if defined(__sparc__) && defined(__arch64__)
	int		tv_usec;
	int		__pad;
#else
	long long	tv_usec;
#endif
};
#endif

struct v4l2_requestbuffers {
	__u32			count;
	__u32			type;		/* enum v4l2_buf_type */
	__u32			memory;		/* enum v4l2_memory */
	__u32			capabilities;
	__u32			reserved[1];
};

/* capabilities for struct v4l2_requestbuffers and v4l2_create_buffers */
#define V4L2_BUF_CAP_SUPPORTS_MMAP			(1 << 0)
#define V4L2_BUF_CAP_SUPPORTS_USERPTR			(1 << 1)
#define V4L2_BUF_CAP_SUPPORTS_DMABUF			(1 << 2)
#define V4L2_BUF_CAP_SUPPORTS_REQUESTS			(1 << 3)
#define V4L2_BUF_CAP_SUPPORTS_ORPHANED_BUFS		(1 << 4)
#define V4L2_BUF_CAP_SUPPORTS_M2M_HOLD_CAPTURE_BUF	(1 << 5)
#define V4L2_BUF_CAP_SUPPORTS_MMAP_CACHE_HINTS		(1 << 6)

/**
 * struct v4l2_plane - plane info for multi-planar buffers
 * @bytesused:		number of bytes occupied by data in the plane (payload)
 * @length:		size of this plane (NOT the payload) in bytes
 * @mem_offset:		when memory in the associated struct v4l2_buffer is
 *			V4L2_MEMORY_MMAP, equals the offset from the start of
 *			the device memory for this plane (or is a "cookie" that
 *			should be passed to mmap() called on the video node)
 * @userptr:		when memory is V4L2_MEMORY_USERPTR, a userspace pointer
 *			pointing to this plane
 * @fd:			when memory is V4L2_MEMORY_DMABUF, a userspace file
 *			descriptor associated with this plane
 * @m:			union of @mem_offset, @userptr and @fd
 * @data_offset:	offset in the plane to the start of data; usually 0,
 *			unless there is a header in front of the data
 * @reserved:		drivers and applications must zero this array
 *
 * Multi-planar buffers consist of one or more planes, e.g. an YCbCr buffer
 * with two planes can have one plane for Y, and another for interleaved CbCr
 * components. Each plane can reside in a separate memory buffer, or even in
 * a completely separate memory node (e.g. in embedded devices).
 */
struct v4l2_plane {
	__u32			bytesused;
	__u32			length;
	union {
		__u32		mem_offset;
		unsigned long	userptr;
		__s32		fd;
	} m;
	__u32			data_offset;
	__u32			reserved[11];
};

/**
 * struct v4l2_buffer - video buffer info
 * @index:	id number of the buffer
 * @type:	enum v4l2_buf_type; buffer type (type == *_MPLANE for
 *		multiplanar buffers);
 * @bytesused:	number of bytes occupied by data in the buffer (payload);
 *		unused (set to 0) for multiplanar buffers
 * @flags:	buffer informational flags
 * @field:	enum v4l2_field; field order of the image in the buffer
 * @timestamp:	frame timestamp
 * @timecode:	frame timecode
 * @sequence:	sequence count of this frame
 * @memory:	enum v4l2_memory; the method, in which the actual video data is
 *		passed
 * @offset:	for non-multiplanar buffers with memory == V4L2_MEMORY_MMAP;
 *		offset from the start of the device memory for this plane,
 *		(or a "cookie" that should be passed to mmap() as offset)
 * @userptr:	for non-multiplanar buffers with memory == V4L2_MEMORY_USERPTR;
 *		a userspace pointer pointing to this buffer
 * @fd:		for non-multiplanar buffers with memory == V4L2_MEMORY_DMABUF;
 *		a userspace file descriptor associated with this buffer
 * @planes:	for multiplanar buffers; userspace pointer to the array of plane
 *		info structs for this buffer
 * @m:		union of @offset, @userptr, @planes and @fd
 * @length:	size in bytes of the buffer (NOT its payload) for single-plane
 *		buffers (when type != *_MPLANE); number of elements in the
 *		planes array for multi-plane buffers
 * @reserved2:	drivers and applications must zero this field
 * @request_fd: fd of the request that this buffer should use
 * @reserved:	for backwards compatibility with applications that do not know
 *		about @request_fd
 *
 * Contains data exchanged by application and driver using one of the Streaming
 * I/O methods.
 */
struct v4l2_buffer {
	__u32			index;
	__u32			type;
	__u32			bytesused;
	__u32			flags;
	__u32			field;
#ifdef __KERNEL__
	struct __kernel_v4l2_timeval timestamp;
#else
	struct timeval		timestamp;
#endif
	struct v4l2_timecode	timecode;
	__u32			sequence;

	/* memory location */
	__u32			memory;
	union {
		__u32           offset;
		unsigned long   userptr;
		struct v4l2_plane *planes;
		__s32		fd;
	} m;
	__u32			length;
	__u32			reserved2;
	union {
		__s32		request_fd;
		__u32		reserved;
	};
};

#ifndef __KERNEL__
/**
 * v4l2_timeval_to_ns - Convert timeval to nanoseconds
 * @tv:		pointer to the timeval variable to be converted
 *
 * Returns the scalar nanosecond representation of the timeval
 * parameter.
 */
static inline __u64 v4l2_timeval_to_ns(const struct timeval *tv)
{
	return (__u64)tv->tv_sec * 1000000000ULL + tv->tv_usec * 1000;
}
#endif

/*  Flags for 'flags' field */
/* Buffer is mapped (flag) */
#define V4L2_BUF_FLAG_MAPPED			0x00000001
/* Buffer is queued for processing */
#define V4L2_BUF_FLAG_QUEUED			0x00000002
/* Buffer is ready */
#define V4L2_BUF_FLAG_DONE			0x00000004
/* Image is a keyframe (I-frame) */
#define V4L2_BUF_FLAG_KEYFRAME			0x00000008
/* Image is a P-frame */
#define V4L2_BUF_FLAG_PFRAME			0x00000010
/* Image is a B-frame */
#define V4L2_BUF_FLAG_BFRAME			0x00000020
/* Buffer is ready, but the data contained within is corrupted. */
#define V4L2_BUF_FLAG_ERROR			0x00000040
/* Buffer is added to an unqueued request */
#define V4L2_BUF_FLAG_IN_REQUEST		0x00000080
/* timecode field is valid */
#define V4L2_BUF_FLAG_TIMECODE			0x00000100
/* Don't return the capture buffer until OUTPUT timestamp changes */
#define V4L2_BUF_FLAG_M2M_HOLD_CAPTURE_BUF	0x00000200
/* Buffer is prepared for queuing */
#define V4L2_BUF_FLAG_PREPARED			0x00000400
/* Cache handling flags */
#define V4L2_BUF_FLAG_NO_CACHE_INVALIDATE	0x00000800
#define V4L2_BUF_FLAG_NO_CACHE_CLEAN		0x00001000
/* Timestamp type */
#define V4L2_BUF_FLAG_TIMESTAMP_MASK		0x0000e000
#define V4L2_BUF_FLAG_TIMESTAMP_UNKNOWN		0x00000000
#define V4L2_BUF_FLAG_TIMESTAMP_MONOTONIC	0x00002000
#define V4L2_BUF_FLAG_TIMESTAMP_COPY		0x00004000
/* Timestamp sources. */
#define V4L2_BUF_FLAG_TSTAMP_SRC_MASK		0x00070000
#define V4L2_BUF_FLAG_TSTAMP_SRC_EOF		0x00000000
#define V4L2_BUF_FLAG_TSTAMP_SRC_SOE		0x00010000
/* mem2mem encoder/decoder */
#define V4L2_BUF_FLAG_LAST			0x00100000
/* request_fd is valid */
#define V4L2_BUF_FLAG_REQUEST_FD		0x00800000

/**
 * struct v4l2_exportbuffer - export of video buffer as DMABUF file descriptor
 *
 * @index:	id number of the buffer
 * @type:	enum v4l2_buf_type; buffer type (type == *_MPLANE for
 *		multiplanar buffers);
 * @plane:	index of the plane to be exported, 0 for single plane queues
 * @flags:	flags for newly created file, currently only O_CLOEXEC is
 *		supported, refer to manual of open syscall for more details
 * @fd:		file descriptor associated with DMABUF (set by driver)
 * @reserved:	drivers and applications must zero this array
 *
 * Contains data used for exporting a video buffer as DMABUF file descriptor.
 * The buffer is identified by a 'cookie' returned by VIDIOC_QUERYBUF
 * (identical to the cookie used to mmap() the buffer to userspace). All
 * reserved fields must be set to zero. The field reserved0 is expected to
 * become a structure 'type' allowing an alternative layout of the structure
 * content. Therefore this field should not be used for any other extensions.
 */
struct v4l2_exportbuffer {
	__u32		type; /* enum v4l2_buf_type */
	__u32		index;
	__u32		plane;
	__u32		flags;
	__s32		fd;
	__u32		reserved[11];
};

/*
 *	O V E R L A Y   P R E V I E W
 */
struct v4l2_framebuffer {
	__u32			capability;
	__u32			flags;
/* FIXME: in theory we should pass something like PCI device + memory
 * region + offset instead of some physical address */
	void                    *base;
	struct {
		__u32		width;
		__u32		height;
		__u32		pixelformat;
		__u32		field;		/* enum v4l2_field */
		__u32		bytesperline;	/* for padding, zero if unused */
		__u32		sizeimage;
		__u32		colorspace;	/* enum v4l2_colorspace */
		__u32		priv;		/* reserved field, set to 0 */
	} fmt;
};
/*  Flags for the 'capability' field. Read only */
#define V4L2_FBUF_CAP_EXTERNOVERLAY	0x0001
#define V4L2_FBUF_CAP_CHROMAKEY		0x0002
#define V4L2_FBUF_CAP_LIST_CLIPPING     0x0004
#define V4L2_FBUF_CAP_BITMAP_CLIPPING	0x0008
#define V4L2_FBUF_CAP_LOCAL_ALPHA	0x0010
#define V4L2_FBUF_CAP_GLOBAL_ALPHA	0x0020
#define V4L2_FBUF_CAP_LOCAL_INV_ALPHA	0x0040
#define V4L2_FBUF_CAP_SRC_CHROMAKEY	0x0080
/*  Flags for the 'flags' field. */
#define V4L2_FBUF_FLAG_PRIMARY		0x0001
#define V4L2_FBUF_FLAG_OVERLAY		0x0002
#define V4L2_FBUF_FLAG_CHROMAKEY	0x0004
#define V4L2_FBUF_FLAG_LOCAL_ALPHA	0x0008
#define V4L2_FBUF_FLAG_GLOBAL_ALPHA	0x0010
#define V4L2_FBUF_FLAG_LOCAL_INV_ALPHA	0x0020
#define V4L2_FBUF_FLAG_SRC_CHROMAKEY	0x0040

struct v4l2_clip {
	struct v4l2_rect        c;
	struct v4l2_clip	__user *next;
};

struct v4l2_window {
	struct v4l2_rect        w;
	__u32			field;	 /* enum v4l2_field */
	__u32			chromakey;
	struct v4l2_clip	*clips;
	__u32			clipcount;
	void			__user *bitmap;
	__u8                    global_alpha;
};

/*
 *	C A P T U R E   P A R A M E T E R S
 */
struct v4l2_captureparm {
	__u32		   capability;	  /*  Supported modes */
	__u32		   capturemode;	  /*  Current mode */
	struct v4l2_fract  timeperframe;  /*  Time per frame in seconds */
	__u32		   extendedmode;  /*  Driver-specific extensions */
	__u32              readbuffers;   /*  # of buffers for read */
	__u32		   reserved[4];
};

/*  Flags for 'capability' and 'capturemode' fields */
#define V4L2_MODE_HIGHQUALITY	0x0001	/*  High quality imaging mode */
#define V4L2_CAP_TIMEPERFRAME	0x1000	/*  timeperframe field is supported */

struct v4l2_outputparm {
	__u32		   capability;	 /*  Supported modes */
	__u32		   outputmode;	 /*  Current mode */
	struct v4l2_fract  timeperframe; /*  Time per frame in seconds */
	__u32		   extendedmode; /*  Driver-specific extensions */
	__u32              writebuffers; /*  # of buffers for write */
	__u32		   reserved[4];
};

/*
 *	I N P U T   I M A G E   C R O P P I N G
 */
struct v4l2_cropcap {
	__u32			type;	/* enum v4l2_buf_type */
	struct v4l2_rect        bounds;
	struct v4l2_rect        defrect;
	struct v4l2_fract       pixelaspect;
};

struct v4l2_crop {
	__u32			type;	/* enum v4l2_buf_type */
	struct v4l2_rect        c;
};

/**
 * struct v4l2_selection - selection info
 * @type:	buffer type (do not use *_MPLANE types)
 * @target:	Selection target, used to choose one of possible rectangles;
 *		defined in v4l2-common.h; V4L2_SEL_TGT_* .
 * @flags:	constraints flags, defined in v4l2-common.h; V4L2_SEL_FLAG_*.
 * @r:		coordinates of selection window
 * @reserved:	for future use, rounds structure size to 64 bytes, set to zero
 *
 * Hardware may use multiple helper windows to process a video stream.
 * The structure is used to exchange this selection areas between
 * an application and a driver.
 */
struct v4l2_selection {
	__u32			type;
	__u32			target;
	__u32                   flags;
	struct v4l2_rect        r;
	__u32                   reserved[9];
};


/*
 *      A N A L O G   V I D E O   S T A N D A R D
 */

typedef __u64 v4l2_std_id;

/*
 * Attention: Keep the V4L2_STD_* bit definitions in sync with
 * include/dt-bindings/display/sdtv-standards.h SDTV_STD_* bit definitions.
 */
/* one bit for each */
#define V4L2_STD_PAL_B          ((v4l2_std_id)0x00000001)
#define V4L2_STD_PAL_B1         ((v4l2_std_id)0x00000002)
#define V4L2_STD_PAL_G          ((v4l2_std_id)0x00000004)
#define V4L2_STD_PAL_H          ((v4l2_std_id)0x00000008)
#define V4L2_STD_PAL_I          ((v4l2_std_id)0x00000010)
#define V4L2_STD_PAL_D          ((v4l2_std_id)0x00000020)
#define V4L2_STD_PAL_D1         ((v4l2_std_id)0x00000040)
#define V4L2_STD_PAL_K          ((v4l2_std_id)0x00000080)

#define V4L2_STD_PAL_M          ((v4l2_std_id)0x00000100)
#define V4L2_STD_PAL_N          ((v4l2_std_id)0x00000200)
#define V4L2_STD_PAL_Nc         ((v4l2_std_id)0x00000400)
#define V4L2_STD_PAL_60         ((v4l2_std_id)0x00000800)

#define V4L2_STD_NTSC_M         ((v4l2_std_id)0x00001000)	/* BTSC */
#define V4L2_STD_NTSC_M_JP      ((v4l2_std_id)0x00002000)	/* EIA-J */
#define V4L2_STD_NTSC_443       ((v4l2_std_id)0x00004000)
#define V4L2_STD_NTSC_M_KR      ((v4l2_std_id)0x00008000)	/* FM A2 */

#define V4L2_STD_SECAM_B        ((v4l2_std_id)0x00010000)
#define V4L2_STD_SECAM_D        ((v4l2_std_id)0x00020000)
#define V4L2_STD_SECAM_G        ((v4l2_std_id)0x00040000)
#define V4L2_STD_SECAM_H        ((v4l2_std_id)0x00080000)
#define V4L2_STD_SECAM_K        ((v4l2_std_id)0x00100000)
#define V4L2_STD_SECAM_K1       ((v4l2_std_id)0x00200000)
#define V4L2_STD_SECAM_L        ((v4l2_std_id)0x00400000)
#define V4L2_STD_SECAM_LC       ((v4l2_std_id)0x00800000)

/* ATSC/HDTV */
#define V4L2_STD_ATSC_8_VSB     ((v4l2_std_id)0x01000000)
#define V4L2_STD_ATSC_16_VSB    ((v4l2_std_id)0x02000000)

/* FIXME:
   Although std_id is 64 bits, there is an issue on PPC32 architecture that
   makes switch(__u64) to break. So, there's a hack on v4l2-common.c rounding
   this value to 32 bits.
   As, currently, the max value is for V4L2_STD_ATSC_16_VSB (30 bits wide),
   it should work fine. However, if needed to add more than two standards,
   v4l2-common.c should be fixed.
 */

/*
 * Some macros to merge video standards in order to make live easier for the
 * drivers and V4L2 applications
 */

/*
 * "Common" NTSC/M - It should be noticed that V4L2_STD_NTSC_443 is
 * Missing here.
 */
#define V4L2_STD_NTSC           (V4L2_STD_NTSC_M	|\
				 V4L2_STD_NTSC_M_JP     |\
				 V4L2_STD_NTSC_M_KR)
/* Secam macros */
#define V4L2_STD_SECAM_DK	(V4L2_STD_SECAM_D	|\
				 V4L2_STD_SECAM_K	|\
				 V4L2_STD_SECAM_K1)
/* All Secam Standards */
#define V4L2_STD_SECAM		(V4L2_STD_SECAM_B	|\
				 V4L2_STD_SECAM_G	|\
				 V4L2_STD_SECAM_H	|\
				 V4L2_STD_SECAM_DK	|\
				 V4L2_STD_SECAM_L       |\
				 V4L2_STD_SECAM_LC)
/* PAL macros */
#define V4L2_STD_PAL_BG		(V4L2_STD_PAL_B		|\
				 V4L2_STD_PAL_B1	|\
				 V4L2_STD_PAL_G)
#define V4L2_STD_PAL_DK		(V4L2_STD_PAL_D		|\
				 V4L2_STD_PAL_D1	|\
				 V4L2_STD_PAL_K)
/*
 * "Common" PAL - This macro is there to be compatible with the old
 * V4L1 concept of "PAL": /BGDKHI.
 * Several PAL standards are missing here: /M, /N and /Nc
 */
#define V4L2_STD_PAL		(V4L2_STD_PAL_BG	|\
				 V4L2_STD_PAL_DK	|\
				 V4L2_STD_PAL_H		|\
				 V4L2_STD_PAL_I)
/* Chroma "agnostic" standards */
#define V4L2_STD_B		(V4L2_STD_PAL_B		|\
				 V4L2_STD_PAL_B1	|\
				 V4L2_STD_SECAM_B)
#define V4L2_STD_G		(V4L2_STD_PAL_G		|\
				 V4L2_STD_SECAM_G)
#define V4L2_STD_H		(V4L2_STD_PAL_H		|\
				 V4L2_STD_SECAM_H)
#define V4L2_STD_L		(V4L2_STD_SECAM_L	|\
				 V4L2_STD_SECAM_LC)
#define V4L2_STD_GH		(V4L2_STD_G		|\
				 V4L2_STD_H)
#define V4L2_STD_DK		(V4L2_STD_PAL_DK	|\
				 V4L2_STD_SECAM_DK)
#define V4L2_STD_BG		(V4L2_STD_B		|\
				 V4L2_STD_G)
#define V4L2_STD_MN		(V4L2_STD_PAL_M		|\
				 V4L2_STD_PAL_N		|\
				 V4L2_STD_PAL_Nc	|\
				 V4L2_STD_NTSC)

/* Standards where MTS/BTSC stereo could be found */
#define V4L2_STD_MTS		(V4L2_STD_NTSC_M	|\
				 V4L2_STD_PAL_M		|\
				 V4L2_STD_PAL_N		|\
				 V4L2_STD_PAL_Nc)

/* Standards for Countries with 60Hz Line frequency */
#define V4L2_STD_525_60		(V4L2_STD_PAL_M		|\
				 V4L2_STD_PAL_60	|\
				 V4L2_STD_NTSC		|\
				 V4L2_STD_NTSC_443)
/* Standards for Countries with 50Hz Line frequency */
#define V4L2_STD_625_50		(V4L2_STD_PAL		|\
				 V4L2_STD_PAL_N		|\
				 V4L2_STD_PAL_Nc	|\
				 V4L2_STD_SECAM)

#define V4L2_STD_ATSC           (V4L2_STD_ATSC_8_VSB    |\
				 V4L2_STD_ATSC_16_VSB)
/* Macros with none and all analog standards */
#define V4L2_STD_UNKNOWN        0
#define V4L2_STD_ALL            (V4L2_STD_525_60	|\
				 V4L2_STD_625_50)

struct v4l2_standard {
	__u32		     index;
	v4l2_std_id          id;
	__u8		     name[24];
	struct v4l2_fract    frameperiod; /* Frames, not fields */
	__u32		     framelines;
	__u32		     reserved[4];
};

/*
 *	D V	B T	T I M I N G S
 */

/** struct v4l2_bt_timings - BT.656/BT.1120 timing data
 * @width:	total width of the active video in pixels
 * @height:	total height of the active video in lines
 * @interlaced:	Interlaced or progressive
 * @polarities:	Positive or negative polarities
 * @pixelclock:	Pixel clock in HZ. Ex. 74.25MHz->74250000
 * @hfrontporch:Horizontal front porch in pixels
 * @hsync:	Horizontal Sync length in pixels
 * @hbackporch:	Horizontal back porch in pixels
 * @vfrontporch:Vertical front porch in lines
 * @vsync:	Vertical Sync length in lines
 * @vbackporch:	Vertical back porch in lines
 * @il_vfrontporch:Vertical front porch for the even field
 *		(aka field 2) of interlaced field formats
 * @il_vsync:	Vertical Sync length for the even field
 *		(aka field 2) of interlaced field formats
 * @il_vbackporch:Vertical back porch for the even field
 *		(aka field 2) of interlaced field formats
 * @standards:	Standards the timing belongs to
 * @flags:	Flags
 * @picture_aspect: The picture aspect ratio (hor/vert).
 * @cea861_vic:	VIC code as per the CEA-861 standard.
 * @hdmi_vic:	VIC code as per the HDMI standard.
 * @reserved:	Reserved fields, must be zeroed.
 *
 * A note regarding vertical interlaced timings: height refers to the total
 * height of the active video frame (= two fields). The blanking timings refer
 * to the blanking of each field. So the height of the total frame is
 * calculated as follows:
 *
 * tot_height = height + vfrontporch + vsync + vbackporch +
 *                       il_vfrontporch + il_vsync + il_vbackporch
 *
 * The active height of each field is height / 2.
 */
struct v4l2_bt_timings {
	__u32	width;
	__u32	height;
	__u32	interlaced;
	__u32	polarities;
	__u64	pixelclock;
	__u32	hfrontporch;
	__u32	hsync;
	__u32	hbackporch;
	__u32	vfrontporch;
	__u32	vsync;
	__u32	vbackporch;
	__u32	il_vfrontporch;
	__u32	il_vsync;
	__u32	il_vbackporch;
	__u32	standards;
	__u32	flags;
	struct v4l2_fract picture_aspect;
	__u8	cea861_vic;
	__u8	hdmi_vic;
	__u8	reserved[46];
} __attribute__ ((packed));

/* Interlaced or progressive format */
#define	V4L2_DV_PROGRESSIVE	0
#define	V4L2_DV_INTERLACED	1

/* Polarities. If bit is not set, it is assumed to be negative polarity */
#define V4L2_DV_VSYNC_POS_POL	0x00000001
#define V4L2_DV_HSYNC_POS_POL	0x00000002

/* Timings standards */
#define V4L2_DV_BT_STD_CEA861	(1 << 0)  /* CEA-861 Digital TV Profile */
#define V4L2_DV_BT_STD_DMT	(1 << 1)  /* VESA Discrete Monitor Timings */
#define V4L2_DV_BT_STD_CVT	(1 << 2)  /* VESA Coordinated Video Timings */
#define V4L2_DV_BT_STD_GTF	(1 << 3)  /* VESA Generalized Timings Formula */
#define V4L2_DV_BT_STD_SDI	(1 << 4)  /* SDI Timings */

/* Flags */

/*
 * CVT/GTF specific: timing uses reduced blanking (CVT) or the 'Secondary
 * GTF' curve (GTF). In both cases the horizontal and/or vertical blanking
 * intervals are reduced, allowing a higher resolution over the same
 * bandwidth. This is a read-only flag.
 */
#define V4L2_DV_FL_REDUCED_BLANKING		(1 << 0)
/*
 * CEA-861 specific: set for CEA-861 formats with a framerate of a multiple
 * of six. These formats can be optionally played at 1 / 1.001 speed.
 * This is a read-only flag.
 */
#define V4L2_DV_FL_CAN_REDUCE_FPS		(1 << 1)
/*
 * CEA-861 specific: only valid for video transmitters, the flag is cleared
 * by receivers.
 * If the framerate of the format is a multiple of six, then the pixelclock
 * used to set up the transmitter is divided by 1.001 to make it compatible
 * with 60 Hz based standards such as NTSC and PAL-M that use a framerate of
 * 29.97 Hz. Otherwise this flag is cleared. If the transmitter can't generate
 * such frequencies, then the flag will also be cleared.
 */
#define V4L2_DV_FL_REDUCED_FPS			(1 << 2)
/*
 * Specific to interlaced formats: if set, then field 1 is really one half-line
 * longer and field 2 is really one half-line shorter, so each field has
 * exactly the same number of half-lines. Whether half-lines can be detected
 * or used depends on the hardware.
 */
#define V4L2_DV_FL_HALF_LINE			(1 << 3)
/*
 * If set, then this is a Consumer Electronics (CE) video format. Such formats
 * differ from other formats (commonly called IT formats) in that if RGB
 * encoding is used then by default the RGB values use limited range (i.e.
 * use the range 16-235) as opposed to 0-255. All formats defined in CEA-861
 * except for the 640x480 format are CE formats.
 */
#define V4L2_DV_FL_IS_CE_VIDEO			(1 << 4)
/* Some formats like SMPTE-125M have an interlaced signal with a odd
 * total height. For these formats, if this flag is set, the first
 * field has the extra line. If not, it is the second field.
 */
#define V4L2_DV_FL_FIRST_FIELD_EXTRA_LINE	(1 << 5)
/*
 * If set, then the picture_aspect field is valid. Otherwise assume that the
 * pixels are square, so the picture aspect ratio is the same as the width to
 * height ratio.
 */
#define V4L2_DV_FL_HAS_PICTURE_ASPECT		(1 << 6)
/*
 * If set, then the cea861_vic field is valid and contains the Video
 * Identification Code as per the CEA-861 standard.
 */
#define V4L2_DV_FL_HAS_CEA861_VIC		(1 << 7)
/*
 * If set, then the hdmi_vic field is valid and contains the Video
 * Identification Code as per the HDMI standard (HDMI Vendor Specific
 * InfoFrame).
 */
#define V4L2_DV_FL_HAS_HDMI_VIC			(1 << 8)
/*
 * CEA-861 specific: only valid for video receivers.
 * If set, then HW can detect the difference between regular FPS and
 * 1000/1001 FPS. Note: This flag is only valid for HDMI VIC codes with
 * the V4L2_DV_FL_CAN_REDUCE_FPS flag set.
 */
#define V4L2_DV_FL_CAN_DETECT_REDUCED_FPS	(1 << 9)

/* A few useful defines to calculate the total blanking and frame sizes */
#define V4L2_DV_BT_BLANKING_WIDTH(bt) \
	((bt)->hfrontporch + (bt)->hsync + (bt)->hbackporch)
#define V4L2_DV_BT_FRAME_WIDTH(bt) \
	((bt)->width + V4L2_DV_BT_BLANKING_WIDTH(bt))
#define V4L2_DV_BT_BLANKING_HEIGHT(bt) \
	((bt)->vfrontporch + (bt)->vsync + (bt)->vbackporch + \
	 (bt)->il_vfrontporch + (bt)->il_vsync + (bt)->il_vbackporch)
#define V4L2_DV_BT_FRAME_HEIGHT(bt) \
	((bt)->height + V4L2_DV_BT_BLANKING_HEIGHT(bt))

/** struct v4l2_dv_timings - DV timings
 * @type:	the type of the timings
 * @bt:	BT656/1120 timings
 */
struct v4l2_dv_timings {
	__u32 type;
	union {
		struct v4l2_bt_timings	bt;
		__u32	reserved[32];
	};
} __attribute__ ((packed));

/* Values for the type field */
#define V4L2_DV_BT_656_1120	0	/* BT.656/1120 timing type */


/** struct v4l2_enum_dv_timings - DV timings enumeration
 * @index:	enumeration index
 * @pad:	the pad number for which to enumerate timings (used with
 *		v4l-subdev nodes only)
 * @reserved:	must be zeroed
 * @timings:	the timings for the given index
 */
struct v4l2_enum_dv_timings {
	__u32 index;
	__u32 pad;
	__u32 reserved[2];
	struct v4l2_dv_timings timings;
};

/** struct v4l2_bt_timings_cap - BT.656/BT.1120 timing capabilities
 * @min_width:		width in pixels
 * @max_width:		width in pixels
 * @min_height:		height in lines
 * @max_height:		height in lines
 * @min_pixelclock:	Pixel clock in HZ. Ex. 74.25MHz->74250000
 * @max_pixelclock:	Pixel clock in HZ. Ex. 74.25MHz->74250000
 * @standards:		Supported standards
 * @capabilities:	Supported capabilities
 * @reserved:		Must be zeroed
 */
struct v4l2_bt_timings_cap {
	__u32	min_width;
	__u32	max_width;
	__u32	min_height;
	__u32	max_height;
	__u64	min_pixelclock;
	__u64	max_pixelclock;
	__u32	standards;
	__u32	capabilities;
	__u32	reserved[16];
} __attribute__ ((packed));

/* Supports interlaced formats */
#define V4L2_DV_BT_CAP_INTERLACED	(1 << 0)
/* Supports progressive formats */
#define V4L2_DV_BT_CAP_PROGRESSIVE	(1 << 1)
/* Supports CVT/GTF reduced blanking */
#define V4L2_DV_BT_CAP_REDUCED_BLANKING	(1 << 2)
/* Supports custom formats */
#define V4L2_DV_BT_CAP_CUSTOM		(1 << 3)

/** struct v4l2_dv_timings_cap - DV timings capabilities
 * @type:	the type of the timings (same as in struct v4l2_dv_timings)
 * @pad:	the pad number for which to query capabilities (used with
 *		v4l-subdev nodes only)
 * @bt:		the BT656/1120 timings capabilities
 */
struct v4l2_dv_timings_cap {
	__u32 type;
	__u32 pad;
	__u32 reserved[2];
	union {
		struct v4l2_bt_timings_cap bt;
		__u32 raw_data[32];
	};
};


/*
 *	V I D E O   I N P U T S
 */
struct v4l2_input {
	__u32	     index;		/*  Which input */
	__u8	     name[32];		/*  Label */
	__u32	     type;		/*  Type of input */
	__u32	     audioset;		/*  Associated audios (bitfield) */
	__u32        tuner;             /*  enum v4l2_tuner_type */
	v4l2_std_id  std;
	__u32	     status;
	__u32	     capabilities;
	__u32	     reserved[3];
};

/*  Values for the 'type' field */
#define V4L2_INPUT_TYPE_TUNER		1
#define V4L2_INPUT_TYPE_CAMERA		2
#define V4L2_INPUT_TYPE_TOUCH		3

/* field 'status' - general */
#define V4L2_IN_ST_NO_POWER    0x00000001  /* Attached device is off */
#define V4L2_IN_ST_NO_SIGNAL   0x00000002
#define V4L2_IN_ST_NO_COLOR    0x00000004

/* field 'status' - sensor orientation */
/* If sensor is mounted upside down set both bits */
#define V4L2_IN_ST_HFLIP       0x00000010 /* Frames are flipped horizontally */
#define V4L2_IN_ST_VFLIP       0x00000020 /* Frames are flipped vertically */

/* field 'status' - analog */
#define V4L2_IN_ST_NO_H_LOCK   0x00000100  /* No horizontal sync lock */
#define V4L2_IN_ST_COLOR_KILL  0x00000200  /* Color killer is active */
#define V4L2_IN_ST_NO_V_LOCK   0x00000400  /* No vertical sync lock */
#define V4L2_IN_ST_NO_STD_LOCK 0x00000800  /* No standard format lock */

/* field 'status' - digital */
#define V4L2_IN_ST_NO_SYNC     0x00010000  /* No synchronization lock */
#define V4L2_IN_ST_NO_EQU      0x00020000  /* No equalizer lock */
#define V4L2_IN_ST_NO_CARRIER  0x00040000  /* Carrier recovery failed */

/* field 'status' - VCR and set-top box */
#define V4L2_IN_ST_MACROVISION 0x01000000  /* Macrovision detected */
#define V4L2_IN_ST_NO_ACCESS   0x02000000  /* Conditional access denied */
#define V4L2_IN_ST_VTR         0x04000000  /* VTR time constant */

/* capabilities flags */
#define V4L2_IN_CAP_DV_TIMINGS		0x00000002 /* Supports S_DV_TIMINGS */
#define V4L2_IN_CAP_CUSTOM_TIMINGS	V4L2_IN_CAP_DV_TIMINGS /* For compatibility */
#define V4L2_IN_CAP_STD			0x00000004 /* Supports S_STD */
#define V4L2_IN_CAP_NATIVE_SIZE		0x00000008 /* Supports setting native size */

/*
 *	V I D E O   O U T P U T S
 */
struct v4l2_output {
	__u32	     index;		/*  Which output */
	__u8	     name[32];		/*  Label */
	__u32	     type;		/*  Type of output */
	__u32	     audioset;		/*  Associated audios (bitfield) */
	__u32	     modulator;         /*  Associated modulator */
	v4l2_std_id  std;
	__u32	     capabilities;
	__u32	     reserved[3];
};
/*  Values for the 'type' field */
#define V4L2_OUTPUT_TYPE_MODULATOR		1
#define V4L2_OUTPUT_TYPE_ANALOG			2
#define V4L2_OUTPUT_TYPE_ANALOGVGAOVERLAY	3

/* capabilities flags */
#define V4L2_OUT_CAP_DV_TIMINGS		0x00000002 /* Supports S_DV_TIMINGS */
#define V4L2_OUT_CAP_CUSTOM_TIMINGS	V4L2_OUT_CAP_DV_TIMINGS /* For compatibility */
#define V4L2_OUT_CAP_STD		0x00000004 /* Supports S_STD */
#define V4L2_OUT_CAP_NATIVE_SIZE	0x00000008 /* Supports setting native size */

/*
 *	C O N T R O L S
 */
struct v4l2_control {
	__u32		     id;
	__s32		     value;
};

struct v4l2_ext_control {
	__u32 id;
	__u32 size;
	__u32 reserved2[1];
	union {
		__s32 value;
		__s64 value64;
		char __user *string;
		__u8 __user *p_u8;
		__u16 __user *p_u16;
		__u32 __user *p_u32;
		struct v4l2_area __user *p_area;
		struct v4l2_ctrl_h264_sps __user *p_h264_sps;
		struct v4l2_ctrl_h264_pps *p_h264_pps;
		struct v4l2_ctrl_h264_scaling_matrix __user *p_h264_scaling_matrix;
		struct v4l2_ctrl_h264_pred_weights __user *p_h264_pred_weights;
		struct v4l2_ctrl_h264_slice_params __user *p_h264_slice_params;
		struct v4l2_ctrl_h264_decode_params __user *p_h264_decode_params;
		struct v4l2_ctrl_fwht_params __user *p_fwht_params;
		struct v4l2_ctrl_vp8_frame __user *p_vp8_frame;
		struct v4l2_ctrl_mpeg2_sequence __user *p_mpeg2_sequence;
		struct v4l2_ctrl_mpeg2_picture __user *p_mpeg2_picture;
		struct v4l2_ctrl_mpeg2_quantisation __user *p_mpeg2_quantisation;
		void __user *ptr;
	};
} __attribute__ ((packed));

struct v4l2_ext_controls {
	union {
#ifndef __KERNEL__
		__u32 ctrl_class;
#endif
		__u32 which;
	};
	__u32 count;
	__u32 error_idx;
	__s32 request_fd;
	__u32 reserved[1];
	struct v4l2_ext_control *controls;
};

#define V4L2_CTRL_ID_MASK	  (0x0fffffff)
#ifndef __KERNEL__
#define V4L2_CTRL_ID2CLASS(id)    ((id) & 0x0fff0000UL)
#endif
#define V4L2_CTRL_ID2WHICH(id)    ((id) & 0x0fff0000UL)
#define V4L2_CTRL_DRIVER_PRIV(id) (((id) & 0xffff) >= 0x1000)
#define V4L2_CTRL_MAX_DIMS	  (4)
#define V4L2_CTRL_WHICH_CUR_VAL   0
#define V4L2_CTRL_WHICH_DEF_VAL   0x0f000000
#define V4L2_CTRL_WHICH_REQUEST_VAL 0x0f010000

enum v4l2_ctrl_type {
	V4L2_CTRL_TYPE_INTEGER	     = 1,
	V4L2_CTRL_TYPE_BOOLEAN	     = 2,
	V4L2_CTRL_TYPE_MENU	     = 3,
	V4L2_CTRL_TYPE_BUTTON	     = 4,
	V4L2_CTRL_TYPE_INTEGER64     = 5,
	V4L2_CTRL_TYPE_CTRL_CLASS    = 6,
	V4L2_CTRL_TYPE_STRING        = 7,
	V4L2_CTRL_TYPE_BITMASK       = 8,
	V4L2_CTRL_TYPE_INTEGER_MENU  = 9,

	/* Compound types are >= 0x0100 */
	V4L2_CTRL_COMPOUND_TYPES     = 0x0100,
	V4L2_CTRL_TYPE_U8	     = 0x0100,
	V4L2_CTRL_TYPE_U16	     = 0x0101,
	V4L2_CTRL_TYPE_U32	     = 0x0102,
	V4L2_CTRL_TYPE_AREA          = 0x0106,
<<<<<<< HEAD
	V4L2_CTRL_TYPE_HDR	     = 0x0200,
=======

	V4L2_CTRL_TYPE_HDR10_CLL_INFO		= 0x0110,
	V4L2_CTRL_TYPE_HDR10_MASTERING_DISPLAY	= 0x0111,

	V4L2_CTRL_TYPE_H264_SPS             = 0x0200,
	V4L2_CTRL_TYPE_H264_PPS		    = 0x0201,
	V4L2_CTRL_TYPE_H264_SCALING_MATRIX  = 0x0202,
	V4L2_CTRL_TYPE_H264_SLICE_PARAMS    = 0x0203,
	V4L2_CTRL_TYPE_H264_DECODE_PARAMS   = 0x0204,
	V4L2_CTRL_TYPE_H264_PRED_WEIGHTS    = 0x0205,

	V4L2_CTRL_TYPE_FWHT_PARAMS	    = 0x0220,

	V4L2_CTRL_TYPE_VP8_FRAME            = 0x0240,

	V4L2_CTRL_TYPE_MPEG2_QUANTISATION   = 0x0250,
	V4L2_CTRL_TYPE_MPEG2_SEQUENCE       = 0x0251,
	V4L2_CTRL_TYPE_MPEG2_PICTURE        = 0x0252,
>>>>>>> 8bb7eca9
};

/*  Used in the VIDIOC_QUERYCTRL ioctl for querying controls */
struct v4l2_queryctrl {
	__u32		     id;
	__u32		     type;	/* enum v4l2_ctrl_type */
	__u8		     name[32];	/* Whatever */
	__s32		     minimum;	/* Note signedness */
	__s32		     maximum;
	__s32		     step;
	__s32		     default_value;
	__u32                flags;
	__u32		     reserved[2];
};

/*  Used in the VIDIOC_QUERY_EXT_CTRL ioctl for querying extended controls */
struct v4l2_query_ext_ctrl {
	__u32		     id;
	__u32		     type;
	char		     name[32];
	__s64		     minimum;
	__s64		     maximum;
	__u64		     step;
	__s64		     default_value;
	__u32                flags;
	__u32                elem_size;
	__u32                elems;
	__u32                nr_of_dims;
	__u32                dims[V4L2_CTRL_MAX_DIMS];
	__u32		     reserved[32];
};

/*  Used in the VIDIOC_QUERYMENU ioctl for querying menu items */
struct v4l2_querymenu {
	__u32		id;
	__u32		index;
	union {
		__u8	name[32];	/* Whatever */
		__s64	value;
	};
	__u32		reserved;
} __attribute__ ((packed));

/*  Control flags  */
#define V4L2_CTRL_FLAG_DISABLED		0x0001
#define V4L2_CTRL_FLAG_GRABBED		0x0002
#define V4L2_CTRL_FLAG_READ_ONLY	0x0004
#define V4L2_CTRL_FLAG_UPDATE		0x0008
#define V4L2_CTRL_FLAG_INACTIVE		0x0010
#define V4L2_CTRL_FLAG_SLIDER		0x0020
#define V4L2_CTRL_FLAG_WRITE_ONLY	0x0040
#define V4L2_CTRL_FLAG_VOLATILE		0x0080
#define V4L2_CTRL_FLAG_HAS_PAYLOAD	0x0100
#define V4L2_CTRL_FLAG_EXECUTE_ON_WRITE	0x0200
#define V4L2_CTRL_FLAG_MODIFY_LAYOUT	0x0400

/*  Query flags, to be ORed with the control ID */
#define V4L2_CTRL_FLAG_NEXT_CTRL	0x80000000
#define V4L2_CTRL_FLAG_NEXT_COMPOUND	0x40000000

/*  User-class control IDs defined by V4L2 */
#define V4L2_CID_MAX_CTRLS		1024
/*  IDs reserved for driver specific controls */
#define V4L2_CID_PRIVATE_BASE		0x08000000


/*
 *	T U N I N G
 */
struct v4l2_tuner {
	__u32                   index;
	__u8			name[32];
	__u32			type;	/* enum v4l2_tuner_type */
	__u32			capability;
	__u32			rangelow;
	__u32			rangehigh;
	__u32			rxsubchans;
	__u32			audmode;
	__s32			signal;
	__s32			afc;
	__u32			reserved[4];
};

struct v4l2_modulator {
	__u32			index;
	__u8			name[32];
	__u32			capability;
	__u32			rangelow;
	__u32			rangehigh;
	__u32			txsubchans;
	__u32			type;	/* enum v4l2_tuner_type */
	__u32			reserved[3];
};

/*  Flags for the 'capability' field */
#define V4L2_TUNER_CAP_LOW		0x0001
#define V4L2_TUNER_CAP_NORM		0x0002
#define V4L2_TUNER_CAP_HWSEEK_BOUNDED	0x0004
#define V4L2_TUNER_CAP_HWSEEK_WRAP	0x0008
#define V4L2_TUNER_CAP_STEREO		0x0010
#define V4L2_TUNER_CAP_LANG2		0x0020
#define V4L2_TUNER_CAP_SAP		0x0020
#define V4L2_TUNER_CAP_LANG1		0x0040
#define V4L2_TUNER_CAP_RDS		0x0080
#define V4L2_TUNER_CAP_RDS_BLOCK_IO	0x0100
#define V4L2_TUNER_CAP_RDS_CONTROLS	0x0200
#define V4L2_TUNER_CAP_FREQ_BANDS	0x0400
#define V4L2_TUNER_CAP_HWSEEK_PROG_LIM	0x0800
#define V4L2_TUNER_CAP_1HZ		0x1000

/*  Flags for the 'rxsubchans' field */
#define V4L2_TUNER_SUB_MONO		0x0001
#define V4L2_TUNER_SUB_STEREO		0x0002
#define V4L2_TUNER_SUB_LANG2		0x0004
#define V4L2_TUNER_SUB_SAP		0x0004
#define V4L2_TUNER_SUB_LANG1		0x0008
#define V4L2_TUNER_SUB_RDS		0x0010

/*  Values for the 'audmode' field */
#define V4L2_TUNER_MODE_MONO		0x0000
#define V4L2_TUNER_MODE_STEREO		0x0001
#define V4L2_TUNER_MODE_LANG2		0x0002
#define V4L2_TUNER_MODE_SAP		0x0002
#define V4L2_TUNER_MODE_LANG1		0x0003
#define V4L2_TUNER_MODE_LANG1_LANG2	0x0004

struct v4l2_frequency {
	__u32	tuner;
	__u32	type;	/* enum v4l2_tuner_type */
	__u32	frequency;
	__u32	reserved[8];
};

#define V4L2_BAND_MODULATION_VSB	(1 << 1)
#define V4L2_BAND_MODULATION_FM		(1 << 2)
#define V4L2_BAND_MODULATION_AM		(1 << 3)

struct v4l2_frequency_band {
	__u32	tuner;
	__u32	type;	/* enum v4l2_tuner_type */
	__u32	index;
	__u32	capability;
	__u32	rangelow;
	__u32	rangehigh;
	__u32	modulation;
	__u32	reserved[9];
};

struct v4l2_hw_freq_seek {
	__u32	tuner;
	__u32	type;	/* enum v4l2_tuner_type */
	__u32	seek_upward;
	__u32	wrap_around;
	__u32	spacing;
	__u32	rangelow;
	__u32	rangehigh;
	__u32	reserved[5];
};

/*
 *	R D S
 */

struct v4l2_rds_data {
	__u8	lsb;
	__u8	msb;
	__u8	block;
} __attribute__ ((packed));

#define V4L2_RDS_BLOCK_MSK	 0x7
#define V4L2_RDS_BLOCK_A	 0
#define V4L2_RDS_BLOCK_B	 1
#define V4L2_RDS_BLOCK_C	 2
#define V4L2_RDS_BLOCK_D	 3
#define V4L2_RDS_BLOCK_C_ALT	 4
#define V4L2_RDS_BLOCK_INVALID	 7

#define V4L2_RDS_BLOCK_CORRECTED 0x40
#define V4L2_RDS_BLOCK_ERROR	 0x80

/*
 *	A U D I O
 */
struct v4l2_audio {
	__u32	index;
	__u8	name[32];
	__u32	capability;
	__u32	mode;
	__u32	reserved[2];
};

/*  Flags for the 'capability' field */
#define V4L2_AUDCAP_STEREO		0x00001
#define V4L2_AUDCAP_AVL			0x00002

/*  Flags for the 'mode' field */
#define V4L2_AUDMODE_AVL		0x00001

struct v4l2_audioout {
	__u32	index;
	__u8	name[32];
	__u32	capability;
	__u32	mode;
	__u32	reserved[2];
};

/*
 *	M P E G   S E R V I C E S
 */
#if 1
#define V4L2_ENC_IDX_FRAME_I    (0)
#define V4L2_ENC_IDX_FRAME_P    (1)
#define V4L2_ENC_IDX_FRAME_B    (2)
#define V4L2_ENC_IDX_FRAME_MASK (0xf)

struct v4l2_enc_idx_entry {
	__u64 offset;
	__u64 pts;
	__u32 length;
	__u32 flags;
	__u32 reserved[2];
};

#define V4L2_ENC_IDX_ENTRIES (64)
struct v4l2_enc_idx {
	__u32 entries;
	__u32 entries_cap;
	__u32 reserved[4];
	struct v4l2_enc_idx_entry entry[V4L2_ENC_IDX_ENTRIES];
};


#define V4L2_ENC_CMD_START      (0)
#define V4L2_ENC_CMD_STOP       (1)
#define V4L2_ENC_CMD_PAUSE      (2)
#define V4L2_ENC_CMD_RESUME     (3)

/* Flags for V4L2_ENC_CMD_STOP */
#define V4L2_ENC_CMD_STOP_AT_GOP_END    (1 << 0)

struct v4l2_encoder_cmd {
	__u32 cmd;
	__u32 flags;
	union {
		struct {
			__u32 data[8];
		} raw;
	};
};

/* Decoder commands */
#define V4L2_DEC_CMD_START       (0)
#define V4L2_DEC_CMD_STOP        (1)
#define V4L2_DEC_CMD_PAUSE       (2)
#define V4L2_DEC_CMD_RESUME      (3)
#define V4L2_DEC_CMD_FLUSH       (4)

/* Flags for V4L2_DEC_CMD_START */
#define V4L2_DEC_CMD_START_MUTE_AUDIO	(1 << 0)

/* Flags for V4L2_DEC_CMD_PAUSE */
#define V4L2_DEC_CMD_PAUSE_TO_BLACK	(1 << 0)

/* Flags for V4L2_DEC_CMD_STOP */
#define V4L2_DEC_CMD_STOP_TO_BLACK	(1 << 0)
#define V4L2_DEC_CMD_STOP_IMMEDIATELY	(1 << 1)

/* Play format requirements (returned by the driver): */

/* The decoder has no special format requirements */
#define V4L2_DEC_START_FMT_NONE		(0)
/* The decoder requires full GOPs */
#define V4L2_DEC_START_FMT_GOP		(1)

/* The structure must be zeroed before use by the application
   This ensures it can be extended safely in the future. */
struct v4l2_decoder_cmd {
	__u32 cmd;
	__u32 flags;
	union {
		struct {
			__u64 pts;
		} stop;

		struct {
			/* 0 or 1000 specifies normal speed,
			   1 specifies forward single stepping,
			   -1 specifies backward single stepping,
			   >1: playback at speed/1000 of the normal speed,
			   <-1: reverse playback at (-speed/1000) of the normal speed. */
			__s32 speed;
			__u32 format;
		} start;

		struct {
			__u32 data[16];
		} raw;
	};
};
#endif


/*
 *	D A T A   S E R V I C E S   ( V B I )
 *
 *	Data services API by Michael Schimek
 */

/* Raw VBI */
struct v4l2_vbi_format {
	__u32	sampling_rate;		/* in 1 Hz */
	__u32	offset;
	__u32	samples_per_line;
	__u32	sample_format;		/* V4L2_PIX_FMT_* */
	__s32	start[2];
	__u32	count[2];
	__u32	flags;			/* V4L2_VBI_* */
	__u32	reserved[2];		/* must be zero */
};

/*  VBI flags  */
#define V4L2_VBI_UNSYNC		(1 << 0)
#define V4L2_VBI_INTERLACED	(1 << 1)

/* ITU-R start lines for each field */
#define V4L2_VBI_ITU_525_F1_START (1)
#define V4L2_VBI_ITU_525_F2_START (264)
#define V4L2_VBI_ITU_625_F1_START (1)
#define V4L2_VBI_ITU_625_F2_START (314)

/* Sliced VBI
 *
 *    This implements is a proposal V4L2 API to allow SLICED VBI
 * required for some hardware encoders. It should change without
 * notice in the definitive implementation.
 */

struct v4l2_sliced_vbi_format {
	__u16   service_set;
	/* service_lines[0][...] specifies lines 0-23 (1-23 used) of the first field
	   service_lines[1][...] specifies lines 0-23 (1-23 used) of the second field
				 (equals frame lines 313-336 for 625 line video
				  standards, 263-286 for 525 line standards) */
	__u16   service_lines[2][24];
	__u32   io_size;
	__u32   reserved[2];            /* must be zero */
};

/* Teletext World System Teletext
   (WST), defined on ITU-R BT.653-2 */
#define V4L2_SLICED_TELETEXT_B          (0x0001)
/* Video Program System, defined on ETS 300 231*/
#define V4L2_SLICED_VPS                 (0x0400)
/* Closed Caption, defined on EIA-608 */
#define V4L2_SLICED_CAPTION_525         (0x1000)
/* Wide Screen System, defined on ITU-R BT1119.1 */
#define V4L2_SLICED_WSS_625             (0x4000)

#define V4L2_SLICED_VBI_525             (V4L2_SLICED_CAPTION_525)
#define V4L2_SLICED_VBI_625             (V4L2_SLICED_TELETEXT_B | V4L2_SLICED_VPS | V4L2_SLICED_WSS_625)

struct v4l2_sliced_vbi_cap {
	__u16   service_set;
	/* service_lines[0][...] specifies lines 0-23 (1-23 used) of the first field
	   service_lines[1][...] specifies lines 0-23 (1-23 used) of the second field
				 (equals frame lines 313-336 for 625 line video
				  standards, 263-286 for 525 line standards) */
	__u16   service_lines[2][24];
	__u32	type;		/* enum v4l2_buf_type */
	__u32   reserved[3];    /* must be 0 */
};

struct v4l2_sliced_vbi_data {
	__u32   id;
	__u32   field;          /* 0: first field, 1: second field */
	__u32   line;           /* 1-23 */
	__u32   reserved;       /* must be 0 */
	__u8    data[48];
};

/*
 * Sliced VBI data inserted into MPEG Streams
 */

/*
 * V4L2_MPEG_STREAM_VBI_FMT_IVTV:
 *
 * Structure of payload contained in an MPEG 2 Private Stream 1 PES Packet in an
 * MPEG-2 Program Pack that contains V4L2_MPEG_STREAM_VBI_FMT_IVTV Sliced VBI
 * data
 *
 * Note, the MPEG-2 Program Pack and Private Stream 1 PES packet header
 * definitions are not included here.  See the MPEG-2 specifications for details
 * on these headers.
 */

/* Line type IDs */
#define V4L2_MPEG_VBI_IVTV_TELETEXT_B     (1)
#define V4L2_MPEG_VBI_IVTV_CAPTION_525    (4)
#define V4L2_MPEG_VBI_IVTV_WSS_625        (5)
#define V4L2_MPEG_VBI_IVTV_VPS            (7)

struct v4l2_mpeg_vbi_itv0_line {
	__u8 id;	/* One of V4L2_MPEG_VBI_IVTV_* above */
	__u8 data[42];	/* Sliced VBI data for the line */
} __attribute__ ((packed));

struct v4l2_mpeg_vbi_itv0 {
	__le32 linemask[2]; /* Bitmasks of VBI service lines present */
	struct v4l2_mpeg_vbi_itv0_line line[35];
} __attribute__ ((packed));

struct v4l2_mpeg_vbi_ITV0 {
	struct v4l2_mpeg_vbi_itv0_line line[36];
} __attribute__ ((packed));

#define V4L2_MPEG_VBI_IVTV_MAGIC0	"itv0"
#define V4L2_MPEG_VBI_IVTV_MAGIC1	"ITV0"

struct v4l2_mpeg_vbi_fmt_ivtv {
	__u8 magic[4];
	union {
		struct v4l2_mpeg_vbi_itv0 itv0;
		struct v4l2_mpeg_vbi_ITV0 ITV0;
	};
} __attribute__ ((packed));

/*
 *	A G G R E G A T E   S T R U C T U R E S
 */

/**
 * struct v4l2_plane_pix_format - additional, per-plane format definition
 * @sizeimage:		maximum size in bytes required for data, for which
 *			this plane will be used
 * @bytesperline:	distance in bytes between the leftmost pixels in two
 *			adjacent lines
 * @reserved:		drivers and applications must zero this array
 */
struct v4l2_plane_pix_format {
	__u32		sizeimage;
	__u32		bytesperline;
	__u16		reserved[6];
} __attribute__ ((packed));

/**
 * struct v4l2_pix_format_mplane - multiplanar format definition
 * @width:		image width in pixels
 * @height:		image height in pixels
 * @pixelformat:	little endian four character code (fourcc)
 * @field:		enum v4l2_field; field order (for interlaced video)
 * @colorspace:		enum v4l2_colorspace; supplemental to pixelformat
 * @plane_fmt:		per-plane information
 * @num_planes:		number of planes for this format
 * @flags:		format flags (V4L2_PIX_FMT_FLAG_*)
 * @ycbcr_enc:		enum v4l2_ycbcr_encoding, Y'CbCr encoding
 * @hsv_enc:		enum v4l2_hsv_encoding, HSV encoding
 * @quantization:	enum v4l2_quantization, colorspace quantization
 * @xfer_func:		enum v4l2_xfer_func, colorspace transfer function
 * @reserved:		drivers and applications must zero this array
 */
struct v4l2_pix_format_mplane {
	__u32				width;
	__u32				height;
	__u32				pixelformat;
	__u32				field;
	__u32				colorspace;

	struct v4l2_plane_pix_format	plane_fmt[VIDEO_MAX_PLANES];
	__u8				num_planes;
	__u8				flags;
	 union {
		__u8				ycbcr_enc;
		__u8				hsv_enc;
	};
	__u8				quantization;
	__u8				xfer_func;
	__u8				reserved[7];
} __attribute__ ((packed));

/**
 * struct v4l2_sdr_format - SDR format definition
 * @pixelformat:	little endian four character code (fourcc)
 * @buffersize:		maximum size in bytes required for data
 * @reserved:		drivers and applications must zero this array
 */
struct v4l2_sdr_format {
	__u32				pixelformat;
	__u32				buffersize;
	__u8				reserved[24];
} __attribute__ ((packed));

/**
 * struct v4l2_meta_format - metadata format definition
 * @dataformat:		little endian four character code (fourcc)
 * @buffersize:		maximum size in bytes required for data
 */
struct v4l2_meta_format {
	__u32				dataformat;
	__u32				buffersize;
} __attribute__ ((packed));

/**
 * struct v4l2_format - stream data format
 * @type:	enum v4l2_buf_type; type of the data stream
 * @pix:	definition of an image format
 * @pix_mp:	definition of a multiplanar image format
 * @win:	definition of an overlaid image
 * @vbi:	raw VBI capture or output parameters
 * @sliced:	sliced VBI capture or output parameters
 * @raw_data:	placeholder for future extensions and custom formats
 * @fmt:	union of @pix, @pix_mp, @win, @vbi, @sliced, @sdr, @meta
 *		and @raw_data
 */
struct v4l2_format {
	__u32	 type;
	union {
		struct v4l2_pix_format		pix;     /* V4L2_BUF_TYPE_VIDEO_CAPTURE */
		struct v4l2_pix_format_mplane	pix_mp;  /* V4L2_BUF_TYPE_VIDEO_CAPTURE_MPLANE */
		struct v4l2_window		win;     /* V4L2_BUF_TYPE_VIDEO_OVERLAY */
		struct v4l2_vbi_format		vbi;     /* V4L2_BUF_TYPE_VBI_CAPTURE */
		struct v4l2_sliced_vbi_format	sliced;  /* V4L2_BUF_TYPE_SLICED_VBI_CAPTURE */
		struct v4l2_sdr_format		sdr;     /* V4L2_BUF_TYPE_SDR_CAPTURE */
		struct v4l2_meta_format		meta;    /* V4L2_BUF_TYPE_META_CAPTURE */
		__u8	raw_data[200];                   /* user-defined */
	} fmt;
};

/*	Stream type-dependent parameters
 */
struct v4l2_streamparm {
	__u32	 type;			/* enum v4l2_buf_type */
	union {
		struct v4l2_captureparm	capture;
		struct v4l2_outputparm	output;
		__u8	raw_data[200];  /* user-defined */
	} parm;
};

/*
 *	E V E N T S
 */

#define V4L2_EVENT_ALL				0
#define V4L2_EVENT_VSYNC			1
#define V4L2_EVENT_EOS				2
#define V4L2_EVENT_CTRL				3
#define V4L2_EVENT_FRAME_SYNC			4
#define V4L2_EVENT_SOURCE_CHANGE		5
#define V4L2_EVENT_MOTION_DET			6
#define V4L2_EVENT_PRIVATE_START		0x08000000

/* Payload for V4L2_EVENT_VSYNC */
struct v4l2_event_vsync {
	/* Can be V4L2_FIELD_ANY, _NONE, _TOP or _BOTTOM */
	__u8 field;
} __attribute__ ((packed));

/* Payload for V4L2_EVENT_CTRL */
#define V4L2_EVENT_CTRL_CH_VALUE		(1 << 0)
#define V4L2_EVENT_CTRL_CH_FLAGS		(1 << 1)
#define V4L2_EVENT_CTRL_CH_RANGE		(1 << 2)

struct v4l2_event_ctrl {
	__u32 changes;
	__u32 type;
	union {
		__s32 value;
		__s64 value64;
	};
	__u32 flags;
	__s32 minimum;
	__s32 maximum;
	__s32 step;
	__s32 default_value;
};

struct v4l2_event_frame_sync {
	__u32 frame_sequence;
};

#define V4L2_EVENT_SRC_CH_RESOLUTION		(1 << 0)

struct v4l2_event_src_change {
	__u32 changes;
};

#define V4L2_EVENT_MD_FL_HAVE_FRAME_SEQ	(1 << 0)

/**
 * struct v4l2_event_motion_det - motion detection event
 * @flags:             if V4L2_EVENT_MD_FL_HAVE_FRAME_SEQ is set, then the
 *                     frame_sequence field is valid.
 * @frame_sequence:    the frame sequence number associated with this event.
 * @region_mask:       which regions detected motion.
 */
struct v4l2_event_motion_det {
	__u32 flags;
	__u32 frame_sequence;
	__u32 region_mask;
};

struct v4l2_event {
	__u32				type;
	union {
		struct v4l2_event_vsync		vsync;
		struct v4l2_event_ctrl		ctrl;
		struct v4l2_event_frame_sync	frame_sync;
		struct v4l2_event_src_change	src_change;
		struct v4l2_event_motion_det	motion_det;
		__u8				data[64];
	} u;
	__u32				pending;
	__u32				sequence;
#ifdef __KERNEL__
	struct __kernel_timespec	timestamp;
#else
	struct timespec			timestamp;
#endif
	__u32				id;
	__u32				reserved[8];
};

#define V4L2_EVENT_SUB_FL_SEND_INITIAL		(1 << 0)
#define V4L2_EVENT_SUB_FL_ALLOW_FEEDBACK	(1 << 1)

struct v4l2_event_subscription {
	__u32				type;
	__u32				id;
	__u32				flags;
	__u32				reserved[5];
};

/*
 *	A D V A N C E D   D E B U G G I N G
 *
 *	NOTE: EXPERIMENTAL API, NEVER RELY ON THIS IN APPLICATIONS!
 *	FOR DEBUGGING, TESTING AND INTERNAL USE ONLY!
 */

/* VIDIOC_DBG_G_REGISTER and VIDIOC_DBG_S_REGISTER */

#define V4L2_CHIP_MATCH_BRIDGE      0  /* Match against chip ID on the bridge (0 for the bridge) */
#define V4L2_CHIP_MATCH_SUBDEV      4  /* Match against subdev index */

/* The following four defines are no longer in use */
#define V4L2_CHIP_MATCH_HOST V4L2_CHIP_MATCH_BRIDGE
#define V4L2_CHIP_MATCH_I2C_DRIVER  1  /* Match against I2C driver name */
#define V4L2_CHIP_MATCH_I2C_ADDR    2  /* Match against I2C 7-bit address */
#define V4L2_CHIP_MATCH_AC97        3  /* Match against ancillary AC97 chip */

struct v4l2_dbg_match {
	__u32 type; /* Match type */
	union {     /* Match this chip, meaning determined by type */
		__u32 addr;
		char name[32];
	};
} __attribute__ ((packed));

struct v4l2_dbg_register {
	struct v4l2_dbg_match match;
	__u32 size;	/* register size in bytes */
	__u64 reg;
	__u64 val;
} __attribute__ ((packed));

#define V4L2_CHIP_FL_READABLE (1 << 0)
#define V4L2_CHIP_FL_WRITABLE (1 << 1)

/* VIDIOC_DBG_G_CHIP_INFO */
struct v4l2_dbg_chip_info {
	struct v4l2_dbg_match match;
	char name[32];
	__u32 flags;
	__u32 reserved[32];
} __attribute__ ((packed));

/**
 * struct v4l2_create_buffers - VIDIOC_CREATE_BUFS argument
 * @index:	on return, index of the first created buffer
 * @count:	entry: number of requested buffers,
 *		return: number of created buffers
 * @memory:	enum v4l2_memory; buffer memory type
 * @format:	frame format, for which buffers are requested
 * @capabilities: capabilities of this buffer type.
 * @reserved:	future extensions
 */
struct v4l2_create_buffers {
	__u32			index;
	__u32			count;
	__u32			memory;
	struct v4l2_format	format;
	__u32			capabilities;
	__u32			reserved[7];
};

/*
 *	I O C T L   C O D E S   F O R   V I D E O   D E V I C E S
 *
 */
#define VIDIOC_QUERYCAP		 _IOR('V',  0, struct v4l2_capability)
#define VIDIOC_ENUM_FMT         _IOWR('V',  2, struct v4l2_fmtdesc)
#define VIDIOC_G_FMT		_IOWR('V',  4, struct v4l2_format)
#define VIDIOC_S_FMT		_IOWR('V',  5, struct v4l2_format)
#define VIDIOC_REQBUFS		_IOWR('V',  8, struct v4l2_requestbuffers)
#define VIDIOC_QUERYBUF		_IOWR('V',  9, struct v4l2_buffer)
#define VIDIOC_G_FBUF		 _IOR('V', 10, struct v4l2_framebuffer)
#define VIDIOC_S_FBUF		 _IOW('V', 11, struct v4l2_framebuffer)
#define VIDIOC_OVERLAY		 _IOW('V', 14, int)
#define VIDIOC_QBUF		_IOWR('V', 15, struct v4l2_buffer)
#define VIDIOC_EXPBUF		_IOWR('V', 16, struct v4l2_exportbuffer)
#define VIDIOC_DQBUF		_IOWR('V', 17, struct v4l2_buffer)
#define VIDIOC_STREAMON		 _IOW('V', 18, int)
#define VIDIOC_STREAMOFF	 _IOW('V', 19, int)
#define VIDIOC_G_PARM		_IOWR('V', 21, struct v4l2_streamparm)
#define VIDIOC_S_PARM		_IOWR('V', 22, struct v4l2_streamparm)
#define VIDIOC_G_STD		 _IOR('V', 23, v4l2_std_id)
#define VIDIOC_S_STD		 _IOW('V', 24, v4l2_std_id)
#define VIDIOC_ENUMSTD		_IOWR('V', 25, struct v4l2_standard)
#define VIDIOC_ENUMINPUT	_IOWR('V', 26, struct v4l2_input)
#define VIDIOC_G_CTRL		_IOWR('V', 27, struct v4l2_control)
#define VIDIOC_S_CTRL		_IOWR('V', 28, struct v4l2_control)
#define VIDIOC_G_TUNER		_IOWR('V', 29, struct v4l2_tuner)
#define VIDIOC_S_TUNER		 _IOW('V', 30, struct v4l2_tuner)
#define VIDIOC_G_AUDIO		 _IOR('V', 33, struct v4l2_audio)
#define VIDIOC_S_AUDIO		 _IOW('V', 34, struct v4l2_audio)
#define VIDIOC_QUERYCTRL	_IOWR('V', 36, struct v4l2_queryctrl)
#define VIDIOC_QUERYMENU	_IOWR('V', 37, struct v4l2_querymenu)
#define VIDIOC_G_INPUT		 _IOR('V', 38, int)
#define VIDIOC_S_INPUT		_IOWR('V', 39, int)
#define VIDIOC_G_EDID		_IOWR('V', 40, struct v4l2_edid)
#define VIDIOC_S_EDID		_IOWR('V', 41, struct v4l2_edid)
#define VIDIOC_G_OUTPUT		 _IOR('V', 46, int)
#define VIDIOC_S_OUTPUT		_IOWR('V', 47, int)
#define VIDIOC_ENUMOUTPUT	_IOWR('V', 48, struct v4l2_output)
#define VIDIOC_G_AUDOUT		 _IOR('V', 49, struct v4l2_audioout)
#define VIDIOC_S_AUDOUT		 _IOW('V', 50, struct v4l2_audioout)
#define VIDIOC_G_MODULATOR	_IOWR('V', 54, struct v4l2_modulator)
#define VIDIOC_S_MODULATOR	 _IOW('V', 55, struct v4l2_modulator)
#define VIDIOC_G_FREQUENCY	_IOWR('V', 56, struct v4l2_frequency)
#define VIDIOC_S_FREQUENCY	 _IOW('V', 57, struct v4l2_frequency)
#define VIDIOC_CROPCAP		_IOWR('V', 58, struct v4l2_cropcap)
#define VIDIOC_G_CROP		_IOWR('V', 59, struct v4l2_crop)
#define VIDIOC_S_CROP		 _IOW('V', 60, struct v4l2_crop)
#define VIDIOC_G_JPEGCOMP	 _IOR('V', 61, struct v4l2_jpegcompression)
#define VIDIOC_S_JPEGCOMP	 _IOW('V', 62, struct v4l2_jpegcompression)
#define VIDIOC_QUERYSTD		 _IOR('V', 63, v4l2_std_id)
#define VIDIOC_TRY_FMT		_IOWR('V', 64, struct v4l2_format)
#define VIDIOC_ENUMAUDIO	_IOWR('V', 65, struct v4l2_audio)
#define VIDIOC_ENUMAUDOUT	_IOWR('V', 66, struct v4l2_audioout)
#define VIDIOC_G_PRIORITY	 _IOR('V', 67, __u32) /* enum v4l2_priority */
#define VIDIOC_S_PRIORITY	 _IOW('V', 68, __u32) /* enum v4l2_priority */
#define VIDIOC_G_SLICED_VBI_CAP _IOWR('V', 69, struct v4l2_sliced_vbi_cap)
#define VIDIOC_LOG_STATUS         _IO('V', 70)
#define VIDIOC_G_EXT_CTRLS	_IOWR('V', 71, struct v4l2_ext_controls)
#define VIDIOC_S_EXT_CTRLS	_IOWR('V', 72, struct v4l2_ext_controls)
#define VIDIOC_TRY_EXT_CTRLS	_IOWR('V', 73, struct v4l2_ext_controls)
#define VIDIOC_ENUM_FRAMESIZES	_IOWR('V', 74, struct v4l2_frmsizeenum)
#define VIDIOC_ENUM_FRAMEINTERVALS _IOWR('V', 75, struct v4l2_frmivalenum)
#define VIDIOC_G_ENC_INDEX       _IOR('V', 76, struct v4l2_enc_idx)
#define VIDIOC_ENCODER_CMD      _IOWR('V', 77, struct v4l2_encoder_cmd)
#define VIDIOC_TRY_ENCODER_CMD  _IOWR('V', 78, struct v4l2_encoder_cmd)

/*
 * Experimental, meant for debugging, testing and internal use.
 * Only implemented if CONFIG_VIDEO_ADV_DEBUG is defined.
 * You must be root to use these ioctls. Never use these in applications!
 */
#define	VIDIOC_DBG_S_REGISTER	 _IOW('V', 79, struct v4l2_dbg_register)
#define	VIDIOC_DBG_G_REGISTER	_IOWR('V', 80, struct v4l2_dbg_register)

#define VIDIOC_S_HW_FREQ_SEEK	 _IOW('V', 82, struct v4l2_hw_freq_seek)
#define	VIDIOC_S_DV_TIMINGS	_IOWR('V', 87, struct v4l2_dv_timings)
#define	VIDIOC_G_DV_TIMINGS	_IOWR('V', 88, struct v4l2_dv_timings)
#define	VIDIOC_DQEVENT		 _IOR('V', 89, struct v4l2_event)
#define	VIDIOC_SUBSCRIBE_EVENT	 _IOW('V', 90, struct v4l2_event_subscription)
#define	VIDIOC_UNSUBSCRIBE_EVENT _IOW('V', 91, struct v4l2_event_subscription)
#define VIDIOC_CREATE_BUFS	_IOWR('V', 92, struct v4l2_create_buffers)
#define VIDIOC_PREPARE_BUF	_IOWR('V', 93, struct v4l2_buffer)
#define VIDIOC_G_SELECTION	_IOWR('V', 94, struct v4l2_selection)
#define VIDIOC_S_SELECTION	_IOWR('V', 95, struct v4l2_selection)
#define VIDIOC_DECODER_CMD	_IOWR('V', 96, struct v4l2_decoder_cmd)
#define VIDIOC_TRY_DECODER_CMD	_IOWR('V', 97, struct v4l2_decoder_cmd)
#define VIDIOC_ENUM_DV_TIMINGS  _IOWR('V', 98, struct v4l2_enum_dv_timings)
#define VIDIOC_QUERY_DV_TIMINGS  _IOR('V', 99, struct v4l2_dv_timings)
#define VIDIOC_DV_TIMINGS_CAP   _IOWR('V', 100, struct v4l2_dv_timings_cap)
#define VIDIOC_ENUM_FREQ_BANDS	_IOWR('V', 101, struct v4l2_frequency_band)

/*
 * Experimental, meant for debugging, testing and internal use.
 * Never use this in applications!
 */
#define VIDIOC_DBG_G_CHIP_INFO  _IOWR('V', 102, struct v4l2_dbg_chip_info)

#define VIDIOC_QUERY_EXT_CTRL	_IOWR('V', 103, struct v4l2_query_ext_ctrl)

/* Reminder: when adding new ioctls please add support for them to
   drivers/media/v4l2-core/v4l2-compat-ioctl32.c as well! */

#define BASE_VIDIOC_PRIVATE	192		/* 192-255 are private */

#endif /* _UAPI__LINUX_VIDEODEV2_H */<|MERGE_RESOLUTION|>--- conflicted
+++ resolved
@@ -611,7 +611,6 @@
 #define V4L2_PIX_FMT_NV61    v4l2_fourcc('N', 'V', '6', '1') /* 16  Y/CrCb 4:2:2  */
 #define V4L2_PIX_FMT_NV24    v4l2_fourcc('N', 'V', '2', '4') /* 24  Y/CbCr 4:4:4  */
 #define V4L2_PIX_FMT_NV42    v4l2_fourcc('N', 'V', '4', '2') /* 24  Y/CrCb 4:4:4  */
-<<<<<<< HEAD
 #define V4L2_PIX_FMT_XV20    v4l2_fourcc('X', 'V', '2', '0') /* 32  XY/UV 4:2:2 10-bit */
 #define V4L2_PIX_FMT_XV15    v4l2_fourcc('X', 'V', '1', '5') /* 32  XY/UV 4:2:0 10-bit */
 #define V4L2_PIX_FMT_X012    v4l2_fourcc('X', '0', '1', '2') /* 40  XY/UV 4:2:0 12-bit 4-12-12-12 */
@@ -620,9 +619,7 @@
 #define V4L2_PIX_FMT_X016    v4l2_fourcc('X', '0', '1', '6') /* 32  XY/UV 4:2:0 16-bit */
 #define V4L2_PIX_FMT_X216    v4l2_fourcc('X', '2', '1', '6') /* 32  XY/UV 4:2:2 16-bit */
 #define V4L2_PIX_FMT_X416    v4l2_fourcc('X', '4', '1', '6') /* 32  XY/UV 4:4:4 16-bit */
-=======
 #define V4L2_PIX_FMT_HM12    v4l2_fourcc('H', 'M', '1', '2') /*  8  YUV 4:2:0 16x16 macroblocks */
->>>>>>> 8bb7eca9
 
 /* two non contiguous planes - one Y, one Cr + Cb interleaved  */
 #define V4L2_PIX_FMT_NV12M   v4l2_fourcc('N', 'M', '1', '2') /* 12  Y/CbCr 4:2:0  */
@@ -1825,9 +1822,6 @@
 	V4L2_CTRL_TYPE_U16	     = 0x0101,
 	V4L2_CTRL_TYPE_U32	     = 0x0102,
 	V4L2_CTRL_TYPE_AREA          = 0x0106,
-<<<<<<< HEAD
-	V4L2_CTRL_TYPE_HDR	     = 0x0200,
-=======
 
 	V4L2_CTRL_TYPE_HDR10_CLL_INFO		= 0x0110,
 	V4L2_CTRL_TYPE_HDR10_MASTERING_DISPLAY	= 0x0111,
@@ -1846,7 +1840,8 @@
 	V4L2_CTRL_TYPE_MPEG2_QUANTISATION   = 0x0250,
 	V4L2_CTRL_TYPE_MPEG2_SEQUENCE       = 0x0251,
 	V4L2_CTRL_TYPE_MPEG2_PICTURE        = 0x0252,
->>>>>>> 8bb7eca9
+
+	V4L2_CTRL_TYPE_HDR	     = 0x0400,
 };
 
 /*  Used in the VIDIOC_QUERYCTRL ioctl for querying controls */
