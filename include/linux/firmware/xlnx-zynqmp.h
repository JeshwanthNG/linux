--- conflicted
+++ resolved
@@ -2,13 +2,8 @@
 /*
  * Xilinx Zynq MPSoC Firmware layer
  *
-<<<<<<< HEAD
- * Copyright (C) 2014 - 2022, Xilinx, Inc.
- * Copyright (C) 2022 - 2023, Advanced Micro Devices, Inc.
-=======
  *  Copyright (C) 2014-2021 Xilinx
  *  Copyright (C), 2022 - 2023 Advanced Micro Devices, Inc.
->>>>>>> 08485d4c
  *
  *  Michal Simek <michal.simek@amd.com>
  *  Davorin Mista <davorin.mista@aggios.com>
@@ -42,14 +37,7 @@
 #define PM_API_VERSION_2	2
 #define PM_API_VERSION_3	3
 
-<<<<<<< HEAD
-#define PM_PINCTRL_PARAM_SET_VERSION   2
-
-/* Firmware feature check version mask */
-#define FIRMWARE_VERSION_MASK		0xFFFFU
-=======
 #define PM_PINCTRL_PARAM_SET_VERSION	2
->>>>>>> 08485d4c
 
 #define ZYNQMP_FAMILY_CODE 0x23
 #define VERSAL_FAMILY_CODE 0x26
@@ -64,12 +52,9 @@
 
 #define API_ID_MASK		GENMASK(7, 0)
 #define MODULE_ID_MASK		GENMASK(11, 8)
-<<<<<<< HEAD
-=======
 
 /* Firmware feature check version mask */
 #define FIRMWARE_VERSION_MASK		0xFFFFU
->>>>>>> 08485d4c
 
 /* ATF only commands */
 #define TF_A_PM_REGISTER_SGI		0xa04
@@ -95,13 +80,8 @@
 #define XSECURE_API_AES_WRITE_KEY	0x511
 
 /* XilPuf API commands module id + api id */
-<<<<<<< HEAD
-#define XPUF_API_PUF_REGISTRATION    0xC01
-#define XPUF_API_PUF_REGENERATION    0xC02
-=======
 #define XPUF_API_PUF_REGISTRATION	0xc01
 #define XPUF_API_PUF_REGENERATION	0xc02
->>>>>>> 08485d4c
 
 /* XilSEM commands */
 #define PM_XSEM_HEADER			0x300
@@ -123,12 +103,7 @@
 /* Payload size (consists of callback API ID + arguments) */
 #define CB_PAYLOAD_SIZE (CB_ARG_CNT + 1)
 
-<<<<<<< HEAD
-#define ZYNQMP_PM_MAX_QOS	100U
-
-=======
 #define ZYNQMP_PM_MAX_QOS		100U
->>>>>>> 08485d4c
 /* Usage status, returned by PmGetNodeStatus */
 #define PM_USAGE_NO_MASTER			0x0U
 #define PM_USAGE_CURRENT_MASTER			0x1U
@@ -160,30 +135,6 @@
 #define XILINX_ZYNQMP_PM_FPGA_ENCRYPTION_USERKEY	BIT(3)
 #define XILINX_ZYNQMP_PM_FPGA_ENCRYPTION_DEVKEY		BIT(4)
 
-<<<<<<< HEAD
-/* AIE Operation */
-#define XILINX_AIE_OPS_COL_RST				BIT(0)
-#define XILINX_AIE_OPS_SHIM_RST				BIT(1)
-#define XILINX_AIE_OPS_ENB_COL_CLK_BUFF			BIT(2)
-#define XILINX_AIE_OPS_ZEROISATION			BIT(3)
-#define XILINX_AIE_OPS_DIS_COL_CLK_BUFF			BIT(4)
-#define XILINX_AIE_OPS_ENB_AXI_MM_ERR_EVENT		BIT(5)
-#define XILINX_AIE_OPS_SET_L2_CTRL_NPI_INTR		BIT(6)
-#define XILINX_AIE_OPS_DATA_MEM_ZEROIZATION             BIT(8U)
-#define XILINX_AIE_OPS_MEM_TILE_ZEROIZATION             BIT(9U)
-
-enum pm_module_id {
-	PM_MODULE_ID = 0x0,
-	XPM_MODULE_ID = 0x2,
-	XSEM_MODULE_ID = 0x3,
-	XSECURE_MODULE_ID = 0x5,
-	TF_A_MODULE_ID = 0xa,
-	XNVM_MODULE_ID = 0xb,
-	XPUF_MODULE_ID = 0xc,
-	XOCP_MODULE_ID = 0xd,
-};
-
-=======
 /* FPGA Status Reg */
 #define XILINX_ZYNQMP_PM_FPGA_CONFIG_STAT_OFFSET	7U
 #define XILINX_ZYNQMP_PM_FPGA_READ_CONFIG_REG		0U
@@ -210,18 +161,10 @@
 #define XILINX_AIE_OPS_MEM_TILE_ZEROIZATION		BIT(9U)
 
 
->>>>>>> 08485d4c
 enum xsecure_aeskeysize {
 	XSECURE_AES_KEY_SIZE_128 = 16,
 	XSECURE_AES_KEY_SIZE_256 = 32,
 };
-<<<<<<< HEAD
-
-/* FPGA Status Reg */
-#define XILINX_ZYNQMP_PM_FPGA_CONFIG_STAT_OFFSET	7U
-#define XILINX_ZYNQMP_PM_FPGA_READ_CONFIG_REG		0U
-=======
->>>>>>> 08485d4c
 
 enum pm_api_cb_id {
 	PM_INIT_SUSPEND_CB = 30,
@@ -234,17 +177,12 @@
 	PM_GET_API_VERSION = 1,
 	PM_GET_NODE_STATUS = 3,
 	PM_REGISTER_NOTIFIER = 5,
-<<<<<<< HEAD
-	/* API for suspending */
-=======
->>>>>>> 08485d4c
 	PM_FORCE_POWERDOWN = 8,
 	PM_REQUEST_WAKEUP = 10,
 	PM_SYSTEM_SHUTDOWN = 12,
 	PM_REQUEST_NODE = 13,
 	PM_RELEASE_NODE = 14,
 	PM_SET_REQUIREMENT = 15,
-	/* Direct control API functions: */
 	PM_RESET_ASSERT = 17,
 	PM_RESET_GET_STATUS = 18,
 	PM_MMIO_WRITE = 19,
@@ -269,10 +207,6 @@
 	PM_CLOCK_GETSTATE = 38,
 	PM_CLOCK_SETDIVIDER = 39,
 	PM_CLOCK_GETDIVIDER = 40,
-<<<<<<< HEAD
-	/* ID 41 and 42 is internal use for firmware */
-=======
->>>>>>> 08485d4c
 	PM_CLOCK_SETPARENT = 43,
 	PM_CLOCK_GETPARENT = 44,
 	PM_SECURE_IMAGE = 45,
@@ -518,10 +452,6 @@
 };
 
 enum pm_node_id {
-	NODE_TCM_0_A = 15,
-	NODE_TCM_0_B = 16,
-	NODE_TCM_1_A = 17,
-	NODE_TCM_1_B = 18,
 	NODE_SD_0 = 39,
 	NODE_SD_1 = 40,
 };
@@ -614,20 +544,6 @@
 	CONFIG_REG_READ = 1,
 };
 
-<<<<<<< HEAD
-enum pm_reset_reason {
-	PM_RESET_REASON_EXT_POR = 0,
-	PM_RESET_REASON_SW_POR = 1,
-	PM_RESET_REASON_SLR_POR = 2,
-	PM_RESET_REASON_ERR_POR = 3,
-	PM_RESET_REASON_DAP_SRST = 7,
-	PM_RESET_REASON_ERR_SRST = 8,
-	PM_RESET_REASON_SW_SRST = 9,
-	PM_RESET_REASON_SLR_SRST = 10,
-};
-
-=======
->>>>>>> 08485d4c
 enum pm_feature_config_id {
 	PM_FEATURE_INVALID = 0,
 	PM_FEATURE_OVERTEMP_STATUS = 1,
@@ -685,10 +601,7 @@
 	u32 arg3;
 };
 
-<<<<<<< HEAD
-=======
 int zynqmp_pm_invoke_fn(u32 pm_api_id, u32 *ret_payload, u32 num_args, ...);
->>>>>>> 08485d4c
 /**
  * struct xlnx_feature - Feature data
  * @family:	Family code of platform
@@ -702,12 +615,6 @@
 	u32 feature_id;
 	void *data;
 };
-<<<<<<< HEAD
-
-int zynqmp_pm_invoke_fn(u32 pm_api_id, u32 arg0, u32 arg1,
-			u32 arg2, u32 arg3, u32 arg4, u32 *ret_payload);
-=======
->>>>>>> 08485d4c
 
 #if IS_REACHABLE(CONFIG_ZYNQMP_FIRMWARE)
 int zynqmp_pm_get_api_version(u32 *version);
@@ -728,9 +635,9 @@
 int zynqmp_pm_set_sd_tapdelay(u32 node_id, u32 type, u32 value);
 int zynqmp_pm_sd_dll_reset(u32 node_id, u32 type);
 int zynqmp_pm_ospi_mux_select(u32 dev_id, u32 select);
-int zynqmp_pm_reset_assert(const u32 reset,
+int zynqmp_pm_reset_assert(const enum zynqmp_pm_reset reset,
 			   const enum zynqmp_pm_reset_action assert_flag);
-int zynqmp_pm_reset_get_status(const u32 reset, u32 *status);
+int zynqmp_pm_reset_get_status(const enum zynqmp_pm_reset reset, u32 *status);
 unsigned int zynqmp_pm_bootmode_read(u32 *ps_mode);
 int zynqmp_pm_bootmode_write(u32 ps_mode);
 int zynqmp_pm_init_finalize(void);
@@ -755,44 +662,20 @@
 int zynqmp_pm_rsa(const u64 address, const u32 size, const u32 flags);
 int zynqmp_pm_config_reg_access(u32 register_access_id, u32 address, u32 mask,
 				u32 value, u32 *out);
-<<<<<<< HEAD
-int zynqmp_pm_get_node_status(const u32 node, u32 *const status,
-			      u32 *const requirements, u32 *const usage);
-int zynqmp_pm_fpga_load(const u64 address, const u32 size,
-			const u32 flags, u32 *status);
-int zynqmp_pm_fpga_get_status(u32 *value);
-int zynqmp_pm_fpga_get_config_status(u32 *value);
-=======
 int zynqmp_pm_fpga_load(const u64 address, const u32 size, const u32 flags);
 int zynqmp_pm_fpga_get_status(u32 *value);
 int zynqmp_pm_fpga_get_config_status(u32 *value);
 int zynqmp_pm_fpga_get_version(u32 *value);
 int zynqmp_pm_fpga_get_feature_list(u32 *value);
->>>>>>> 08485d4c
 int zynqmp_pm_write_ggs(u32 index, u32 value);
 int zynqmp_pm_read_ggs(u32 index, u32 *value);
 int zynqmp_pm_write_pggs(u32 index, u32 value);
 int zynqmp_pm_read_pggs(u32 index, u32 *value);
 int zynqmp_pm_set_tapdelay_bypass(u32 index, u32 value);
-<<<<<<< HEAD
-int zynqmp_pm_usb_set_state(u32 node, u32 state, u32 value);
-int zynqmp_pm_afi(u32 index, u32 value);
-int zynqmp_pm_get_last_reset_reason(u32 *reset_reason);
-=======
 int zynqmp_pm_afi(u32 index, u32 value);
 int zynqmp_pm_usb_set_state(u32 node, u32 state, u32 value);
->>>>>>> 08485d4c
 int zynqmp_pm_system_shutdown(const u32 type, const u32 subtype);
 int zynqmp_pm_set_boot_health_status(u32 value);
-int zynqmp_pm_force_pwrdwn(const u32 target,
-			   const enum zynqmp_pm_request_ack ack);
-int zynqmp_pm_request_wake(const u32 node,
-			   const bool set_addr,
-			   const u64 address,
-			   const enum zynqmp_pm_request_ack ack);
-int zynqmp_pm_get_rpu_mode(u32 node_id, enum rpu_oper_mode *rpu_mode);
-int zynqmp_pm_set_rpu_mode(u32 node_id, enum rpu_oper_mode arg1);
-int zynqmp_pm_set_tcm_config(u32 node_id, enum rpu_tcm_comb arg1);
 int zynqmp_pm_pinctrl_request(const u32 pin);
 int zynqmp_pm_pinctrl_release(const u32 pin);
 int zynqmp_pm_pinctrl_set_function(const u32 pin, const u32 id);
@@ -826,10 +709,7 @@
 int zynqmp_pm_set_sd_config(u32 node, enum pm_sd_config_type config, u32 value);
 int zynqmp_pm_set_gem_config(u32 node, enum pm_gem_config_type config,
 			     u32 value);
-<<<<<<< HEAD
-=======
 int zynqmp_pm_get_last_reset_reason(u32 *reset_reason);
->>>>>>> 08485d4c
 int zynqmp_pm_xilsem_cntrl_ops(u32 cmd, u32 *const response);
 int zynqmp_pm_xilsem_cram_errinj(u32 frame, u32 qword, u32 bit, u32 row, u32 *const response);
 int zynqmp_pm_xilsem_cram_readecc(u32 frame, u32 row, u32 *const response);
@@ -837,13 +717,8 @@
 int zynqmp_pm_get_meta_header(const u64 src, const u64 dst,
 			      const u32 size, u32 *count);
 int zynqmp_pm_aie_operation(u32 node, u16 start_col, u16 num_col, u32 operation);
-<<<<<<< HEAD
-int zynqmp_pm_fpga_get_version(u32 *value);
-int zynqmp_pm_fpga_get_feature_list(u32 *value);
-=======
 int versal_pm_puf_registration(const u64 in_addr);
 int versal_pm_puf_regeneration(const u64 in_addr);
->>>>>>> 08485d4c
 int zynqmp_pm_get_qos(u32 node, u32 *const def_qos, u32 *const qos);
 int versal_pm_sha_hash(const u64 src, const u64 dst, const u32 size);
 int versal_pm_aes_key_write(const u32 keylen,
@@ -854,11 +729,6 @@
 int versal_pm_aes_dec_update(const u64 in_params, const u64 in_addr);
 int versal_pm_aes_dec_final(const u64 gcm_addr);
 int versal_pm_aes_enc_final(const u64 gcm_addr);
-<<<<<<< HEAD
-int versal_pm_puf_registration(const u64 in_addr);
-int versal_pm_puf_regeneration(const u64 in_addr);
-=======
->>>>>>> 08485d4c
 #else
 static inline int zynqmp_pm_get_api_version(u32 *version)
 {
@@ -951,13 +821,13 @@
 	return -ENODEV;
 }
 
-static inline int zynqmp_pm_reset_assert(const u32 reset,
+static inline int zynqmp_pm_reset_assert(const enum zynqmp_pm_reset reset,
 					 const enum zynqmp_pm_reset_action assert_flag)
 {
 	return -ENODEV;
 }
 
-static inline int zynqmp_pm_reset_get_status(const u32 reset,
+static inline int zynqmp_pm_reset_get_status(const enum zynqmp_pm_reset reset,
 					     u32 *status)
 {
 	return -ENODEV;
@@ -1020,7 +890,7 @@
 }
 
 static inline int zynqmp_pm_fpga_load(const u64 address, const u32 size,
-				      const u32 flags, u32 *status)
+				      const u32 flags)
 {
 	return -ENODEV;
 }
@@ -1035,8 +905,6 @@
 	return -ENODEV;
 }
 
-<<<<<<< HEAD
-=======
 static int zynqmp_pm_fpga_get_version(u32 *value)
 {
 	return -ENODEV;
@@ -1047,7 +915,6 @@
 	return -ENODEV;
 }
 
->>>>>>> 08485d4c
 static inline int zynqmp_pm_write_ggs(u32 index, u32 value)
 {
 	return -ENODEV;
@@ -1069,7 +936,11 @@
 }
 
 static inline int zynqmp_pm_set_tapdelay_bypass(u32 index, u32 value)
-<<<<<<< HEAD
+{
+	return -ENODEV;
+}
+
+static inline int zynqmp_pm_afi(u32 index, u32 value)
 {
 	return -ENODEV;
 }
@@ -1079,107 +950,141 @@
 	return -ENODEV;
 }
 
-static inline int zynqmp_pm_afi(u32 index, u32 value)
-{
-	return -ENODEV;
-}
-
 static inline int zynqmp_pm_system_shutdown(const u32 type, const u32 subtype)
-=======
->>>>>>> 08485d4c
-{
-	return -ENODEV;
-}
-
-static inline int zynqmp_pm_afi(u32 index, u32 value)
-{
-	return -ENODEV;
-}
-
-<<<<<<< HEAD
+{
+	return -ENODEV;
+}
+
+static inline int zynqmp_pm_set_boot_health_status(u32 value)
+{
+	return -ENODEV;
+}
+
+static inline int zynqmp_pm_pinctrl_request(const u32 pin)
+{
+	return -ENODEV;
+}
+
+static inline int zynqmp_pm_pinctrl_release(const u32 pin)
+{
+	return -ENODEV;
+}
+
+static inline int zynqmp_pm_is_function_supported(const u32 api_id, const u32 id)
+{
+	return -ENODEV;
+}
+
+static inline int zynqmp_pm_pinctrl_set_function(const u32 pin, const u32 id)
+{
+	return -ENODEV;
+}
+
+static inline int zynqmp_pm_pinctrl_get_config(const u32 pin, const u32 param,
+					       u32 *value)
+{
+	return -ENODEV;
+}
+
+static inline int zynqmp_pm_pinctrl_set_config(const u32 pin, const u32 param,
+					       u32 value)
+{
+	return -ENODEV;
+}
+
+static inline int zynqmp_pm_load_pdi(const u32 src, const u64 address)
+{
+	return -ENODEV;
+}
+
+static inline int zynqmp_pm_fpga_read(const u32 reg_numframes,
+				      const u64 phys_address, u32 readback_type,
+				      u32 *value)
+{
+	return -ENODEV;
+}
+
+static inline int zynqmp_pm_bbram_write_usrdata(u32 data)
+{
+	return -ENODEV;
+}
+
+static inline int zynqmp_pm_bbram_read_usrdata(const u64 outaddr)
+{
+	return -ENODEV;
+}
+
+static inline int zynqmp_pm_bbram_write_aeskey(const u64 keyaddr, u16 keylen)
+{
+	return -ENODEV;
+}
+
+static inline int zynqmp_pm_bbram_zeroize(void)
+{
+	return -ENODEV;
+}
+
+static inline int zynqmp_pm_bbram_lock_userdata(void)
+{
+	return -ENODEV;
+}
+
+static inline int zynqmp_pm_secure_load(const u64 src_addr, u64 key_addr, u64 *dst)
+{
+	return -ENODEV;
+}
+
+static inline int zynqmp_pm_config_reg_access(u32 register_access_id,
+					      u32 address, u32 mask, u32 value,
+					      u32 *out)
+{
+	return -ENODEV;
+}
+
+static inline int zynqmp_pm_register_notifier(const u32 node, const u32 event,
+					      const u32 wake, const u32 enable)
+{
+	return -ENODEV;
+}
+
+static inline int zynqmp_pm_feature(const u32 api_id)
+{
+	return -ENODEV;
+}
+
+static inline int zynqmp_pm_set_feature_config(enum pm_feature_config_id id,
+					       u32 value)
+{
+	return -ENODEV;
+}
+
+static inline int zynqmp_pm_get_feature_config(enum pm_feature_config_id id,
+					       u32 *payload)
+{
+	return -ENODEV;
+}
+
+static inline int zynqmp_pm_get_uid_info(const u64 address, const u32 size,
+					 u32 *count)
+{
+	return -ENODEV;
+}
+
+static inline int zynqmp_pm_register_sgi(u32 sgi_num, u32 reset)
+{
+	return -ENODEV;
+}
+
 static inline int zynqmp_pm_force_pwrdwn(const u32 target,
 					 const enum zynqmp_pm_request_ack ack)
-=======
-static inline int zynqmp_pm_usb_set_state(u32 node, u32 state, u32 value)
->>>>>>> 08485d4c
-{
-	return -ENODEV;
-}
-
-<<<<<<< HEAD
+{
+	return -ENODEV;
+}
+
 static inline int zynqmp_pm_request_wake(const u32 node,
 					 const bool set_addr,
 					 const u64 address,
 					 const enum zynqmp_pm_request_ack ack)
-=======
-static inline int zynqmp_pm_system_shutdown(const u32 type, const u32 subtype)
-{
-	return -ENODEV;
-}
-
-static inline int zynqmp_pm_set_boot_health_status(u32 value)
->>>>>>> 08485d4c
-{
-	return -ENODEV;
-}
-
-<<<<<<< HEAD
-static inline int zynqmp_pm_get_rpu_mode(u32 node_id, enum rpu_oper_mode *rpu_mode)
-{
-	return -ENODEV;
-}
-
-static inline int zynqmp_pm_set_rpu_mode(u32 node_id, u32 arg1)
-{
-	return -ENODEV;
-}
-
-static inline int zynqmp_pm_set_tcm_config(u32 node_id, u32 arg1)
-{
-	return -ENODEV;
-}
-
-=======
->>>>>>> 08485d4c
-static inline int zynqmp_pm_pinctrl_request(const u32 pin)
-{
-	return -ENODEV;
-}
-
-static inline int zynqmp_pm_pinctrl_release(const u32 pin)
-{
-	return -ENODEV;
-}
-
-static inline int zynqmp_pm_is_function_supported(const u32 api_id, const u32 id)
-{
-	return -ENODEV;
-}
-
-static inline int zynqmp_pm_pinctrl_set_function(const u32 pin, const u32 id)
-{
-	return -ENODEV;
-}
-
-static inline int zynqmp_pm_pinctrl_get_config(const u32 pin, const u32 param,
-					       u32 *value)
-{
-	return -ENODEV;
-}
-
-static inline int zynqmp_pm_pinctrl_set_config(const u32 pin, const u32 param,
-					       u32 value)
-{
-	return -ENODEV;
-}
-
-static inline int zynqmp_pm_load_pdi(const u32 src, const u64 address)
-{
-	return -ENODEV;
-}
-
-<<<<<<< HEAD
-static inline int zynqmp_pm_efuse_access(const u64 address, u32 *out)
 {
 	return -ENODEV;
 }
@@ -1190,9 +1095,28 @@
 	return -ENODEV;
 }
 
-static inline int zynqmp_pm_config_reg_access(u32 register_access_id,
-					      u32 address, u32 mask, u32 value,
-					      u32 *out)
+static inline int zynqmp_pm_sec_read_reg(u32 node_id, u32 offset, u32 *ret_value)
+{
+	return -ENODEV;
+}
+
+static inline int zynqmp_pm_sec_mask_write_reg(const u32 node_id, const u32 offset,
+					       u32 mask, u32 value)
+{
+	return -ENODEV;
+}
+
+static inline int zynqmp_pm_get_rpu_mode(u32 node_id, enum rpu_oper_mode *rpu_mode)
+{
+	return -ENODEV;
+}
+
+static inline int zynqmp_pm_set_rpu_mode(u32 node_id, enum rpu_oper_mode rpu_mode)
+{
+	return -ENODEV;
+}
+
+static inline int zynqmp_pm_set_tcm_config(u32 node_id, enum rpu_tcm_comb tcm_mode)
 {
 	return -ENODEV;
 }
@@ -1204,159 +1128,6 @@
 	return -ENODEV;
 }
 
-=======
->>>>>>> 08485d4c
-static inline int zynqmp_pm_fpga_read(const u32 reg_numframes,
-				      const u64 phys_address, u32 readback_type,
-				      u32 *value)
-{
-	return -ENODEV;
-}
-
-static inline int zynqmp_pm_bbram_write_usrdata(u32 data)
-{
-	return -ENODEV;
-}
-
-static inline int zynqmp_pm_bbram_read_usrdata(const u64 outaddr)
-{
-	return -ENODEV;
-}
-
-static inline int zynqmp_pm_bbram_write_aeskey(const u64 keyaddr, u16 keylen)
-{
-	return -ENODEV;
-}
-
-static inline int zynqmp_pm_bbram_zeroize(void)
-{
-	return -ENODEV;
-}
-
-static inline int zynqmp_pm_bbram_lock_userdata(void)
-{
-	return -ENODEV;
-}
-
-static inline int zynqmp_pm_secure_load(const u64 src_addr, u64 key_addr, u64 *dst)
-{
-	return -ENODEV;
-}
-
-<<<<<<< HEAD
-static inline int zynqmp_pm_get_last_reset_reason(u32 *reset_reason)
-=======
-static inline int zynqmp_pm_config_reg_access(u32 register_access_id,
-					      u32 address, u32 mask, u32 value,
-					      u32 *out)
->>>>>>> 08485d4c
-{
-	return -ENODEV;
-}
-
-static inline int zynqmp_pm_register_notifier(const u32 node, const u32 event,
-					      const u32 wake, const u32 enable)
-{
-	return -ENODEV;
-}
-
-static inline int zynqmp_pm_feature(const u32 api_id)
-{
-	return -ENODEV;
-}
-
-static inline int zynqmp_pm_set_feature_config(enum pm_feature_config_id id,
-					       u32 value)
-{
-	return -ENODEV;
-}
-
-static inline int zynqmp_pm_get_feature_config(enum pm_feature_config_id id,
-					       u32 *payload)
-{
-	return -ENODEV;
-}
-
-static inline int zynqmp_pm_get_uid_info(const u64 address, const u32 size,
-					 u32 *count)
-{
-	return -ENODEV;
-}
-
-<<<<<<< HEAD
-static inline int zynqmp_pm_sec_read_reg(u32 node_id, u32 offset,
-					 u32 *ret_value)
-{
-	return -ENODEV;
-}
-
-static inline int zynqmp_pm_sec_mask_write_reg(const u32 node_id,
-					       const u32 offset,
-					       u32 mask, u32 value)
-{
-	return -ENODEV;
-}
-
-=======
->>>>>>> 08485d4c
-static inline int zynqmp_pm_register_sgi(u32 sgi_num, u32 reset)
-{
-	return -ENODEV;
-}
-
-static inline int zynqmp_pm_force_pwrdwn(const u32 target,
-					 const enum zynqmp_pm_request_ack ack)
-{
-	return -ENODEV;
-}
-
-static inline int zynqmp_pm_request_wake(const u32 node,
-					 const bool set_addr,
-					 const u64 address,
-					 const enum zynqmp_pm_request_ack ack)
-{
-	return -ENODEV;
-}
-
-static inline int zynqmp_pm_rsa(const u64 address, const u32 size,
-				const u32 flags)
-{
-	return -ENODEV;
-}
-
-static inline int zynqmp_pm_sec_read_reg(u32 node_id, u32 offset, u32 *ret_value)
-{
-	return -ENODEV;
-}
-
-static inline int zynqmp_pm_sec_mask_write_reg(const u32 node_id, const u32 offset,
-					       u32 mask, u32 value)
-{
-	return -ENODEV;
-}
-
-static inline int zynqmp_pm_get_rpu_mode(u32 node_id, enum rpu_oper_mode *rpu_mode)
-{
-	return -ENODEV;
-}
-
-static inline int zynqmp_pm_set_rpu_mode(u32 node_id, enum rpu_oper_mode rpu_mode)
-{
-	return -ENODEV;
-}
-
-static inline int zynqmp_pm_set_tcm_config(u32 node_id, enum rpu_tcm_comb tcm_mode)
-{
-	return -ENODEV;
-}
-
-static inline int zynqmp_pm_get_node_status(const u32 node, u32 *const status,
-					    u32 *const requirements,
-					    u32 *const usage)
-{
-	return -ENODEV;
-}
-
 static inline int zynqmp_pm_set_sd_config(u32 node,
 					  enum pm_sd_config_type config,
 					  u32 value)
@@ -1376,14 +1147,11 @@
 	return -ENODEV;
 }
 
-<<<<<<< HEAD
-=======
 static inline int zynqmp_pm_get_last_reset_reason(u32 *reset_reason)
 {
 	return -ENODEV;
 }
 
->>>>>>> 08485d4c
 static inline int zynqmp_pm_xilsem_cntrl_ops(u32 cmd, u32 *const response)
 {
 	return -ENODEV;
@@ -1417,30 +1185,17 @@
 	return -ENODEV;
 }
 
-<<<<<<< HEAD
-static inline int zynqmp_pm_fpga_get_version(u32 *value)
-=======
 static inline int versal_pm_puf_registration(const u64 in_addr)
->>>>>>> 08485d4c
-{
-	return -ENODEV;
-}
-
-<<<<<<< HEAD
-static inline int zynqmp_pm_fpga_get_feature_list(u32 *value)
-=======
+{
+	return -ENODEV;
+}
+
 static inline int versal_pm_puf_regeneration(const u64 in_addr)
->>>>>>> 08485d4c
-{
-	return -ENODEV;
-}
-
-<<<<<<< HEAD
-static inline int versal_pm_sha_hash(const u64 src, const u64 dst,
-				     const u32 size)
-=======
+{
+	return -ENODEV;
+}
+
 static inline int versal_pm_sha_hash(const u64 src, const u64 dst, const u32 size)
->>>>>>> 08485d4c
 {
 	return -ENODEV;
 }
@@ -1484,18 +1239,6 @@
 	return -ENODEV;
 }
 
-<<<<<<< HEAD
-static inline int versal_pm_puf_registration(const u64 in_addr)
-{
-	return -ENODEV;
-}
-
-static inline int versal_pm_puf_regeneration(const u64 in_addr)
-{
-	return -ENODEV;
-}
-=======
->>>>>>> 08485d4c
 #endif
 
 #endif /* __FIRMWARE_ZYNQMP_H__ */