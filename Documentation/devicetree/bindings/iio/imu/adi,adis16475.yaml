# SPDX-License-Identifier: (GPL-2.0-only OR BSD-2-Clause)
%YAML 1.2
---
$id: http://devicetree.org/schemas/iio/imu/adi,adis16475.yaml#
$schema: http://devicetree.org/meta-schemas/core.yaml#

title: Analog Devices ADIS16475 and similar IMUs

maintainers:
  - Nuno Sá <nuno.sa@analog.com>

description: |
  Analog Devices ADIS16475 and similar IMUs
  https://www.analog.com/media/en/technical-documentation/data-sheets/ADIS16475.pdf

properties:
  compatible:
    enum:
      - adi,adis16475-1
      - adi,adis16475-2
      - adi,adis16475-3
      - adi,adis16477-1
      - adi,adis16477-2
      - adi,adis16477-3
      - adi,adis16470
      - adi,adis16465-1
      - adi,adis16465-2
      - adi,adis16465-3
      - adi,adis16467-1
      - adi,adis16467-2
      - adi,adis16467-3
      - adi,adis16500
      - adi,adis16501
      - adi,adis16505-1
      - adi,adis16505-2
      - adi,adis16505-3
      - adi,adis16507-1
      - adi,adis16507-2
      - adi,adis16507-3
      - adi,adis16575-2
      - adi,adis16575-3
      - adi,adis16576-2
      - adi,adis16576-3
      - adi,adis16577-2
      - adi,adis16577-3

  reg:
    maxItems: 1

  spi-cpha: true

  spi-cpol: true

  spi-max-frequency:
    maximum: 2000000

  interrupts:
    maxItems: 1

  clocks:
    maxItems: 1

  reset-gpios:
    description:
      Must be the device tree identifier of the RESET pin. If specified,
      it will be asserted during driver probe. As the line is active low,
      it should be marked GPIO_ACTIVE_LOW.
    maxItems: 1

  adi,sync-mode:
    description:
      Configures the device SYNC pin. The following modes are supported
      0 - output_sync
      1 - direct_sync
      2 - scaled_sync
      3 - pulse_sync
    $ref: /schemas/types.yaml#/definitions/uint32
    minimum: 0
    maximum: 3

required:
  - compatible
  - reg
  - interrupts
  - spi-cpha
  - spi-cpol

allOf:
  - $ref: /schemas/spi/spi-peripheral-props.yaml#
  - if:
      properties:
        compatible:
          contains:
            enum:
              - adi,adis16500
              - adi,adis16501
              - adi,adis16505-1
              - adi,adis16505-2
              - adi,adis16505-3
              - adi,adis16507-1
              - adi,adis16507-2
              - adi,adis16507-3
              - adi,adis16575-2
              - adi,adis16575-3
              - adi,adis16576-2
              - adi,adis16576-3
              - adi,adis16577-2
              - adi,adis16577-3

    then:
      properties:
        adi,sync-mode:
          minimum: 0
          maximum: 2

  - if:
      properties:
        adi,sync-mode:
          enum: [1, 2, 3]

    then:
      dependencies:
        adi,sync-mode: [ clocks ]

<<<<<<< HEAD
  - if:
      properties:
        compatible:
          contains:
            enum:
              - adi,adis16575-2
              - adi,adis16575-3
              - adi,adis16576-2
              - adi,adis16576-3
              - adi,adis16577-2
              - adi,adis16577-3

    then:
      properties:
        spi-max-frequency:
          maximum: 15000000

additionalProperties: false
=======
unevaluatedProperties: false
>>>>>>> e475cc1c

examples:
  - |
    #include <dt-bindings/interrupt-controller/irq.h>
    spi {
        #address-cells = <1>;
        #size-cells = <0>;

        adis16475: adis16475-3@0 {
            compatible = "adi,adis16475-3";
            reg = <0>;
            spi-cpha;
            spi-cpol;
            spi-max-frequency = <2000000>;
            interrupts = <4 IRQ_TYPE_EDGE_RISING>;
            interrupt-parent = <&gpio>;
        };
    };
...<|MERGE_RESOLUTION|>--- conflicted
+++ resolved
@@ -122,7 +122,6 @@
       dependencies:
         adi,sync-mode: [ clocks ]
 
-<<<<<<< HEAD
   - if:
       properties:
         compatible:
@@ -140,10 +139,7 @@
         spi-max-frequency:
           maximum: 15000000
 
-additionalProperties: false
-=======
 unevaluatedProperties: false
->>>>>>> e475cc1c
 
 examples:
   - |
