--- conflicted
+++ resolved
@@ -328,14 +328,11 @@
 	{}
 };
 
-<<<<<<< HEAD
-=======
 static const struct usbmix_name_map kef_x300a_map[] = {
 	{ 10, NULL }, /* firmware locks up (?) when we try to access this FU */
 	{ 0 }
 };
 
->>>>>>> e3703f8c
 /*
  * Control map entries
  */
