/* SPDX-License-Identifier: GPL-2.0-only */
/*
 * Copyright (C) 2012,2013 - ARM Ltd
 * Author: Marc Zyngier <marc.zyngier@arm.com>
 *
 * Derived from arch/arm/include/kvm_emulate.h
 * Copyright (C) 2012 - Virtual Open Systems and Columbia University
 * Author: Christoffer Dall <c.dall@virtualopensystems.com>
 */

#ifndef __ARM64_KVM_EMULATE_H__
#define __ARM64_KVM_EMULATE_H__

#include <linux/kvm_host.h>

#include <asm/debug-monitors.h>
#include <asm/esr.h>
#include <asm/kvm_arm.h>
#include <asm/kvm_hyp.h>
#include <asm/ptrace.h>
#include <asm/cputype.h>
#include <asm/virt.h>

unsigned long *vcpu_reg32(const struct kvm_vcpu *vcpu, u8 reg_num);
unsigned long vcpu_read_spsr32(const struct kvm_vcpu *vcpu);
void vcpu_write_spsr32(struct kvm_vcpu *vcpu, unsigned long v);

bool kvm_condition_valid32(const struct kvm_vcpu *vcpu);
void kvm_skip_instr32(struct kvm_vcpu *vcpu, bool is_wide_instr);

void kvm_inject_undefined(struct kvm_vcpu *vcpu);
void kvm_inject_vabt(struct kvm_vcpu *vcpu);
void kvm_inject_dabt(struct kvm_vcpu *vcpu, unsigned long addr);
void kvm_inject_pabt(struct kvm_vcpu *vcpu, unsigned long addr);
void kvm_inject_undef32(struct kvm_vcpu *vcpu);
void kvm_inject_dabt32(struct kvm_vcpu *vcpu, unsigned long addr);
void kvm_inject_pabt32(struct kvm_vcpu *vcpu, unsigned long addr);

static __always_inline bool vcpu_el1_is_32bit(struct kvm_vcpu *vcpu)
{
	return !(vcpu->arch.hcr_el2 & HCR_RW);
}

static inline void vcpu_reset_hcr(struct kvm_vcpu *vcpu)
{
	vcpu->arch.hcr_el2 = HCR_GUEST_FLAGS;
	if (is_kernel_in_hyp_mode())
		vcpu->arch.hcr_el2 |= HCR_E2H;
	if (cpus_have_const_cap(ARM64_HAS_RAS_EXTN)) {
		/* route synchronous external abort exceptions to EL2 */
		vcpu->arch.hcr_el2 |= HCR_TEA;
		/* trap error record accesses */
		vcpu->arch.hcr_el2 |= HCR_TERR;
	}

	if (cpus_have_const_cap(ARM64_HAS_STAGE2_FWB)) {
		vcpu->arch.hcr_el2 |= HCR_FWB;
	} else {
		/*
		 * For non-FWB CPUs, we trap VM ops (HCR_EL2.TVM) until M+C
		 * get set in SCTLR_EL1 such that we can detect when the guest
		 * MMU gets turned on and do the necessary cache maintenance
		 * then.
		 */
		vcpu->arch.hcr_el2 |= HCR_TVM;
	}

	if (test_bit(KVM_ARM_VCPU_EL1_32BIT, vcpu->arch.features))
		vcpu->arch.hcr_el2 &= ~HCR_RW;

	/*
	 * TID3: trap feature register accesses that we virtualise.
	 * For now this is conditional, since no AArch32 feature regs
	 * are currently virtualised.
	 */
	if (!vcpu_el1_is_32bit(vcpu))
		vcpu->arch.hcr_el2 |= HCR_TID3;

	if (cpus_have_const_cap(ARM64_MISMATCHED_CACHE_TYPE) ||
	    vcpu_el1_is_32bit(vcpu))
		vcpu->arch.hcr_el2 |= HCR_TID2;
}

static inline unsigned long *vcpu_hcr(struct kvm_vcpu *vcpu)
{
	return (unsigned long *)&vcpu->arch.hcr_el2;
}

static inline void vcpu_clear_wfx_traps(struct kvm_vcpu *vcpu)
{
	vcpu->arch.hcr_el2 &= ~HCR_TWE;
	if (atomic_read(&vcpu->arch.vgic_cpu.vgic_v3.its_vpe.vlpi_count))
		vcpu->arch.hcr_el2 &= ~HCR_TWI;
	else
		vcpu->arch.hcr_el2 |= HCR_TWI;
}

static inline void vcpu_set_wfx_traps(struct kvm_vcpu *vcpu)
{
	vcpu->arch.hcr_el2 |= HCR_TWE;
	vcpu->arch.hcr_el2 |= HCR_TWI;
}

static inline void vcpu_ptrauth_enable(struct kvm_vcpu *vcpu)
{
	vcpu->arch.hcr_el2 |= (HCR_API | HCR_APK);
}

static inline void vcpu_ptrauth_disable(struct kvm_vcpu *vcpu)
{
	vcpu->arch.hcr_el2 &= ~(HCR_API | HCR_APK);
}

static inline void vcpu_ptrauth_setup_lazy(struct kvm_vcpu *vcpu)
{
	if (vcpu_has_ptrauth(vcpu))
		vcpu_ptrauth_disable(vcpu);
}

static inline unsigned long vcpu_get_vsesr(struct kvm_vcpu *vcpu)
{
	return vcpu->arch.vsesr_el2;
}

static inline void vcpu_set_vsesr(struct kvm_vcpu *vcpu, u64 vsesr)
{
	vcpu->arch.vsesr_el2 = vsesr;
}

static __always_inline unsigned long *vcpu_pc(const struct kvm_vcpu *vcpu)
{
	return (unsigned long *)&vcpu_gp_regs(vcpu)->regs.pc;
}

static inline unsigned long *__vcpu_elr_el1(const struct kvm_vcpu *vcpu)
{
	return (unsigned long *)&vcpu_gp_regs(vcpu)->elr_el1;
}

static inline unsigned long vcpu_read_elr_el1(const struct kvm_vcpu *vcpu)
{
	if (vcpu->arch.sysregs_loaded_on_cpu)
		return read_sysreg_el1(SYS_ELR);
	else
		return *__vcpu_elr_el1(vcpu);
}

static inline void vcpu_write_elr_el1(const struct kvm_vcpu *vcpu, unsigned long v)
{
	if (vcpu->arch.sysregs_loaded_on_cpu)
		write_sysreg_el1(v, SYS_ELR);
	else
		*__vcpu_elr_el1(vcpu) = v;
}

static __always_inline unsigned long *vcpu_cpsr(const struct kvm_vcpu *vcpu)
{
	return (unsigned long *)&vcpu_gp_regs(vcpu)->regs.pstate;
}

static __always_inline bool vcpu_mode_is_32bit(const struct kvm_vcpu *vcpu)
{
	return !!(*vcpu_cpsr(vcpu) & PSR_MODE32_BIT);
}

static __always_inline bool kvm_condition_valid(const struct kvm_vcpu *vcpu)
{
	if (vcpu_mode_is_32bit(vcpu))
		return kvm_condition_valid32(vcpu);

	return true;
}

static inline void vcpu_set_thumb(struct kvm_vcpu *vcpu)
{
	*vcpu_cpsr(vcpu) |= PSR_AA32_T_BIT;
}

/*
 * vcpu_get_reg and vcpu_set_reg should always be passed a register number
 * coming from a read of ESR_EL2. Otherwise, it may give the wrong result on
 * AArch32 with banked registers.
 */
static __always_inline unsigned long vcpu_get_reg(const struct kvm_vcpu *vcpu,
					 u8 reg_num)
{
	return (reg_num == 31) ? 0 : vcpu_gp_regs(vcpu)->regs.regs[reg_num];
}

static __always_inline void vcpu_set_reg(struct kvm_vcpu *vcpu, u8 reg_num,
				unsigned long val)
{
	if (reg_num != 31)
		vcpu_gp_regs(vcpu)->regs.regs[reg_num] = val;
}

static inline unsigned long vcpu_read_spsr(const struct kvm_vcpu *vcpu)
{
	if (vcpu_mode_is_32bit(vcpu))
		return vcpu_read_spsr32(vcpu);

	if (vcpu->arch.sysregs_loaded_on_cpu)
		return read_sysreg_el1(SYS_SPSR);
	else
		return vcpu_gp_regs(vcpu)->spsr[KVM_SPSR_EL1];
}

static inline void vcpu_write_spsr(struct kvm_vcpu *vcpu, unsigned long v)
{
	if (vcpu_mode_is_32bit(vcpu)) {
		vcpu_write_spsr32(vcpu, v);
		return;
	}

	if (vcpu->arch.sysregs_loaded_on_cpu)
		write_sysreg_el1(v, SYS_SPSR);
	else
		vcpu_gp_regs(vcpu)->spsr[KVM_SPSR_EL1] = v;
}

/*
 * The layout of SPSR for an AArch32 state is different when observed from an
 * AArch64 SPSR_ELx or an AArch32 SPSR_*. This function generates the AArch32
 * view given an AArch64 view.
 *
 * In ARM DDI 0487E.a see:
 *
 * - The AArch64 view (SPSR_EL2) in section C5.2.18, page C5-426
 * - The AArch32 view (SPSR_abt) in section G8.2.126, page G8-6256
 * - The AArch32 view (SPSR_und) in section G8.2.132, page G8-6280
 *
 * Which show the following differences:
 *
 * | Bit | AA64 | AA32 | Notes                       |
 * +-----+------+------+-----------------------------|
 * | 24  | DIT  | J    | J is RES0 in ARMv8          |
 * | 21  | SS   | DIT  | SS doesn't exist in AArch32 |
 *
 * ... and all other bits are (currently) common.
 */
static inline unsigned long host_spsr_to_spsr32(unsigned long spsr)
{
	const unsigned long overlap = BIT(24) | BIT(21);
	unsigned long dit = !!(spsr & PSR_AA32_DIT_BIT);

	spsr &= ~overlap;

	spsr |= dit << 21;

	return spsr;
}

static inline bool vcpu_mode_priv(const struct kvm_vcpu *vcpu)
{
	u32 mode;

	if (vcpu_mode_is_32bit(vcpu)) {
		mode = *vcpu_cpsr(vcpu) & PSR_AA32_MODE_MASK;
		return mode > PSR_AA32_MODE_USR;
	}

	mode = *vcpu_cpsr(vcpu) & PSR_MODE_MASK;

	return mode != PSR_MODE_EL0t;
}

static __always_inline u32 kvm_vcpu_get_hsr(const struct kvm_vcpu *vcpu)
{
	return vcpu->arch.fault.esr_el2;
}

static __always_inline int kvm_vcpu_get_condition(const struct kvm_vcpu *vcpu)
{
	u32 esr = kvm_vcpu_get_hsr(vcpu);

	if (esr & ESR_ELx_CV)
		return (esr & ESR_ELx_COND_MASK) >> ESR_ELx_COND_SHIFT;

	return -1;
}

static __always_inline unsigned long kvm_vcpu_get_hfar(const struct kvm_vcpu *vcpu)
{
	return vcpu->arch.fault.far_el2;
}

static __always_inline phys_addr_t kvm_vcpu_get_fault_ipa(const struct kvm_vcpu *vcpu)
{
	return ((phys_addr_t)vcpu->arch.fault.hpfar_el2 & HPFAR_MASK) << 8;
}

static inline u64 kvm_vcpu_get_disr(const struct kvm_vcpu *vcpu)
{
	return vcpu->arch.fault.disr_el1;
}

static inline u32 kvm_vcpu_hvc_get_imm(const struct kvm_vcpu *vcpu)
{
	return kvm_vcpu_get_hsr(vcpu) & ESR_ELx_xVC_IMM_MASK;
}

static __always_inline bool kvm_vcpu_dabt_isvalid(const struct kvm_vcpu *vcpu)
{
	return !!(kvm_vcpu_get_hsr(vcpu) & ESR_ELx_ISV);
}

static inline unsigned long kvm_vcpu_dabt_iss_nisv_sanitized(const struct kvm_vcpu *vcpu)
{
	return kvm_vcpu_get_hsr(vcpu) & (ESR_ELx_CM | ESR_ELx_WNR | ESR_ELx_FSC);
}

static inline bool kvm_vcpu_dabt_issext(const struct kvm_vcpu *vcpu)
{
	return !!(kvm_vcpu_get_hsr(vcpu) & ESR_ELx_SSE);
}

static inline bool kvm_vcpu_dabt_issf(const struct kvm_vcpu *vcpu)
{
	return !!(kvm_vcpu_get_hsr(vcpu) & ESR_ELx_SF);
}

<<<<<<< HEAD
static inline int kvm_vcpu_dabt_get_rd(const struct kvm_vcpu *vcpu)
=======
static __always_inline int kvm_vcpu_dabt_get_rd(const struct kvm_vcpu *vcpu)
>>>>>>> 2c523b34
{
	return (kvm_vcpu_get_hsr(vcpu) & ESR_ELx_SRT_MASK) >> ESR_ELx_SRT_SHIFT;
}

static __always_inline bool kvm_vcpu_dabt_iss1tw(const struct kvm_vcpu *vcpu)
{
	return !!(kvm_vcpu_get_hsr(vcpu) & ESR_ELx_S1PTW);
}

static __always_inline bool kvm_vcpu_dabt_iswrite(const struct kvm_vcpu *vcpu)
{
	return !!(kvm_vcpu_get_hsr(vcpu) & ESR_ELx_WNR) ||
		kvm_vcpu_dabt_iss1tw(vcpu); /* AF/DBM update */
}

static inline bool kvm_vcpu_dabt_is_cm(const struct kvm_vcpu *vcpu)
{
	return !!(kvm_vcpu_get_hsr(vcpu) & ESR_ELx_CM);
}

<<<<<<< HEAD
static inline unsigned int kvm_vcpu_dabt_get_as(const struct kvm_vcpu *vcpu)
=======
static __always_inline unsigned int kvm_vcpu_dabt_get_as(const struct kvm_vcpu *vcpu)
>>>>>>> 2c523b34
{
	return 1 << ((kvm_vcpu_get_hsr(vcpu) & ESR_ELx_SAS) >> ESR_ELx_SAS_SHIFT);
}

/* This one is not specific to Data Abort */
static __always_inline bool kvm_vcpu_trap_il_is32bit(const struct kvm_vcpu *vcpu)
{
	return !!(kvm_vcpu_get_hsr(vcpu) & ESR_ELx_IL);
}

static __always_inline u8 kvm_vcpu_trap_get_class(const struct kvm_vcpu *vcpu)
{
	return ESR_ELx_EC(kvm_vcpu_get_hsr(vcpu));
}

static inline bool kvm_vcpu_trap_is_iabt(const struct kvm_vcpu *vcpu)
{
	return kvm_vcpu_trap_get_class(vcpu) == ESR_ELx_EC_IABT_LOW;
}

static __always_inline u8 kvm_vcpu_trap_get_fault(const struct kvm_vcpu *vcpu)
{
	return kvm_vcpu_get_hsr(vcpu) & ESR_ELx_FSC;
}

static __always_inline u8 kvm_vcpu_trap_get_fault_type(const struct kvm_vcpu *vcpu)
{
	return kvm_vcpu_get_hsr(vcpu) & ESR_ELx_FSC_TYPE;
}

static __always_inline bool kvm_vcpu_dabt_isextabt(const struct kvm_vcpu *vcpu)
{
	switch (kvm_vcpu_trap_get_fault(vcpu)) {
	case FSC_SEA:
	case FSC_SEA_TTW0:
	case FSC_SEA_TTW1:
	case FSC_SEA_TTW2:
	case FSC_SEA_TTW3:
	case FSC_SECC:
	case FSC_SECC_TTW0:
	case FSC_SECC_TTW1:
	case FSC_SECC_TTW2:
	case FSC_SECC_TTW3:
		return true;
	default:
		return false;
	}
}

static __always_inline int kvm_vcpu_sys_get_rt(struct kvm_vcpu *vcpu)
{
	u32 esr = kvm_vcpu_get_hsr(vcpu);
	return ESR_ELx_SYS64_ISS_RT(esr);
}

static inline bool kvm_is_write_fault(struct kvm_vcpu *vcpu)
{
	if (kvm_vcpu_trap_is_iabt(vcpu))
		return false;

	return kvm_vcpu_dabt_iswrite(vcpu);
}

static inline unsigned long kvm_vcpu_get_mpidr_aff(struct kvm_vcpu *vcpu)
{
	return vcpu_read_sys_reg(vcpu, MPIDR_EL1) & MPIDR_HWID_BITMASK;
}

static inline bool kvm_arm_get_vcpu_workaround_2_flag(struct kvm_vcpu *vcpu)
{
	return vcpu->arch.workaround_flags & VCPU_WORKAROUND_2_FLAG;
}

static inline void kvm_arm_set_vcpu_workaround_2_flag(struct kvm_vcpu *vcpu,
						      bool flag)
{
	if (flag)
		vcpu->arch.workaround_flags |= VCPU_WORKAROUND_2_FLAG;
	else
		vcpu->arch.workaround_flags &= ~VCPU_WORKAROUND_2_FLAG;
}

static inline void kvm_vcpu_set_be(struct kvm_vcpu *vcpu)
{
	if (vcpu_mode_is_32bit(vcpu)) {
		*vcpu_cpsr(vcpu) |= PSR_AA32_E_BIT;
	} else {
		u64 sctlr = vcpu_read_sys_reg(vcpu, SCTLR_EL1);
		sctlr |= (1 << 25);
		vcpu_write_sys_reg(vcpu, sctlr, SCTLR_EL1);
	}
}

static inline bool kvm_vcpu_is_be(struct kvm_vcpu *vcpu)
{
	if (vcpu_mode_is_32bit(vcpu))
		return !!(*vcpu_cpsr(vcpu) & PSR_AA32_E_BIT);

	return !!(vcpu_read_sys_reg(vcpu, SCTLR_EL1) & (1 << 25));
}

static inline unsigned long vcpu_data_guest_to_host(struct kvm_vcpu *vcpu,
						    unsigned long data,
						    unsigned int len)
{
	if (kvm_vcpu_is_be(vcpu)) {
		switch (len) {
		case 1:
			return data & 0xff;
		case 2:
			return be16_to_cpu(data & 0xffff);
		case 4:
			return be32_to_cpu(data & 0xffffffff);
		default:
			return be64_to_cpu(data);
		}
	} else {
		switch (len) {
		case 1:
			return data & 0xff;
		case 2:
			return le16_to_cpu(data & 0xffff);
		case 4:
			return le32_to_cpu(data & 0xffffffff);
		default:
			return le64_to_cpu(data);
		}
	}

	return data;		/* Leave LE untouched */
}

static inline unsigned long vcpu_data_host_to_guest(struct kvm_vcpu *vcpu,
						    unsigned long data,
						    unsigned int len)
{
	if (kvm_vcpu_is_be(vcpu)) {
		switch (len) {
		case 1:
			return data & 0xff;
		case 2:
			return cpu_to_be16(data & 0xffff);
		case 4:
			return cpu_to_be32(data & 0xffffffff);
		default:
			return cpu_to_be64(data);
		}
	} else {
		switch (len) {
		case 1:
			return data & 0xff;
		case 2:
			return cpu_to_le16(data & 0xffff);
		case 4:
			return cpu_to_le32(data & 0xffffffff);
		default:
			return cpu_to_le64(data);
		}
	}

	return data;		/* Leave LE untouched */
}

static __always_inline void kvm_skip_instr(struct kvm_vcpu *vcpu, bool is_wide_instr)
{
	if (vcpu_mode_is_32bit(vcpu))
		kvm_skip_instr32(vcpu, is_wide_instr);
	else
		*vcpu_pc(vcpu) += 4;

	/* advance the singlestep state machine */
	*vcpu_cpsr(vcpu) &= ~DBG_SPSR_SS;
}

/*
 * Skip an instruction which has been emulated at hyp while most guest sysregs
 * are live.
 */
static __always_inline void __hyp_text __kvm_skip_instr(struct kvm_vcpu *vcpu)
{
	*vcpu_pc(vcpu) = read_sysreg_el2(SYS_ELR);
	vcpu->arch.ctxt.gp_regs.regs.pstate = read_sysreg_el2(SYS_SPSR);

	kvm_skip_instr(vcpu, kvm_vcpu_trap_il_is32bit(vcpu));

	write_sysreg_el2(vcpu->arch.ctxt.gp_regs.regs.pstate, SYS_SPSR);
	write_sysreg_el2(*vcpu_pc(vcpu), SYS_ELR);
}

#endif /* __ARM64_KVM_EMULATE_H__ */<|MERGE_RESOLUTION|>--- conflicted
+++ resolved
@@ -319,11 +319,7 @@
 	return !!(kvm_vcpu_get_hsr(vcpu) & ESR_ELx_SF);
 }
 
-<<<<<<< HEAD
-static inline int kvm_vcpu_dabt_get_rd(const struct kvm_vcpu *vcpu)
-=======
 static __always_inline int kvm_vcpu_dabt_get_rd(const struct kvm_vcpu *vcpu)
->>>>>>> 2c523b34
 {
 	return (kvm_vcpu_get_hsr(vcpu) & ESR_ELx_SRT_MASK) >> ESR_ELx_SRT_SHIFT;
 }
@@ -344,11 +340,7 @@
 	return !!(kvm_vcpu_get_hsr(vcpu) & ESR_ELx_CM);
 }
 
-<<<<<<< HEAD
-static inline unsigned int kvm_vcpu_dabt_get_as(const struct kvm_vcpu *vcpu)
-=======
 static __always_inline unsigned int kvm_vcpu_dabt_get_as(const struct kvm_vcpu *vcpu)
->>>>>>> 2c523b34
 {
 	return 1 << ((kvm_vcpu_get_hsr(vcpu) & ESR_ELx_SAS) >> ESR_ELx_SAS_SHIFT);
 }
