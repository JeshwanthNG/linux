--- conflicted
+++ resolved
@@ -18,14 +18,8 @@
 ZRELADDR    := $(call add_hex, $(CONFIG_PHYS_OFFSET), $(TEXT_OFFSET))
 endif
 
-<<<<<<< HEAD
-DTC_FLAGS ?= -p 1024
-
-export ZRELADDR INITRD_PHYS PARAMS_PHYS
-=======
 PHYS_OFFSET := $(CONFIG_PHYS_OFFSET)
 export ZRELADDR PARAMS_PHYS PHYS_OFFSET
->>>>>>> cb1f2dbc
 
 targets := Image zImage xipImage bootpImage uImage
 
