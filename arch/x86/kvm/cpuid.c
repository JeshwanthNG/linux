--- conflicted
+++ resolved
@@ -407,12 +407,8 @@
 	/* cpuid 7.0.edx*/
 	const u32 kvm_cpuid_7_0_edx_x86_features =
 		F(AVX512_4VNNIW) | F(AVX512_4FMAPS) | F(SPEC_CTRL) |
-<<<<<<< HEAD
-		F(SPEC_CTRL_SSBD) | F(ARCH_CAPABILITIES) | F(INTEL_STIBP);
-=======
 		F(SPEC_CTRL_SSBD) | F(ARCH_CAPABILITIES) | F(INTEL_STIBP) |
 		F(MD_CLEAR);
->>>>>>> 0ecfebd2
 
 	/* all calls to cpuid_count() should be made on the same cpu */
 	get_cpu();
