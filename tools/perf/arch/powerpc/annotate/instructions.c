<<<<<<< HEAD
#include <linux/compiler.h>

=======
// SPDX-License-Identifier: GPL-2.0
>>>>>>> e4880bc5
static struct ins_ops *powerpc__associate_instruction_ops(struct arch *arch, const char *name)
{
	int i;
	struct ins_ops *ops;

	/*
	 * - Interested only if instruction starts with 'b'.
	 * - Few start with 'b', but aren't branch instructions.
	 */
	if (name[0] != 'b'             ||
	    !strncmp(name, "bcd", 3)   ||
	    !strncmp(name, "brinc", 5) ||
	    !strncmp(name, "bper", 4))
		return NULL;

	ops = &jump_ops;

	i = strlen(name) - 1;
	if (i < 0)
		return NULL;

	/* ignore optional hints at the end of the instructions */
	if (name[i] == '+' || name[i] == '-')
		i--;

	if (name[i] == 'l' || (name[i] == 'a' && name[i-1] == 'l')) {
		/*
		 * if the instruction ends up with 'l' or 'la', then
		 * those are considered 'calls' since they update LR.
		 * ... except for 'bnl' which is branch if not less than
		 * and the absolute form of the same.
		 */
		if (strcmp(name, "bnl") && strcmp(name, "bnl+") &&
		    strcmp(name, "bnl-") && strcmp(name, "bnla") &&
		    strcmp(name, "bnla+") && strcmp(name, "bnla-"))
			ops = &call_ops;
	}
	if (name[i] == 'r' && name[i-1] == 'l')
		/*
		 * instructions ending with 'lr' are considered to be
		 * return instructions
		 */
		ops = &ret_ops;

	arch__associate_ins_ops(arch, name, ops);
	return ops;
}

static int powerpc__annotate_init(struct arch *arch, char *cpuid __maybe_unused)
{
	if (!arch->initialized) {
		arch->initialized = true;
		arch->associate_instruction_ops = powerpc__associate_instruction_ops;
		arch->objdump.comment_char      = '#';
	}

	return 0;
}<|MERGE_RESOLUTION|>--- conflicted
+++ resolved
@@ -1,9 +1,6 @@
-<<<<<<< HEAD
+// SPDX-License-Identifier: GPL-2.0
 #include <linux/compiler.h>
 
-=======
-// SPDX-License-Identifier: GPL-2.0
->>>>>>> e4880bc5
 static struct ins_ops *powerpc__associate_instruction_ops(struct arch *arch, const char *name)
 {
 	int i;
