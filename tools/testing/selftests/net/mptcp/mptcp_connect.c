--- conflicted
+++ resolved
@@ -1047,11 +1047,7 @@
 {
 	int c;
 
-<<<<<<< HEAD
-	while ((c = getopt(argc, argv, "6jr:lp:s:hut:m:S:R:w:M:P:c:")) != -1) {
-=======
 	while ((c = getopt(argc, argv, "6jr:lp:s:hut:T:m:S:R:w:M:P:c:")) != -1) {
->>>>>>> df0cc57e
 		switch (c) {
 		case 'j':
 			cfg_join = true;
