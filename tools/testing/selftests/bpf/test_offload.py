#!/usr/bin/python3

# Copyright (C) 2017 Netronome Systems, Inc.
# Copyright (c) 2019 Mellanox Technologies. All rights reserved
#
# This software is licensed under the GNU General License Version 2,
# June 1991 as shown in the file COPYING in the top-level directory of this
# source tree.
#
# THE COPYRIGHT HOLDERS AND/OR OTHER PARTIES PROVIDE THE PROGRAM "AS IS"
# WITHOUT WARRANTY OF ANY KIND, EITHER EXPRESSED OR IMPLIED, INCLUDING,
# BUT NOT LIMITED TO, THE IMPLIED WARRANTIES OF MERCHANTABILITY AND FITNESS
# FOR A PARTICULAR PURPOSE. THE ENTIRE RISK AS TO THE QUALITY AND PERFORMANCE
# OF THE PROGRAM IS WITH YOU. SHOULD THE PROGRAM PROVE DEFECTIVE, YOU ASSUME
# THE COST OF ALL NECESSARY SERVICING, REPAIR OR CORRECTION.

from datetime import datetime
import argparse
import errno
import json
import os
import pprint
import random
import re
import stat
import string
import struct
import subprocess
import time
import traceback

logfile = None
log_level = 1
skip_extack = False
bpf_test_dir = os.path.dirname(os.path.realpath(__file__))
pp = pprint.PrettyPrinter()
devs = [] # devices we created for clean up
files = [] # files to be removed
netns = [] # net namespaces to be removed

def log_get_sec(level=0):
    return "*" * (log_level + level)

def log_level_inc(add=1):
    global log_level
    log_level += add

def log_level_dec(sub=1):
    global log_level
    log_level -= sub

def log_level_set(level):
    global log_level
    log_level = level

def log(header, data, level=None):
    """
    Output to an optional log.
    """
    if logfile is None:
        return
    if level is not None:
        log_level_set(level)

    if not isinstance(data, str):
        data = pp.pformat(data)

    if len(header):
        logfile.write("\n" + log_get_sec() + " ")
        logfile.write(header)
    if len(header) and len(data.strip()):
        logfile.write("\n")
    logfile.write(data)

def skip(cond, msg):
    if not cond:
        return
    print("SKIP: " + msg)
    log("SKIP: " + msg, "", level=1)
    os.sys.exit(0)

def fail(cond, msg):
    if not cond:
        return
    print("FAIL: " + msg)
    tb = "".join(traceback.extract_stack().format())
    print(tb)
    log("FAIL: " + msg, tb, level=1)
    os.sys.exit(1)

def start_test(msg):
    log(msg, "", level=1)
    log_level_inc()
    print(msg)

def cmd(cmd, shell=True, include_stderr=False, background=False, fail=True):
    """
    Run a command in subprocess and return tuple of (retval, stdout);
    optionally return stderr as well as third value.
    """
    proc = subprocess.Popen(cmd, shell=shell, stdout=subprocess.PIPE,
                            stderr=subprocess.PIPE)
    if background:
        msg = "%s START: %s" % (log_get_sec(1),
                                datetime.now().strftime("%H:%M:%S.%f"))
        log("BKG " + proc.args, msg)
        return proc

    return cmd_result(proc, include_stderr=include_stderr, fail=fail)

def cmd_result(proc, include_stderr=False, fail=False):
    stdout, stderr = proc.communicate()
    stdout = stdout.decode("utf-8")
    stderr = stderr.decode("utf-8")
    proc.stdout.close()
    proc.stderr.close()

    stderr = "\n" + stderr
    if stderr[-1] == "\n":
        stderr = stderr[:-1]

    sec = log_get_sec(1)
    log("CMD " + proc.args,
        "RETCODE: %d\n%s STDOUT:\n%s%s STDERR:%s\n%s END: %s" %
        (proc.returncode, sec, stdout, sec, stderr,
         sec, datetime.now().strftime("%H:%M:%S.%f")))

    if proc.returncode != 0 and fail:
        if len(stderr) > 0 and stderr[-1] == "\n":
            stderr = stderr[:-1]
        raise Exception("Command failed: %s\n%s" % (proc.args, stderr))

    if include_stderr:
        return proc.returncode, stdout, stderr
    else:
        return proc.returncode, stdout

def rm(f):
    cmd("rm -f %s" % (f))
    if f in files:
        files.remove(f)

def tool(name, args, flags, JSON=True, ns="", fail=True, include_stderr=False):
    params = ""
    if JSON:
        params += "%s " % (flags["json"])

    if ns != "":
        ns = "ip netns exec %s " % (ns)

    if include_stderr:
        ret, stdout, stderr = cmd(ns + name + " " + params + args,
                                  fail=fail, include_stderr=True)
    else:
        ret, stdout = cmd(ns + name + " " + params + args,
                          fail=fail, include_stderr=False)

    if JSON and len(stdout.strip()) != 0:
        out = json.loads(stdout)
    else:
        out = stdout

    if include_stderr:
        return ret, out, stderr
    else:
        return ret, out

def bpftool(args, JSON=True, ns="", fail=True, include_stderr=False):
    return tool("bpftool", args, {"json":"-p"}, JSON=JSON, ns=ns,
                fail=fail, include_stderr=include_stderr)

def bpftool_prog_list(expected=None, ns=""):
    _, progs = bpftool("prog show", JSON=True, ns=ns, fail=True)
    # Remove the base progs
    for p in base_progs:
        if p in progs:
            progs.remove(p)
    if expected is not None:
        if len(progs) != expected:
            fail(True, "%d BPF programs loaded, expected %d" %
                 (len(progs), expected))
    return progs

def bpftool_map_list(expected=None, ns=""):
    _, maps = bpftool("map show", JSON=True, ns=ns, fail=True)
    # Remove the base maps
    for m in base_maps:
        if m in maps:
            maps.remove(m)
    if expected is not None:
        if len(maps) != expected:
            fail(True, "%d BPF maps loaded, expected %d" %
                 (len(maps), expected))
    return maps

def bpftool_prog_list_wait(expected=0, n_retry=20):
    for i in range(n_retry):
        nprogs = len(bpftool_prog_list())
        if nprogs == expected:
            return
        time.sleep(0.05)
    raise Exception("Time out waiting for program counts to stabilize want %d, have %d" % (expected, nprogs))

def bpftool_map_list_wait(expected=0, n_retry=20):
    for i in range(n_retry):
        nmaps = len(bpftool_map_list())
        if nmaps == expected:
            return
        time.sleep(0.05)
    raise Exception("Time out waiting for map counts to stabilize want %d, have %d" % (expected, nmaps))

def bpftool_prog_load(sample, file_name, maps=[], prog_type="xdp", dev=None,
                      fail=True, include_stderr=False):
    args = "prog load %s %s" % (os.path.join(bpf_test_dir, sample), file_name)
    if prog_type is not None:
        args += " type " + prog_type
    if dev is not None:
        args += " dev " + dev
    if len(maps):
        args += " map " + " map ".join(maps)

    res = bpftool(args, fail=fail, include_stderr=include_stderr)
    if res[0] == 0:
        files.append(file_name)
    return res

def ip(args, force=False, JSON=True, ns="", fail=True, include_stderr=False):
    if force:
        args = "-force " + args
    return tool("ip", args, {"json":"-j"}, JSON=JSON, ns=ns,
                fail=fail, include_stderr=include_stderr)

def tc(args, JSON=True, ns="", fail=True, include_stderr=False):
    return tool("tc", args, {"json":"-p"}, JSON=JSON, ns=ns,
                fail=fail, include_stderr=include_stderr)

def ethtool(dev, opt, args, fail=True):
    return cmd("ethtool %s %s %s" % (opt, dev["ifname"], args), fail=fail)

def bpf_obj(name, sec=".text", path=bpf_test_dir,):
    return "obj %s sec %s" % (os.path.join(path, name), sec)

def bpf_pinned(name):
    return "pinned %s" % (name)

def bpf_bytecode(bytecode):
    return "bytecode \"%s\"" % (bytecode)

def mknetns(n_retry=10):
    for i in range(n_retry):
        name = ''.join([random.choice(string.ascii_letters) for i in range(8)])
        ret, _ = ip("netns add %s" % (name), fail=False)
        if ret == 0:
            netns.append(name)
            return name
    return None

def int2str(fmt, val):
    ret = []
    for b in struct.pack(fmt, val):
        ret.append(int(b))
    return " ".join(map(lambda x: str(x), ret))

def str2int(strtab):
    inttab = []
    for i in strtab:
        inttab.append(int(i, 16))
    ba = bytearray(inttab)
    if len(strtab) == 4:
        fmt = "I"
    elif len(strtab) == 8:
        fmt = "Q"
    else:
        raise Exception("String array of len %d can't be unpacked to an int" %
                        (len(strtab)))
    return struct.unpack(fmt, ba)[0]

class DebugfsDir:
    """
    Class for accessing DebugFS directories as a dictionary.
    """

    def __init__(self, path):
        self.path = path
        self._dict = self._debugfs_dir_read(path)

    def __len__(self):
        return len(self._dict.keys())

    def __getitem__(self, key):
        if type(key) is int:
            key = list(self._dict.keys())[key]
        return self._dict[key]

    def __setitem__(self, key, value):
        log("DebugFS set %s = %s" % (key, value), "")
        log_level_inc()

        cmd("echo '%s' > %s/%s" % (value, self.path, key))
        log_level_dec()

        _, out = cmd('cat %s/%s' % (self.path, key))
        self._dict[key] = out.strip()

    def _debugfs_dir_read(self, path):
        dfs = {}

        log("DebugFS state for %s" % (path), "")
        log_level_inc(add=2)

        _, out = cmd('ls ' + path)
        for f in out.split():
            if f == "ports":
                continue

            p = os.path.join(path, f)
<<<<<<< HEAD
            if os.path.isfile(p) and os.access(p, os.R_OK):
=======
            if not os.stat(p).st_mode & stat.S_IRUSR:
                continue

            if os.path.isfile(p):
>>>>>>> 1204c70d
                _, out = cmd('cat %s/%s' % (path, f))
                dfs[f] = out.strip()
            elif os.path.isdir(p):
                dfs[f] = DebugfsDir(p)
            else:
                raise Exception("%s is neither file nor directory" % (p))

        log_level_dec()
        log("DebugFS state", dfs)
        log_level_dec()

        return dfs

class NetdevSimDev:
    """
    Class for netdevsim bus device and its attributes.
    """

    def __init__(self, port_count=1):
        addr = 0
        while True:
            try:
                with open("/sys/bus/netdevsim/new_device", "w") as f:
                    f.write("%u %u" % (addr, port_count))
            except OSError as e:
                if e.errno == errno.ENOSPC:
                    addr += 1
                    continue
                raise e
            break
        self.addr = addr

        # As probe of netdevsim device might happen from a workqueue,
        # so wait here until all netdevs appear.
        self.wait_for_netdevs(port_count)

        ret, out = cmd("udevadm settle", fail=False)
        if ret:
            raise Exception("udevadm settle failed")
        ifnames = self.get_ifnames()

        devs.append(self)
        self.dfs_dir = "/sys/kernel/debug/netdevsim/netdevsim%u/" % addr

        self.nsims = []
        for port_index in range(port_count):
            self.nsims.append(NetdevSim(self, port_index, ifnames[port_index]))

    def get_ifnames(self):
        ifnames = []
        listdir = os.listdir("/sys/bus/netdevsim/devices/netdevsim%u/net/" % self.addr)
        for ifname in listdir:
            ifnames.append(ifname)
        ifnames.sort()
        return ifnames

    def wait_for_netdevs(self, port_count):
        timeout = 5
        timeout_start = time.time()

        while True:
            try:
                ifnames = self.get_ifnames()
            except FileNotFoundError as e:
                ifnames = []
            if len(ifnames) == port_count:
                break
            if time.time() < timeout_start + timeout:
                continue
            raise Exception("netdevices did not appear within timeout")

    def dfs_num_bound_progs(self):
        path = os.path.join(self.dfs_dir, "bpf_bound_progs")
        _, progs = cmd('ls %s' % (path))
        return len(progs.split())

    def dfs_get_bound_progs(self, expected):
        progs = DebugfsDir(os.path.join(self.dfs_dir, "bpf_bound_progs"))
        if expected is not None:
            if len(progs) != expected:
                fail(True, "%d BPF programs bound, expected %d" %
                     (len(progs), expected))
        return progs

    def remove(self):
        with open("/sys/bus/netdevsim/del_device", "w") as f:
            f.write("%u" % self.addr)
        devs.remove(self)

    def remove_nsim(self, nsim):
        self.nsims.remove(nsim)
        with open("/sys/bus/netdevsim/devices/netdevsim%u/del_port" % self.addr ,"w") as f:
            f.write("%u" % nsim.port_index)

class NetdevSim:
    """
    Class for netdevsim netdevice and its attributes.
    """

    def __init__(self, nsimdev, port_index, ifname):
        # In case udev renamed the netdev to according to new schema,
        # check if the name matches the port_index.
        nsimnamere = re.compile("eni\d+np(\d+)")
        match = nsimnamere.match(ifname)
        if match and int(match.groups()[0]) != port_index + 1:
            raise Exception("netdevice name mismatches the expected one")

        self.nsimdev = nsimdev
        self.port_index = port_index
        self.ns = ""
        self.dfs_dir = "%s/ports/%u/" % (nsimdev.dfs_dir, port_index)
        self.dfs_refresh()
        _, [self.dev] = ip("link show dev %s" % ifname)

    def __getitem__(self, key):
        return self.dev[key]

    def remove(self):
        self.nsimdev.remove_nsim(self)

    def dfs_refresh(self):
        self.dfs = DebugfsDir(self.dfs_dir)
        return self.dfs

    def dfs_read(self, f):
        path = os.path.join(self.dfs_dir, f)
        _, data = cmd('cat %s' % (path))
        return data.strip()

    def wait_for_flush(self, bound=0, total=0, n_retry=20):
        for i in range(n_retry):
            nbound = self.nsimdev.dfs_num_bound_progs()
            nprogs = len(bpftool_prog_list())
            if nbound == bound and nprogs == total:
                return
            time.sleep(0.05)
        raise Exception("Time out waiting for program counts to stabilize want %d/%d, have %d bound, %d loaded" % (bound, total, nbound, nprogs))

    def set_ns(self, ns):
        name = "1" if ns == "" else ns
        ip("link set dev %s netns %s" % (self.dev["ifname"], name), ns=self.ns)
        self.ns = ns

    def set_mtu(self, mtu, fail=True):
        return ip("link set dev %s mtu %d" % (self.dev["ifname"], mtu),
                  fail=fail)

    def set_xdp(self, bpf, mode, force=False, JSON=True, verbose=False,
                fail=True, include_stderr=False):
        if verbose:
            bpf += " verbose"
        return ip("link set dev %s xdp%s %s" % (self.dev["ifname"], mode, bpf),
                  force=force, JSON=JSON,
                  fail=fail, include_stderr=include_stderr)

    def unset_xdp(self, mode, force=False, JSON=True,
                  fail=True, include_stderr=False):
        return ip("link set dev %s xdp%s off" % (self.dev["ifname"], mode),
                  force=force, JSON=JSON,
                  fail=fail, include_stderr=include_stderr)

    def ip_link_show(self, xdp):
        _, link = ip("link show dev %s" % (self['ifname']))
        if len(link) > 1:
            raise Exception("Multiple objects on ip link show")
        if len(link) < 1:
            return {}
        fail(xdp != "xdp" in link,
             "XDP program not reporting in iplink (reported %s, expected %s)" %
             ("xdp" in link, xdp))
        return link[0]

    def tc_add_ingress(self):
        tc("qdisc add dev %s ingress" % (self['ifname']))

    def tc_del_ingress(self):
        tc("qdisc del dev %s ingress" % (self['ifname']))

    def tc_flush_filters(self, bound=0, total=0):
        self.tc_del_ingress()
        self.tc_add_ingress()
        self.wait_for_flush(bound=bound, total=total)

    def tc_show_ingress(self, expected=None):
        # No JSON support, oh well...
        flags = ["skip_sw", "skip_hw", "in_hw"]
        named = ["protocol", "pref", "chain", "handle", "id", "tag"]

        args = "-s filter show dev %s ingress" % (self['ifname'])
        _, out = tc(args, JSON=False)

        filters = []
        lines = out.split('\n')
        for line in lines:
            words = line.split()
            if "handle" not in words:
                continue
            fltr = {}
            for flag in flags:
                fltr[flag] = flag in words
            for name in named:
                try:
                    idx = words.index(name)
                    fltr[name] = words[idx + 1]
                except ValueError:
                    pass
            filters.append(fltr)

        if expected is not None:
            fail(len(filters) != expected,
                 "%d ingress filters loaded, expected %d" %
                 (len(filters), expected))
        return filters

    def cls_filter_op(self, op, qdisc="ingress", prio=None, handle=None,
                      chain=None, cls="", params="",
                      fail=True, include_stderr=False):
        spec = ""
        if prio is not None:
            spec += " prio %d" % (prio)
        if handle:
            spec += " handle %s" % (handle)
        if chain is not None:
            spec += " chain %d" % (chain)

        return tc("filter {op} dev {dev} {qdisc} {spec} {cls} {params}"\
                  .format(op=op, dev=self['ifname'], qdisc=qdisc, spec=spec,
                          cls=cls, params=params),
                  fail=fail, include_stderr=include_stderr)

    def cls_bpf_add_filter(self, bpf, op="add", prio=None, handle=None,
                           chain=None, da=False, verbose=False,
                           skip_sw=False, skip_hw=False,
                           fail=True, include_stderr=False):
        cls = "bpf " + bpf

        params = ""
        if da:
            params += " da"
        if verbose:
            params += " verbose"
        if skip_sw:
            params += " skip_sw"
        if skip_hw:
            params += " skip_hw"

        return self.cls_filter_op(op=op, prio=prio, handle=handle, cls=cls,
                                  chain=chain, params=params,
                                  fail=fail, include_stderr=include_stderr)

    def set_ethtool_tc_offloads(self, enable, fail=True):
        args = "hw-tc-offload %s" % ("on" if enable else "off")
        return ethtool(self, "-K", args, fail=fail)

################################################################################
def clean_up():
    global files, netns, devs

    for dev in devs:
        dev.remove()
    for f in files:
        cmd("rm -f %s" % (f))
    for ns in netns:
        cmd("ip netns delete %s" % (ns))
    files = []
    netns = []

def pin_prog(file_name, idx=0):
    progs = bpftool_prog_list(expected=(idx + 1))
    prog = progs[idx]
    bpftool("prog pin id %d %s" % (prog["id"], file_name))
    files.append(file_name)

    return file_name, bpf_pinned(file_name)

def pin_map(file_name, idx=0, expected=1):
    maps = bpftool_map_list(expected=expected)
    m = maps[idx]
    bpftool("map pin id %d %s" % (m["id"], file_name))
    files.append(file_name)

    return file_name, bpf_pinned(file_name)

def check_dev_info_removed(prog_file=None, map_file=None):
    bpftool_prog_list(expected=0)
    ret, err = bpftool("prog show pin %s" % (prog_file), fail=False)
    fail(ret == 0, "Showing prog with removed device did not fail")
    fail(err["error"].find("No such device") == -1,
         "Showing prog with removed device expected ENODEV, error is %s" %
         (err["error"]))

    bpftool_map_list(expected=0)
    ret, err = bpftool("map show pin %s" % (map_file), fail=False)
    fail(ret == 0, "Showing map with removed device did not fail")
    fail(err["error"].find("No such device") == -1,
         "Showing map with removed device expected ENODEV, error is %s" %
         (err["error"]))

def check_dev_info(other_ns, ns, prog_file=None, map_file=None, removed=False):
    progs = bpftool_prog_list(expected=1, ns=ns)
    prog = progs[0]

    fail("dev" not in prog.keys(), "Device parameters not reported")
    dev = prog["dev"]
    fail("ifindex" not in dev.keys(), "Device parameters not reported")
    fail("ns_dev" not in dev.keys(), "Device parameters not reported")
    fail("ns_inode" not in dev.keys(), "Device parameters not reported")

    if not other_ns:
        fail("ifname" not in dev.keys(), "Ifname not reported")
        fail(dev["ifname"] != sim["ifname"],
             "Ifname incorrect %s vs %s" % (dev["ifname"], sim["ifname"]))
    else:
        fail("ifname" in dev.keys(), "Ifname is reported for other ns")

    maps = bpftool_map_list(expected=2, ns=ns)
    for m in maps:
        fail("dev" not in m.keys(), "Device parameters not reported")
        fail(dev != m["dev"], "Map's device different than program's")

def check_extack(output, reference, args):
    if skip_extack:
        return
    lines = output.split("\n")
    comp = len(lines) >= 2 and lines[1] == 'Error: ' + reference
    fail(not comp, "Missing or incorrect netlink extack message")

def check_extack_nsim(output, reference, args):
    check_extack(output, "netdevsim: " + reference, args)

def check_no_extack(res, needle):
    fail((res[1] + res[2]).count(needle) or (res[1] + res[2]).count("Warning:"),
         "Found '%s' in command output, leaky extack?" % (needle))

def check_verifier_log(output, reference):
    lines = output.split("\n")
    for l in reversed(lines):
        if l == reference:
            return
    fail(True, "Missing or incorrect message from netdevsim in verifier log")

def check_multi_basic(two_xdps):
    fail(two_xdps["mode"] != 4, "Bad mode reported with multiple programs")
    fail("prog" in two_xdps, "Base program reported in multi program mode")
    fail(len(two_xdps["attached"]) != 2,
         "Wrong attached program count with two programs")
    fail(two_xdps["attached"][0]["prog"]["id"] ==
         two_xdps["attached"][1]["prog"]["id"],
         "Offloaded and other programs have the same id")

def test_spurios_extack(sim, obj, skip_hw, needle):
    res = sim.cls_bpf_add_filter(obj, prio=1, handle=1, skip_hw=skip_hw,
                                 include_stderr=True)
    check_no_extack(res, needle)
    res = sim.cls_bpf_add_filter(obj, op="replace", prio=1, handle=1,
                                 skip_hw=skip_hw, include_stderr=True)
    check_no_extack(res, needle)
    res = sim.cls_filter_op(op="delete", prio=1, handle=1, cls="bpf",
                            include_stderr=True)
    check_no_extack(res, needle)

def test_multi_prog(simdev, sim, obj, modename, modeid):
    start_test("Test multi-attachment XDP - %s + offload..." %
               (modename or "default", ))
    sim.set_xdp(obj, "offload")
    xdp = sim.ip_link_show(xdp=True)["xdp"]
    offloaded = sim.dfs_read("bpf_offloaded_id")
    fail("prog" not in xdp, "Base program not reported in single program mode")
    fail(len(xdp["attached"]) != 1,
         "Wrong attached program count with one program")

    sim.set_xdp(obj, modename)
    two_xdps = sim.ip_link_show(xdp=True)["xdp"]

    fail(xdp["attached"][0] not in two_xdps["attached"],
         "Offload program not reported after other activated")
    check_multi_basic(two_xdps)

    offloaded2 = sim.dfs_read("bpf_offloaded_id")
    fail(offloaded != offloaded2,
         "Offload ID changed after loading other program")

    start_test("Test multi-attachment XDP - replace...")
    ret, _, err = sim.set_xdp(obj, "offload", fail=False, include_stderr=True)
    fail(ret == 0, "Replaced one of programs without -force")
    check_extack(err, "XDP program already attached.", args)

    if modename == "" or modename == "drv":
        othermode = "" if modename == "drv" else "drv"
        start_test("Test multi-attachment XDP - detach...")
        ret, _, err = sim.unset_xdp(othermode, force=True,
                                    fail=False, include_stderr=True)
        fail(ret == 0, "Removed program with a bad mode")
        check_extack(err, "program loaded with different flags.", args)

    sim.unset_xdp("offload")
    xdp = sim.ip_link_show(xdp=True)["xdp"]
    offloaded = sim.dfs_read("bpf_offloaded_id")

    fail(xdp["mode"] != modeid, "Bad mode reported after multiple programs")
    fail("prog" not in xdp,
         "Base program not reported after multi program mode")
    fail(xdp["attached"][0] not in two_xdps["attached"],
         "Offload program not reported after other activated")
    fail(len(xdp["attached"]) != 1,
         "Wrong attached program count with remaining programs")
    fail(offloaded != "0", "Offload ID reported with only other program left")

    start_test("Test multi-attachment XDP - reattach...")
    sim.set_xdp(obj, "offload")
    two_xdps = sim.ip_link_show(xdp=True)["xdp"]

    fail(xdp["attached"][0] not in two_xdps["attached"],
         "Other program not reported after offload activated")
    check_multi_basic(two_xdps)

    start_test("Test multi-attachment XDP - device remove...")
    simdev.remove()

    simdev = NetdevSimDev()
    sim, = simdev.nsims
    sim.set_ethtool_tc_offloads(True)
    return [simdev, sim]

# Parse command line
parser = argparse.ArgumentParser()
parser.add_argument("--log", help="output verbose log to given file")
args = parser.parse_args()
if args.log:
    logfile = open(args.log, 'w+')
    logfile.write("# -*-Org-*-")

log("Prepare...", "", level=1)
log_level_inc()

# Check permissions
skip(os.getuid() != 0, "test must be run as root")

# Check tools
ret, progs = bpftool("prog", fail=False)
skip(ret != 0, "bpftool not installed")
base_progs = progs
_, base_maps = bpftool("map")

# Check netdevsim
ret, out = cmd("modprobe netdevsim", fail=False)
skip(ret != 0, "netdevsim module could not be loaded")

# Check debugfs
_, out = cmd("mount")
if out.find("/sys/kernel/debug type debugfs") == -1:
    cmd("mount -t debugfs none /sys/kernel/debug")

# Check samples are compiled
samples = ["sample_ret0.o", "sample_map_ret0.o"]
for s in samples:
    ret, out = cmd("ls %s/%s" % (bpf_test_dir, s), fail=False)
    skip(ret != 0, "sample %s/%s not found, please compile it" %
         (bpf_test_dir, s))

# Check if iproute2 is built with libmnl (needed by extack support)
_, _, err = cmd("tc qdisc delete dev lo handle 0",
                fail=False, include_stderr=True)
if err.find("Error: Failed to find qdisc with specified handle.") == -1:
    print("Warning: no extack message in iproute2 output, libmnl missing?")
    log("Warning: no extack message in iproute2 output, libmnl missing?", "")
    skip_extack = True

# Check if net namespaces seem to work
ns = mknetns()
skip(ns is None, "Could not create a net namespace")
cmd("ip netns delete %s" % (ns))
netns = []

try:
    obj = bpf_obj("sample_ret0.o")
    bytecode = bpf_bytecode("1,6 0 0 4294967295,")

    start_test("Test destruction of generic XDP...")
    simdev = NetdevSimDev()
    sim, = simdev.nsims
    sim.set_xdp(obj, "generic")
    simdev.remove()
    bpftool_prog_list_wait(expected=0)

    simdev = NetdevSimDev()
    sim, = simdev.nsims
    sim.tc_add_ingress()

    start_test("Test TC non-offloaded...")
    ret, _ = sim.cls_bpf_add_filter(obj, skip_hw=True, fail=False)
    fail(ret != 0, "Software TC filter did not load")

    start_test("Test TC non-offloaded isn't getting bound...")
    ret, _ = sim.cls_bpf_add_filter(obj, fail=False)
    fail(ret != 0, "Software TC filter did not load")
    simdev.dfs_get_bound_progs(expected=0)

    sim.tc_flush_filters()

    start_test("Test TC offloads are off by default...")
    ret, _, err = sim.cls_bpf_add_filter(obj, skip_sw=True,
                                         fail=False, include_stderr=True)
    fail(ret == 0, "TC filter loaded without enabling TC offloads")
    check_extack(err, "TC offload is disabled on net device.", args)
    sim.wait_for_flush()

    sim.set_ethtool_tc_offloads(True)
    sim.dfs["bpf_tc_non_bound_accept"] = "Y"

    start_test("Test TC offload by default...")
    ret, _ = sim.cls_bpf_add_filter(obj, fail=False)
    fail(ret != 0, "Software TC filter did not load")
    simdev.dfs_get_bound_progs(expected=0)
    ingress = sim.tc_show_ingress(expected=1)
    fltr = ingress[0]
    fail(not fltr["in_hw"], "Filter not offloaded by default")

    sim.tc_flush_filters()

    start_test("Test TC cBPF bytcode tries offload by default...")
    ret, _ = sim.cls_bpf_add_filter(bytecode, fail=False)
    fail(ret != 0, "Software TC filter did not load")
    simdev.dfs_get_bound_progs(expected=0)
    ingress = sim.tc_show_ingress(expected=1)
    fltr = ingress[0]
    fail(not fltr["in_hw"], "Bytecode not offloaded by default")

    sim.tc_flush_filters()
    sim.dfs["bpf_tc_non_bound_accept"] = "N"

    start_test("Test TC cBPF unbound bytecode doesn't offload...")
    ret, _, err = sim.cls_bpf_add_filter(bytecode, skip_sw=True,
                                         fail=False, include_stderr=True)
    fail(ret == 0, "TC bytecode loaded for offload")
    check_extack_nsim(err, "netdevsim configured to reject unbound programs.",
                      args)
    sim.wait_for_flush()

    start_test("Test non-0 chain offload...")
    ret, _, err = sim.cls_bpf_add_filter(obj, chain=1, prio=1, handle=1,
                                         skip_sw=True,
                                         fail=False, include_stderr=True)
    fail(ret == 0, "Offloaded a filter to chain other than 0")
    check_extack(err, "Driver supports only offload of chain 0.", args)
    sim.tc_flush_filters()

    start_test("Test TC replace...")
    sim.cls_bpf_add_filter(obj, prio=1, handle=1)
    sim.cls_bpf_add_filter(obj, op="replace", prio=1, handle=1)
    sim.cls_filter_op(op="delete", prio=1, handle=1, cls="bpf")

    sim.cls_bpf_add_filter(obj, prio=1, handle=1, skip_sw=True)
    sim.cls_bpf_add_filter(obj, op="replace", prio=1, handle=1, skip_sw=True)
    sim.cls_filter_op(op="delete", prio=1, handle=1, cls="bpf")

    sim.cls_bpf_add_filter(obj, prio=1, handle=1, skip_hw=True)
    sim.cls_bpf_add_filter(obj, op="replace", prio=1, handle=1, skip_hw=True)
    sim.cls_filter_op(op="delete", prio=1, handle=1, cls="bpf")

    start_test("Test TC replace bad flags...")
    for i in range(3):
        for j in range(3):
            ret, _ = sim.cls_bpf_add_filter(obj, op="replace", prio=1, handle=1,
                                            skip_sw=(j == 1), skip_hw=(j == 2),
                                            fail=False)
            fail(bool(ret) != bool(j),
                 "Software TC incorrect load in replace test, iteration %d" %
                 (j))
        sim.cls_filter_op(op="delete", prio=1, handle=1, cls="bpf")

    start_test("Test spurious extack from the driver...")
    test_spurios_extack(sim, obj, False, "netdevsim")
    test_spurios_extack(sim, obj, True, "netdevsim")

    sim.set_ethtool_tc_offloads(False)

    test_spurios_extack(sim, obj, False, "TC offload is disabled")
    test_spurios_extack(sim, obj, True, "TC offload is disabled")

    sim.set_ethtool_tc_offloads(True)

    sim.tc_flush_filters()

    start_test("Test TC offloads work...")
    ret, _, err = sim.cls_bpf_add_filter(obj, verbose=True, skip_sw=True,
                                         fail=False, include_stderr=True)
    fail(ret != 0, "TC filter did not load with TC offloads enabled")
    check_verifier_log(err, "[netdevsim] Hello from netdevsim!")

    start_test("Test TC offload basics...")
    dfs = simdev.dfs_get_bound_progs(expected=1)
    progs = bpftool_prog_list(expected=1)
    ingress = sim.tc_show_ingress(expected=1)

    dprog = dfs[0]
    prog = progs[0]
    fltr = ingress[0]
    fail(fltr["skip_hw"], "TC does reports 'skip_hw' on offloaded filter")
    fail(not fltr["in_hw"], "TC does not report 'in_hw' for offloaded filter")
    fail(not fltr["skip_sw"], "TC does not report 'skip_sw' back")

    start_test("Test TC offload is device-bound...")
    fail(str(prog["id"]) != fltr["id"], "Program IDs don't match")
    fail(prog["tag"] != fltr["tag"], "Program tags don't match")
    fail(fltr["id"] != dprog["id"], "Program IDs don't match")
    fail(dprog["state"] != "xlated", "Offloaded program state not translated")
    fail(dprog["loaded"] != "Y", "Offloaded program is not loaded")

    start_test("Test disabling TC offloads is rejected while filters installed...")
    ret, _ = sim.set_ethtool_tc_offloads(False, fail=False)
    fail(ret == 0, "Driver should refuse to disable TC offloads with filters installed...")

    start_test("Test qdisc removal frees things...")
    sim.tc_flush_filters()
    sim.tc_show_ingress(expected=0)

    start_test("Test disabling TC offloads is OK without filters...")
    ret, _ = sim.set_ethtool_tc_offloads(False, fail=False)
    fail(ret != 0,
         "Driver refused to disable TC offloads without filters installed...")

    sim.set_ethtool_tc_offloads(True)

    start_test("Test destroying device gets rid of TC filters...")
    sim.cls_bpf_add_filter(obj, skip_sw=True)
    simdev.remove()
    bpftool_prog_list_wait(expected=0)

    simdev = NetdevSimDev()
    sim, = simdev.nsims
    sim.set_ethtool_tc_offloads(True)

    start_test("Test destroying device gets rid of XDP...")
    sim.set_xdp(obj, "offload")
    simdev.remove()
    bpftool_prog_list_wait(expected=0)

    simdev = NetdevSimDev()
    sim, = simdev.nsims
    sim.set_ethtool_tc_offloads(True)

    start_test("Test XDP prog reporting...")
    sim.set_xdp(obj, "drv")
    ipl = sim.ip_link_show(xdp=True)
    progs = bpftool_prog_list(expected=1)
    fail(ipl["xdp"]["prog"]["id"] != progs[0]["id"],
         "Loaded program has wrong ID")

    start_test("Test XDP prog replace without force...")
    ret, _ = sim.set_xdp(obj, "drv", fail=False)
    fail(ret == 0, "Replaced XDP program without -force")
    sim.wait_for_flush(total=1)

    start_test("Test XDP prog replace with force...")
    ret, _ = sim.set_xdp(obj, "drv", force=True, fail=False)
    fail(ret != 0, "Could not replace XDP program with -force")
    bpftool_prog_list_wait(expected=1)
    ipl = sim.ip_link_show(xdp=True)
    progs = bpftool_prog_list(expected=1)
    fail(ipl["xdp"]["prog"]["id"] != progs[0]["id"],
         "Loaded program has wrong ID")
    fail("dev" in progs[0].keys(),
         "Device parameters reported for non-offloaded program")

    start_test("Test XDP prog replace with bad flags...")
    ret, _, err = sim.set_xdp(obj, "generic", force=True,
                              fail=False, include_stderr=True)
    fail(ret == 0, "Replaced XDP program with a program in different mode")
    check_extack(err,
                 "native and generic XDP can't be active at the same time.",
                 args)
    ret, _, err = sim.set_xdp(obj, "", force=True,
                              fail=False, include_stderr=True)
    fail(ret == 0, "Replaced XDP program with a program in different mode")
    check_extack(err, "program loaded with different flags.", args)

    start_test("Test XDP prog remove with bad flags...")
    ret, _, err = sim.unset_xdp("", force=True,
                                fail=False, include_stderr=True)
    fail(ret == 0, "Removed program with a bad mode")
    check_extack(err, "program loaded with different flags.", args)

    start_test("Test MTU restrictions...")
    ret, _ = sim.set_mtu(9000, fail=False)
    fail(ret == 0,
         "Driver should refuse to increase MTU to 9000 with XDP loaded...")
    sim.unset_xdp("drv")
    bpftool_prog_list_wait(expected=0)
    sim.set_mtu(9000)
    ret, _, err = sim.set_xdp(obj, "drv", fail=False, include_stderr=True)
    fail(ret == 0, "Driver should refuse to load program with MTU of 9000...")
    check_extack_nsim(err, "MTU too large w/ XDP enabled.", args)
    sim.set_mtu(1500)

    sim.wait_for_flush()
    start_test("Test non-offload XDP attaching to HW...")
    bpftool_prog_load("sample_ret0.o", "/sys/fs/bpf/nooffload")
    nooffload = bpf_pinned("/sys/fs/bpf/nooffload")
    ret, _, err = sim.set_xdp(nooffload, "offload",
                              fail=False, include_stderr=True)
    fail(ret == 0, "attached non-offloaded XDP program to HW")
    check_extack_nsim(err, "xdpoffload of non-bound program.", args)
    rm("/sys/fs/bpf/nooffload")

    start_test("Test offload XDP attaching to drv...")
    bpftool_prog_load("sample_ret0.o", "/sys/fs/bpf/offload",
                      dev=sim['ifname'])
    offload = bpf_pinned("/sys/fs/bpf/offload")
    ret, _, err = sim.set_xdp(offload, "drv", fail=False, include_stderr=True)
    fail(ret == 0, "attached offloaded XDP program to drv")
    check_extack(err, "using device-bound program without HW_MODE flag is not supported.", args)
    rm("/sys/fs/bpf/offload")
    sim.wait_for_flush()

    start_test("Test XDP offload...")
    _, _, err = sim.set_xdp(obj, "offload", verbose=True, include_stderr=True)
    ipl = sim.ip_link_show(xdp=True)
    link_xdp = ipl["xdp"]["prog"]
    progs = bpftool_prog_list(expected=1)
    prog = progs[0]
    fail(link_xdp["id"] != prog["id"], "Loaded program has wrong ID")
    check_verifier_log(err, "[netdevsim] Hello from netdevsim!")

    start_test("Test XDP offload is device bound...")
    dfs = simdev.dfs_get_bound_progs(expected=1)
    dprog = dfs[0]

    fail(prog["id"] != link_xdp["id"], "Program IDs don't match")
    fail(prog["tag"] != link_xdp["tag"], "Program tags don't match")
    fail(str(link_xdp["id"]) != dprog["id"], "Program IDs don't match")
    fail(dprog["state"] != "xlated", "Offloaded program state not translated")
    fail(dprog["loaded"] != "Y", "Offloaded program is not loaded")

    start_test("Test removing XDP program many times...")
    sim.unset_xdp("offload")
    sim.unset_xdp("offload")
    sim.unset_xdp("drv")
    sim.unset_xdp("drv")
    sim.unset_xdp("")
    sim.unset_xdp("")
    bpftool_prog_list_wait(expected=0)

    start_test("Test attempt to use a program for a wrong device...")
    simdev2 = NetdevSimDev()
    sim2, = simdev2.nsims
    sim2.set_xdp(obj, "offload")
    pin_file, pinned = pin_prog("/sys/fs/bpf/tmp")

    ret, _, err = sim.set_xdp(pinned, "offload",
                              fail=False, include_stderr=True)
    fail(ret == 0, "Pinned program loaded for a different device accepted")
    check_extack_nsim(err, "program bound to different dev.", args)
    simdev2.remove()
    ret, _, err = sim.set_xdp(pinned, "offload",
                              fail=False, include_stderr=True)
    fail(ret == 0, "Pinned program loaded for a removed device accepted")
    check_extack_nsim(err, "xdpoffload of non-bound program.", args)
    rm(pin_file)
    bpftool_prog_list_wait(expected=0)

    simdev, sim = test_multi_prog(simdev, sim, obj, "", 1)
    simdev, sim = test_multi_prog(simdev, sim, obj, "drv", 1)
    simdev, sim = test_multi_prog(simdev, sim, obj, "generic", 2)

    start_test("Test mixing of TC and XDP...")
    sim.tc_add_ingress()
    sim.set_xdp(obj, "offload")
    ret, _, err = sim.cls_bpf_add_filter(obj, skip_sw=True,
                                         fail=False, include_stderr=True)
    fail(ret == 0, "Loading TC when XDP active should fail")
    check_extack_nsim(err, "driver and netdev offload states mismatch.", args)
    sim.unset_xdp("offload")
    sim.wait_for_flush()

    sim.cls_bpf_add_filter(obj, skip_sw=True)
    ret, _, err = sim.set_xdp(obj, "offload", fail=False, include_stderr=True)
    fail(ret == 0, "Loading XDP when TC active should fail")
    check_extack_nsim(err, "TC program is already loaded.", args)

    start_test("Test binding TC from pinned...")
    pin_file, pinned = pin_prog("/sys/fs/bpf/tmp")
    sim.tc_flush_filters(bound=1, total=1)
    sim.cls_bpf_add_filter(pinned, da=True, skip_sw=True)
    sim.tc_flush_filters(bound=1, total=1)

    start_test("Test binding XDP from pinned...")
    sim.set_xdp(obj, "offload")
    pin_file, pinned = pin_prog("/sys/fs/bpf/tmp2", idx=1)

    sim.set_xdp(pinned, "offload", force=True)
    sim.unset_xdp("offload")
    sim.set_xdp(pinned, "offload", force=True)
    sim.unset_xdp("offload")

    start_test("Test offload of wrong type fails...")
    ret, _ = sim.cls_bpf_add_filter(pinned, da=True, skip_sw=True, fail=False)
    fail(ret == 0, "Managed to attach XDP program to TC")

    start_test("Test asking for TC offload of two filters...")
    sim.cls_bpf_add_filter(obj, da=True, skip_sw=True)
    ret, _, err = sim.cls_bpf_add_filter(obj, da=True, skip_sw=True,
                                         fail=False, include_stderr=True)
    fail(ret == 0, "Managed to offload two TC filters at the same time")
    check_extack_nsim(err, "driver and netdev offload states mismatch.", args)

    sim.tc_flush_filters(bound=2, total=2)

    start_test("Test if netdev removal waits for translation...")
    delay_msec = 500
    sim.dfs["dev/bpf_bind_verifier_delay"] = delay_msec
    start = time.time()
    cmd_line = "tc filter add dev %s ingress bpf %s da skip_sw" % \
               (sim['ifname'], obj)
    tc_proc = cmd(cmd_line, background=True, fail=False)
    # Wait for the verifier to start
    while simdev.dfs_num_bound_progs() <= 2:
        pass
    simdev.remove()
    end = time.time()
    ret, _ = cmd_result(tc_proc, fail=False)
    time_diff = end - start
    log("Time", "start:\t%s\nend:\t%s\ndiff:\t%s" % (start, end, time_diff))

    fail(ret == 0, "Managed to load TC filter on a unregistering device")
    delay_sec = delay_msec * 0.001
    fail(time_diff < delay_sec, "Removal process took %s, expected %s" %
         (time_diff, delay_sec))

    # Remove all pinned files and reinstantiate the netdev
    clean_up()
    bpftool_prog_list_wait(expected=0)

    simdev = NetdevSimDev()
    sim, = simdev.nsims
    map_obj = bpf_obj("sample_map_ret0.o")
    start_test("Test loading program with maps...")
    sim.set_xdp(map_obj, "offload", JSON=False) # map fixup msg breaks JSON

    start_test("Test bpftool bound info reporting (own ns)...")
    check_dev_info(False, "")

    start_test("Test bpftool bound info reporting (other ns)...")
    ns = mknetns()
    sim.set_ns(ns)
    check_dev_info(True, "")

    start_test("Test bpftool bound info reporting (remote ns)...")
    check_dev_info(False, ns)

    start_test("Test bpftool bound info reporting (back to own ns)...")
    sim.set_ns("")
    check_dev_info(False, "")

    prog_file, _ = pin_prog("/sys/fs/bpf/tmp_prog")
    map_file, _ = pin_map("/sys/fs/bpf/tmp_map", idx=1, expected=2)
    simdev.remove()

    start_test("Test bpftool bound info reporting (removed dev)...")
    check_dev_info_removed(prog_file=prog_file, map_file=map_file)

    # Remove all pinned files and reinstantiate the netdev
    clean_up()
    bpftool_prog_list_wait(expected=0)

    simdev = NetdevSimDev()
    sim, = simdev.nsims

    start_test("Test map update (no flags)...")
    sim.set_xdp(map_obj, "offload", JSON=False) # map fixup msg breaks JSON
    maps = bpftool_map_list(expected=2)
    array = maps[0] if maps[0]["type"] == "array" else maps[1]
    htab = maps[0] if maps[0]["type"] == "hash" else maps[1]
    for m in maps:
        for i in range(2):
            bpftool("map update id %d key %s value %s" %
                    (m["id"], int2str("I", i), int2str("Q", i * 3)))

    for m in maps:
        ret, _ = bpftool("map update id %d key %s value %s" %
                         (m["id"], int2str("I", 3), int2str("Q", 3 * 3)),
                         fail=False)
        fail(ret == 0, "added too many entries")

    start_test("Test map update (exists)...")
    for m in maps:
        for i in range(2):
            bpftool("map update id %d key %s value %s exist" %
                    (m["id"], int2str("I", i), int2str("Q", i * 3)))

    for m in maps:
        ret, err = bpftool("map update id %d key %s value %s exist" %
                           (m["id"], int2str("I", 3), int2str("Q", 3 * 3)),
                           fail=False)
        fail(ret == 0, "updated non-existing key")
        fail(err["error"].find("No such file or directory") == -1,
             "expected ENOENT, error is '%s'" % (err["error"]))

    start_test("Test map update (noexist)...")
    for m in maps:
        for i in range(2):
            ret, err = bpftool("map update id %d key %s value %s noexist" %
                               (m["id"], int2str("I", i), int2str("Q", i * 3)),
                               fail=False)
        fail(ret == 0, "updated existing key")
        fail(err["error"].find("File exists") == -1,
             "expected EEXIST, error is '%s'" % (err["error"]))

    start_test("Test map dump...")
    for m in maps:
        _, entries = bpftool("map dump id %d" % (m["id"]))
        for i in range(2):
            key = str2int(entries[i]["key"])
            fail(key != i, "expected key %d, got %d" % (key, i))
            val = str2int(entries[i]["value"])
            fail(val != i * 3, "expected value %d, got %d" % (val, i * 3))

    start_test("Test map getnext...")
    for m in maps:
        _, entry = bpftool("map getnext id %d" % (m["id"]))
        key = str2int(entry["next_key"])
        fail(key != 0, "next key %d, expected %d" % (key, 0))
        _, entry = bpftool("map getnext id %d key %s" %
                           (m["id"], int2str("I", 0)))
        key = str2int(entry["next_key"])
        fail(key != 1, "next key %d, expected %d" % (key, 1))
        ret, err = bpftool("map getnext id %d key %s" %
                           (m["id"], int2str("I", 1)), fail=False)
        fail(ret == 0, "got next key past the end of map")
        fail(err["error"].find("No such file or directory") == -1,
             "expected ENOENT, error is '%s'" % (err["error"]))

    start_test("Test map delete (htab)...")
    for i in range(2):
        bpftool("map delete id %d key %s" % (htab["id"], int2str("I", i)))

    start_test("Test map delete (array)...")
    for i in range(2):
        ret, err = bpftool("map delete id %d key %s" %
                           (htab["id"], int2str("I", i)), fail=False)
        fail(ret == 0, "removed entry from an array")
        fail(err["error"].find("No such file or directory") == -1,
             "expected ENOENT, error is '%s'" % (err["error"]))

    start_test("Test map remove...")
    sim.unset_xdp("offload")
    bpftool_map_list_wait(expected=0)
    simdev.remove()

    simdev = NetdevSimDev()
    sim, = simdev.nsims
    sim.set_xdp(map_obj, "offload", JSON=False) # map fixup msg breaks JSON
    simdev.remove()
    bpftool_map_list_wait(expected=0)

    start_test("Test map creation fail path...")
    simdev = NetdevSimDev()
    sim, = simdev.nsims
    sim.dfs["bpf_map_accept"] = "N"
    ret, _ = sim.set_xdp(map_obj, "offload", JSON=False, fail=False)
    fail(ret == 0,
         "netdevsim didn't refuse to create a map with offload disabled")

    simdev.remove()

    start_test("Test multi-dev ASIC program reuse...")
    simdevA = NetdevSimDev()
    simA, = simdevA.nsims
    simdevB = NetdevSimDev(3)
    simB1, simB2, simB3 = simdevB.nsims
    sims = (simA, simB1, simB2, simB3)
    simB = (simB1, simB2, simB3)

    bpftool_prog_load("sample_map_ret0.o", "/sys/fs/bpf/nsimA",
                      dev=simA['ifname'])
    progA = bpf_pinned("/sys/fs/bpf/nsimA")
    bpftool_prog_load("sample_map_ret0.o", "/sys/fs/bpf/nsimB",
                      dev=simB1['ifname'])
    progB = bpf_pinned("/sys/fs/bpf/nsimB")

    simA.set_xdp(progA, "offload", JSON=False)
    for d in simdevB.nsims:
        d.set_xdp(progB, "offload", JSON=False)

    start_test("Test multi-dev ASIC cross-dev replace...")
    ret, _ = simA.set_xdp(progB, "offload", force=True, JSON=False, fail=False)
    fail(ret == 0, "cross-ASIC program allowed")
    for d in simdevB.nsims:
        ret, _ = d.set_xdp(progA, "offload", force=True, JSON=False, fail=False)
        fail(ret == 0, "cross-ASIC program allowed")

    start_test("Test multi-dev ASIC cross-dev install...")
    for d in sims:
        d.unset_xdp("offload")

    ret, _, err = simA.set_xdp(progB, "offload", force=True, JSON=False,
                               fail=False, include_stderr=True)
    fail(ret == 0, "cross-ASIC program allowed")
    check_extack_nsim(err, "program bound to different dev.", args)
    for d in simdevB.nsims:
        ret, _, err = d.set_xdp(progA, "offload", force=True, JSON=False,
                                fail=False, include_stderr=True)
        fail(ret == 0, "cross-ASIC program allowed")
        check_extack_nsim(err, "program bound to different dev.", args)

    start_test("Test multi-dev ASIC cross-dev map reuse...")

    mapA = bpftool("prog show %s" % (progA))[1]["map_ids"][0]
    mapB = bpftool("prog show %s" % (progB))[1]["map_ids"][0]

    ret, _ = bpftool_prog_load("sample_map_ret0.o", "/sys/fs/bpf/nsimB_",
                               dev=simB3['ifname'],
                               maps=["idx 0 id %d" % (mapB)],
                               fail=False)
    fail(ret != 0, "couldn't reuse a map on the same ASIC")
    rm("/sys/fs/bpf/nsimB_")

    ret, _, err = bpftool_prog_load("sample_map_ret0.o", "/sys/fs/bpf/nsimA_",
                                    dev=simA['ifname'],
                                    maps=["idx 0 id %d" % (mapB)],
                                    fail=False, include_stderr=True)
    fail(ret == 0, "could reuse a map on a different ASIC")
    fail(err.count("offload device mismatch between prog and map") == 0,
         "error message missing for cross-ASIC map")

    ret, _, err = bpftool_prog_load("sample_map_ret0.o", "/sys/fs/bpf/nsimB_",
                                    dev=simB1['ifname'],
                                    maps=["idx 0 id %d" % (mapA)],
                                    fail=False, include_stderr=True)
    fail(ret == 0, "could reuse a map on a different ASIC")
    fail(err.count("offload device mismatch between prog and map") == 0,
         "error message missing for cross-ASIC map")

    start_test("Test multi-dev ASIC cross-dev destruction...")
    bpftool_prog_list_wait(expected=2)

    simdevA.remove()
    bpftool_prog_list_wait(expected=1)

    ifnameB = bpftool("prog show %s" % (progB))[1]["dev"]["ifname"]
    fail(ifnameB != simB1['ifname'], "program not bound to original device")
    simB1.remove()
    bpftool_prog_list_wait(expected=1)

    start_test("Test multi-dev ASIC cross-dev destruction - move...")
    ifnameB = bpftool("prog show %s" % (progB))[1]["dev"]["ifname"]
    fail(ifnameB not in (simB2['ifname'], simB3['ifname']),
         "program not bound to remaining devices")

    simB2.remove()
    ifnameB = bpftool("prog show %s" % (progB))[1]["dev"]["ifname"]
    fail(ifnameB != simB3['ifname'], "program not bound to remaining device")

    simB3.remove()
    simdevB.remove()
    bpftool_prog_list_wait(expected=0)

    start_test("Test multi-dev ASIC cross-dev destruction - orphaned...")
    ret, out = bpftool("prog show %s" % (progB), fail=False)
    fail(ret == 0, "got information about orphaned program")
    fail("error" not in out, "no error reported for get info on orphaned")
    fail(out["error"] != "can't get prog info: No such device",
         "wrong error for get info on orphaned")

    print("%s: OK" % (os.path.basename(__file__)))

finally:
    log("Clean up...", "", level=1)
    log_level_inc()
    clean_up()<|MERGE_RESOLUTION|>--- conflicted
+++ resolved
@@ -314,14 +314,10 @@
                 continue
 
             p = os.path.join(path, f)
-<<<<<<< HEAD
-            if os.path.isfile(p) and os.access(p, os.R_OK):
-=======
             if not os.stat(p).st_mode & stat.S_IRUSR:
                 continue
 
-            if os.path.isfile(p):
->>>>>>> 1204c70d
+            if os.path.isfile(p) and os.access(p, os.R_OK):
                 _, out = cmd('cat %s/%s' % (path, f))
                 dfs[f] = out.strip()
             elif os.path.isdir(p):
