--- conflicted
+++ resolved
@@ -386,11 +386,6 @@
 {
 	struct device		*dev = priv_data->dev;
 	struct reset_control	*crst, *hibrst, *apbrst;
-<<<<<<< HEAD
-	int			ret;
-	u32			reg;
-	struct gpio_desc	*reset_gpio = NULL;
-=======
 	struct gpio_desc	*reset_gpio;
 	int			ret = 0;
 	u32			reg;
@@ -402,7 +397,6 @@
 			      "failed to get USB3 PHY\n");
 		goto err;
 	}
->>>>>>> d82b0891
 
 	/*
 	 * The following core resets are not required unless a USB3 PHY
@@ -423,7 +417,6 @@
 			      "failed to get core reset signal\n");
 		goto err;
 	}
-	priv_data->crst = crst;
 
 	priv_data->crst = crst;
 
@@ -443,25 +436,6 @@
 		goto err;
 	}
 
-	priv_data->usb3_phy = devm_phy_optional_get(dev, "usb3-phy");
-	if (IS_ERR(priv_data->usb3_phy)) {
-		ret = PTR_ERR(priv_data->usb3_phy);
-		dev_err_probe(dev, ret,
-			      "failed to get USB3 PHY\n");
-		goto err;
-	}
-
-	/*
-	 * When no USB3 PHY 'usb3-phy' property is specified in the
-	 * device-tree, then zynqmp board work as a USB2.0 mode only.
-	 * USB2.0 mode only design is non-SerDes based, so we are
-	 * skipping phy initialization.
-	 */
-	if (!priv_data->usb3_phy) {
-		ret = 0;
-		goto skip_usb3_phy;
-	}
-
 	ret = reset_control_assert(crst);
 	if (ret < 0) {
 		dev_err(dev, "Failed to assert core reset\n");
@@ -513,27 +487,6 @@
 	ret = phy_power_on(priv_data->usb3_phy);
 	if (ret < 0) {
 		phy_exit(priv_data->usb3_phy);
-<<<<<<< HEAD
-		goto err;
-	}
-
-skip_usb3_phy:
-	/* ulpi reset via gpio-modepin or gpio-framework driver */
-	reset_gpio = devm_gpiod_get_optional(dev, "reset", GPIOD_OUT_LOW);
-	if (IS_ERR(reset_gpio)) {
-		ret = PTR_ERR(reset_gpio);
-		dev_err_probe(dev, ret,
-			      "Failed to bind reset gpio %d,errcode\n", ret);
-		goto err;
-	}
-
-	if (reset_gpio) {
-		/* Toggle ulpi to reset the phy. */
-		gpiod_set_value_cansleep(reset_gpio, 1);
-		usleep_range(5000, 10000); /* delay */
-		gpiod_set_value_cansleep(reset_gpio, 0);
-		usleep_range(5000, 10000); /* delay */
-=======
 		goto err;
 	}
 
@@ -551,7 +504,6 @@
 		usleep_range(5000, 10000);
 		gpiod_set_value_cansleep(reset_gpio, 0);
 		usleep_range(5000, 10000);
->>>>>>> d82b0891
 	}
 
 	/*
@@ -659,8 +611,6 @@
 	 */
 	priv_data->enable_d3_suspend = false;
 
-<<<<<<< HEAD
-=======
 	platform_set_drvdata(pdev, priv_data);
 
 #ifdef CONFIG_PM
@@ -671,16 +621,7 @@
 	/* Register the dwc3-xilinx wakeup function to dwc3 host */
 	dwc3_host_wakeup_register(dwc3_xilinx_wakeup_capable);
 
->>>>>>> d82b0891
 	platform_set_drvdata(pdev, priv_data);
-
-#ifdef CONFIG_PM
-	ret = dwc3_xlnx_register_regulator(dev, priv_data);
-	if (ret)
-		return ret;
-#endif
-	/* Register the dwc3-xilinx wakeup function to dwc3 host */
-	dwc3_host_wakeup_register(dwc3_xilinx_wakeup_capable);
 
 	ret = devm_clk_bulk_get_all(priv_data->dev, &priv_data->clks);
 	if (ret < 0)
@@ -770,10 +711,7 @@
 			/* Put the core into D3 */
 			dwc3_set_usb_core_power(dev, false);
 #endif
-<<<<<<< HEAD
-=======
-
->>>>>>> d82b0891
+
 		phy_exit(priv_data->usb3_phy);
 
 		/* Disable the clocks */
@@ -796,10 +734,6 @@
 		dwc3_set_usb_core_power(dev, true);
 #endif
 
-<<<<<<< HEAD
-	/* Enabled the clocks */
-=======
->>>>>>> d82b0891
 	ret = clk_bulk_enable(priv_data->num_clocks, priv_data->clks);
 	if (ret)
 		return ret;
