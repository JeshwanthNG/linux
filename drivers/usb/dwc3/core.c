// SPDX-License-Identifier: GPL-2.0
/*
 * core.c - DesignWare USB3 DRD Controller Core file
 *
 * Copyright (C) 2010-2011 Texas Instruments Incorporated - https://www.ti.com
 *
 * Authors: Felipe Balbi <balbi@ti.com>,
 *	    Sebastian Andrzej Siewior <bigeasy@linutronix.de>
 */

#include <linux/clk.h>
#include <linux/version.h>
#include <linux/module.h>
#include <linux/kernel.h>
#include <linux/slab.h>
#include <linux/spinlock.h>
#include <linux/platform_device.h>
#include <linux/pm_runtime.h>
#include <linux/interrupt.h>
#include <linux/ioport.h>
#include <linux/io.h>
#include <linux/list.h>
#include <linux/delay.h>
#include <linux/dma-mapping.h>
#include <linux/of.h>
#include <linux/of_graph.h>
#include <linux/acpi.h>
#include <linux/pinctrl/consumer.h>
#include <linux/of_address.h>
#include <linux/reset.h>
#include <linux/bitfield.h>

#include <linux/usb/ch9.h>
#include <linux/usb/gadget.h>
#include <linux/usb/of.h>
#include <linux/usb/otg.h>

#include "core.h"
#include "gadget.h"
#include "io.h"

#include "debug.h"

#define DWC3_DEFAULT_AUTOSUSPEND_DELAY	5000 /* ms */

/**
 * dwc3_get_dr_mode - Validates and sets dr_mode
 * @dwc: pointer to our context structure
 */
static int dwc3_get_dr_mode(struct dwc3 *dwc)
{
	enum usb_dr_mode mode;
	struct device *dev = dwc->dev;
	unsigned int hw_mode;

	if (dwc->dr_mode == USB_DR_MODE_UNKNOWN)
		dwc->dr_mode = USB_DR_MODE_OTG;

	mode = dwc->dr_mode;
	hw_mode = DWC3_GHWPARAMS0_MODE(dwc->hwparams.hwparams0);

	switch (hw_mode) {
	case DWC3_GHWPARAMS0_MODE_GADGET:
		if (IS_ENABLED(CONFIG_USB_DWC3_HOST)) {
			dev_err(dev,
				"Controller does not support host mode.\n");
			return -EINVAL;
		}
		mode = USB_DR_MODE_PERIPHERAL;
		break;
	case DWC3_GHWPARAMS0_MODE_HOST:
		if (IS_ENABLED(CONFIG_USB_DWC3_GADGET)) {
			dev_err(dev,
				"Controller does not support device mode.\n");
			return -EINVAL;
		}
		mode = USB_DR_MODE_HOST;
		break;
	default:
		if (IS_ENABLED(CONFIG_USB_DWC3_HOST))
			mode = USB_DR_MODE_HOST;
		else if (IS_ENABLED(CONFIG_USB_DWC3_GADGET))
			mode = USB_DR_MODE_PERIPHERAL;

		if (!IS_ENABLED(CONFIG_USB_DWC3_OTG)) {
		/*
		 * DWC_usb31 and DWC_usb3 v3.30a and higher do not support OTG
		 * mode. If the controller supports DRD but the dr_mode is not
		 * specified or set to OTG, then set the mode to peripheral.
		 */
			if (mode == USB_DR_MODE_OTG && !dwc->edev &&
			    (!IS_ENABLED(CONFIG_USB_ROLE_SWITCH) ||
			     !device_property_read_bool(dwc->dev,
			     "usb-role-switch")) &&
			     !DWC3_VER_IS_PRIOR(DWC3, 330A))
				mode = USB_DR_MODE_PERIPHERAL;
		}
	}

	if (mode != dwc->dr_mode) {
		dev_warn(dev,
			 "Configuration mismatch. dr_mode forced to %s\n",
			 mode == USB_DR_MODE_HOST ? "host" : "gadget");

		dwc->dr_mode = mode;
	}

	return 0;
}

void dwc3_set_prtcap(struct dwc3 *dwc, u32 mode)
{
	u32 reg;

	reg = dwc3_readl(dwc->regs, DWC3_GCTL);
	reg &= ~(DWC3_GCTL_PRTCAPDIR(DWC3_GCTL_PRTCAP_OTG));
	reg |= DWC3_GCTL_PRTCAPDIR(mode);
	dwc3_writel(dwc->regs, DWC3_GCTL, reg);

	dwc->current_dr_role = mode;
}

static void __dwc3_set_mode(struct work_struct *work)
{
	struct dwc3 *dwc = work_to_dwc(work);
	unsigned long flags;
	int ret;
	u32 reg;
	u32 desired_dr_role;

	mutex_lock(&dwc->mutex);
	spin_lock_irqsave(&dwc->lock, flags);
	desired_dr_role = dwc->desired_dr_role;
	spin_unlock_irqrestore(&dwc->lock, flags);

	pm_runtime_get_sync(dwc->dev);

	if (dwc->current_dr_role == DWC3_GCTL_PRTCAP_OTG)
		dwc3_otg_update(dwc, 0);

	if (!desired_dr_role)
		goto out;

	if (desired_dr_role == dwc->current_dr_role)
		goto out;

	if (desired_dr_role == DWC3_GCTL_PRTCAP_OTG && dwc->edev)
		goto out;

	switch (dwc->current_dr_role) {
	case DWC3_GCTL_PRTCAP_HOST:
		dwc3_host_exit(dwc);
		break;
	case DWC3_GCTL_PRTCAP_DEVICE:
		dwc3_gadget_exit(dwc);
		dwc3_event_buffers_cleanup(dwc);
		break;
	case DWC3_GCTL_PRTCAP_OTG:
		dwc3_otg_exit(dwc);
		spin_lock_irqsave(&dwc->lock, flags);
		dwc->desired_otg_role = DWC3_OTG_ROLE_IDLE;
		spin_unlock_irqrestore(&dwc->lock, flags);
		dwc3_otg_update(dwc, 1);
		break;
	default:
		break;
	}

	/*
	 * When current_dr_role is not set, there's no role switching.
	 * Only perform GCTL.CoreSoftReset when there's DRD role switching.
	 */
	if (dwc->current_dr_role && ((DWC3_IP_IS(DWC3) ||
			DWC3_VER_IS_PRIOR(DWC31, 190A)) &&
			desired_dr_role != DWC3_GCTL_PRTCAP_OTG)) {
		reg = dwc3_readl(dwc->regs, DWC3_GCTL);
		reg |= DWC3_GCTL_CORESOFTRESET;
		dwc3_writel(dwc->regs, DWC3_GCTL, reg);

		/*
		 * Wait for internal clocks to synchronized. DWC_usb31 and
		 * DWC_usb32 may need at least 50ms (less for DWC_usb3). To
		 * keep it consistent across different IPs, let's wait up to
		 * 100ms before clearing GCTL.CORESOFTRESET.
		 */
		msleep(100);

		reg = dwc3_readl(dwc->regs, DWC3_GCTL);
		reg &= ~DWC3_GCTL_CORESOFTRESET;
		dwc3_writel(dwc->regs, DWC3_GCTL, reg);
	}

	spin_lock_irqsave(&dwc->lock, flags);

	dwc3_set_prtcap(dwc, desired_dr_role);

	spin_unlock_irqrestore(&dwc->lock, flags);

	switch (desired_dr_role) {
	case DWC3_GCTL_PRTCAP_HOST:
		ret = dwc3_host_init(dwc);
		if (ret) {
			dev_err(dwc->dev, "failed to initialize host\n");
		} else {
			if (dwc->usb2_phy)
				otg_set_vbus(dwc->usb2_phy->otg, true);
			phy_set_mode(dwc->usb2_generic_phy, PHY_MODE_USB_HOST);
			phy_set_mode(dwc->usb3_generic_phy, PHY_MODE_USB_HOST);
			if (dwc->dis_split_quirk) {
				reg = dwc3_readl(dwc->regs, DWC3_GUCTL3);
				reg |= DWC3_GUCTL3_SPLITDISABLE;
				dwc3_writel(dwc->regs, DWC3_GUCTL3, reg);
			}
		}
		break;
	case DWC3_GCTL_PRTCAP_DEVICE:
		dwc3_core_soft_reset(dwc);

		dwc3_event_buffers_setup(dwc);

		if (dwc->usb2_phy)
			otg_set_vbus(dwc->usb2_phy->otg, false);
		phy_set_mode(dwc->usb2_generic_phy, PHY_MODE_USB_DEVICE);
		phy_set_mode(dwc->usb3_generic_phy, PHY_MODE_USB_DEVICE);

		ret = dwc3_gadget_init(dwc);
		if (ret)
			dev_err(dwc->dev, "failed to initialize peripheral\n");
		break;
	case DWC3_GCTL_PRTCAP_OTG:
		dwc3_otg_init(dwc);
		dwc3_otg_update(dwc, 0);
		break;
	default:
		break;
	}

out:
	pm_runtime_mark_last_busy(dwc->dev);
	pm_runtime_put_autosuspend(dwc->dev);
	mutex_unlock(&dwc->mutex);
}

void dwc3_set_mode(struct dwc3 *dwc, u32 mode)
{
	unsigned long flags;

	if (dwc->dr_mode != USB_DR_MODE_OTG)
		return;

	spin_lock_irqsave(&dwc->lock, flags);
	dwc->desired_dr_role = mode;
	spin_unlock_irqrestore(&dwc->lock, flags);

	queue_work(system_freezable_wq, &dwc->drd_work);
}

u32 dwc3_core_fifo_space(struct dwc3_ep *dep, u8 type)
{
	struct dwc3		*dwc = dep->dwc;
	u32			reg;

	dwc3_writel(dwc->regs, DWC3_GDBGFIFOSPACE,
			DWC3_GDBGFIFOSPACE_NUM(dep->number) |
			DWC3_GDBGFIFOSPACE_TYPE(type));

	reg = dwc3_readl(dwc->regs, DWC3_GDBGFIFOSPACE);

	return DWC3_GDBGFIFOSPACE_SPACE_AVAILABLE(reg);
}

/**
 * dwc3_core_soft_reset - Issues core soft reset and PHY reset
 * @dwc: pointer to our context structure
 */
int dwc3_core_soft_reset(struct dwc3 *dwc)
{
	u32		reg;
	int		retries = 1000;

	/*
	 * We're resetting only the device side because, if we're in host mode,
	 * XHCI driver will reset the host block. If dwc3 was configured for
<<<<<<< HEAD
	 * host-only mode, then we can return early.
=======
	 * host-only mode or current role is host, then we can return early.
>>>>>>> 08485d4c
	 * When hibernated don't perform core soft reset.
	 */
	if (dwc->current_dr_role == DWC3_GCTL_PRTCAP_HOST ||
	    dwc->is_hibernated == true)
		return 0;

	/*
	 * If the dr_mode is host and the dwc->current_dr_role is not the
	 * corresponding DWC3_GCTL_PRTCAP_HOST, then the dwc3_core_init_mode
	 * isn't executed yet. Ensure the phy is ready before the controller
	 * updates the GCTL.PRTCAPDIR or other settings by soft-resetting
	 * the phy.
	 *
	 * Note: GUSB3PIPECTL[n] and GUSB2PHYCFG[n] are port settings where n
	 * is port index. If this is a multiport host, then we need to reset
	 * all active ports.
	 */
	if (dwc->dr_mode == USB_DR_MODE_HOST) {
		u32 usb3_port;
		u32 usb2_port;

		usb3_port = dwc3_readl(dwc->regs, DWC3_GUSB3PIPECTL(0));
		usb3_port |= DWC3_GUSB3PIPECTL_PHYSOFTRST;
		dwc3_writel(dwc->regs, DWC3_GUSB3PIPECTL(0), usb3_port);

		usb2_port = dwc3_readl(dwc->regs, DWC3_GUSB2PHYCFG(0));
		usb2_port |= DWC3_GUSB2PHYCFG_PHYSOFTRST;
		dwc3_writel(dwc->regs, DWC3_GUSB2PHYCFG(0), usb2_port);

		/* Small delay for phy reset assertion */
		usleep_range(1000, 2000);

		usb3_port &= ~DWC3_GUSB3PIPECTL_PHYSOFTRST;
		dwc3_writel(dwc->regs, DWC3_GUSB3PIPECTL(0), usb3_port);

		usb2_port &= ~DWC3_GUSB2PHYCFG_PHYSOFTRST;
		dwc3_writel(dwc->regs, DWC3_GUSB2PHYCFG(0), usb2_port);

		/* Wait for clock synchronization */
		msleep(50);
		return 0;
	}

	reg = dwc3_readl(dwc->regs, DWC3_DCTL);
	reg |= DWC3_DCTL_CSFTRST;
	reg &= ~DWC3_DCTL_RUN_STOP;
	dwc3_gadget_dctl_write_safe(dwc, reg);

	/*
	 * For DWC_usb31 controller 1.90a and later, the DCTL.CSFRST bit
	 * is cleared only after all the clocks are synchronized. This can
	 * take a little more than 50ms. Set the polling rate at 20ms
	 * for 10 times instead.
	 */
	if (DWC3_VER_IS_WITHIN(DWC31, 190A, ANY) || DWC3_IP_IS(DWC32))
		retries = 10;

	do {
		reg = dwc3_readl(dwc->regs, DWC3_DCTL);
		if (!(reg & DWC3_DCTL_CSFTRST))
			goto done;

		if (DWC3_VER_IS_WITHIN(DWC31, 190A, ANY) || DWC3_IP_IS(DWC32))
			msleep(20);
		else
			udelay(1);
	} while (--retries);

	dev_warn(dwc->dev, "DWC3 controller soft reset failed.\n");
	return -ETIMEDOUT;

done:
	/*
	 * For DWC_usb31 controller 1.80a and prior, once DCTL.CSFRST bit
	 * is cleared, we must wait at least 50ms before accessing the PHY
	 * domain (synchronization delay).
	 */
	if (DWC3_VER_IS_WITHIN(DWC31, ANY, 180A))
		msleep(50);

	return 0;
}

/*
 * dwc3_frame_length_adjustment - Adjusts frame length if required
 * @dwc3: Pointer to our controller context structure
 */
static void dwc3_frame_length_adjustment(struct dwc3 *dwc)
{
	u32 reg;
	u32 dft;

	if (DWC3_VER_IS_PRIOR(DWC3, 250A))
		return;

	if (dwc->fladj == 0)
		return;

	reg = dwc3_readl(dwc->regs, DWC3_GFLADJ);
	dft = reg & DWC3_GFLADJ_30MHZ_MASK;
	if (dft != dwc->fladj) {
		reg &= ~DWC3_GFLADJ_30MHZ_MASK;
		reg |= DWC3_GFLADJ_30MHZ_SDBND_SEL | dwc->fladj;
		dwc3_writel(dwc->regs, DWC3_GFLADJ, reg);
	}
}

/**
 * dwc3_ref_clk_period - Reference clock period configuration
 *		Default reference clock period depends on hardware
 *		configuration. For systems with reference clock that differs
 *		from the default, this will set clock period in DWC3_GUCTL
 *		register.
 * @dwc: Pointer to our controller context structure
 */
static void dwc3_ref_clk_period(struct dwc3 *dwc)
{
	unsigned long period;
	unsigned long fladj;
	unsigned long decr;
	unsigned long rate;
	u32 reg;

	if (dwc->ref_clk) {
		rate = clk_get_rate(dwc->ref_clk);
		if (!rate)
			return;
		period = NSEC_PER_SEC / rate;
	} else if (dwc->ref_clk_per) {
		period = dwc->ref_clk_per;
		rate = NSEC_PER_SEC / period;
	} else {
		return;
	}

	reg = dwc3_readl(dwc->regs, DWC3_GUCTL);
	reg &= ~DWC3_GUCTL_REFCLKPER_MASK;
	reg |=  FIELD_PREP(DWC3_GUCTL_REFCLKPER_MASK, period);
	dwc3_writel(dwc->regs, DWC3_GUCTL, reg);

	if (DWC3_VER_IS_PRIOR(DWC3, 250A))
		return;

	/*
	 * The calculation below is
	 *
	 * 125000 * (NSEC_PER_SEC / (rate * period) - 1)
	 *
	 * but rearranged for fixed-point arithmetic. The division must be
	 * 64-bit because 125000 * NSEC_PER_SEC doesn't fit in 32 bits (and
	 * neither does rate * period).
	 *
	 * Note that rate * period ~= NSEC_PER_SECOND, minus the number of
	 * nanoseconds of error caused by the truncation which happened during
	 * the division when calculating rate or period (whichever one was
	 * derived from the other). We first calculate the relative error, then
	 * scale it to units of 8 ppm.
	 */
	fladj = div64_u64(125000ULL * NSEC_PER_SEC, (u64)rate * period);
	fladj -= 125000;

	/*
	 * The documented 240MHz constant is scaled by 2 to get PLS1 as well.
	 */
	decr = 480000000 / rate;

	reg = dwc3_readl(dwc->regs, DWC3_GFLADJ);
	reg &= ~DWC3_GFLADJ_REFCLK_FLADJ_MASK
	    &  ~DWC3_GFLADJ_240MHZDECR
	    &  ~DWC3_GFLADJ_240MHZDECR_PLS1;
	reg |= FIELD_PREP(DWC3_GFLADJ_REFCLK_FLADJ_MASK, fladj)
	    |  FIELD_PREP(DWC3_GFLADJ_240MHZDECR, decr >> 1)
	    |  FIELD_PREP(DWC3_GFLADJ_240MHZDECR_PLS1, decr & 1);

	if (dwc->gfladj_refclk_lpm_sel)
		reg |=  DWC3_GFLADJ_REFCLK_LPM_SEL;

	dwc3_writel(dwc->regs, DWC3_GFLADJ, reg);
}

/**
 * dwc3_free_one_event_buffer - Frees one event buffer
 * @dwc: Pointer to our controller context structure
 * @evt: Pointer to event buffer to be freed
 */
static void dwc3_free_one_event_buffer(struct dwc3 *dwc,
		struct dwc3_event_buffer *evt)
{
	dma_free_coherent(dwc->sysdev, evt->length, evt->buf, evt->dma);
}

/**
 * dwc3_alloc_one_event_buffer - Allocates one event buffer structure
 * @dwc: Pointer to our controller context structure
 * @length: size of the event buffer
 *
 * Returns a pointer to the allocated event buffer structure on success
 * otherwise ERR_PTR(errno).
 */
static struct dwc3_event_buffer *dwc3_alloc_one_event_buffer(struct dwc3 *dwc,
		unsigned int length)
{
	struct dwc3_event_buffer	*evt;

	evt = devm_kzalloc(dwc->dev, sizeof(*evt), GFP_KERNEL);
	if (!evt)
		return ERR_PTR(-ENOMEM);

	evt->dwc	= dwc;
	evt->length	= length;
	evt->cache	= devm_kzalloc(dwc->dev, length, GFP_KERNEL);
	if (!evt->cache)
		return ERR_PTR(-ENOMEM);

	evt->buf	= dma_alloc_coherent(dwc->sysdev, length,
			&evt->dma, GFP_KERNEL);
	if (!evt->buf)
		return ERR_PTR(-ENOMEM);

	return evt;
}

/**
 * dwc3_free_event_buffers - frees all allocated event buffers
 * @dwc: Pointer to our controller context structure
 */
void dwc3_free_event_buffers(struct dwc3 *dwc)
{
	struct dwc3_event_buffer	*evt;

	evt = dwc->ev_buf;
	if (evt)
		dwc3_free_one_event_buffer(dwc, evt);
}

/**
 * dwc3_alloc_event_buffers - Allocates @num event buffers of size @length
 * @dwc: pointer to our controller context structure
 * @length: size of event buffer
 *
 * Returns 0 on success otherwise negative errno. In the error case, dwc
 * may contain some buffers allocated but not all which were requested.
 */
static int dwc3_alloc_event_buffers(struct dwc3 *dwc, unsigned int length)
{
	struct dwc3_event_buffer *evt;

	evt = dwc3_alloc_one_event_buffer(dwc, length);
	if (IS_ERR(evt)) {
		dev_err(dwc->dev, "can't allocate event buffer\n");
		return PTR_ERR(evt);
	}
	dwc->ev_buf = evt;

	return 0;
}

/**
 * dwc3_event_buffers_setup - setup our allocated event buffers
 * @dwc: pointer to our controller context structure
 *
 * Returns 0 on success otherwise negative errno.
 */
int dwc3_event_buffers_setup(struct dwc3 *dwc)
{
	struct dwc3_event_buffer	*evt;

	if (dwc->dr_mode == USB_DR_MODE_HOST)
		return 0;

	evt = dwc->ev_buf;
	evt->lpos = 0;
	dwc3_writel(dwc->regs, DWC3_GEVNTADRLO(0),
			lower_32_bits(evt->dma));
	dwc3_writel(dwc->regs, DWC3_GEVNTADRHI(0),
			upper_32_bits(evt->dma));
	dwc3_writel(dwc->regs, DWC3_GEVNTSIZ(0),
			DWC3_GEVNTSIZ_SIZE(evt->length));
	dwc3_writel(dwc->regs, DWC3_GEVNTCOUNT(0), 0);

	return 0;
}

void dwc3_event_buffers_cleanup(struct dwc3 *dwc)
{
	struct dwc3_event_buffer	*evt;

	evt = dwc->ev_buf;

	evt->lpos = 0;

	dwc3_writel(dwc->regs, DWC3_GEVNTADRLO(0), 0);
	dwc3_writel(dwc->regs, DWC3_GEVNTADRHI(0), 0);
	dwc3_writel(dwc->regs, DWC3_GEVNTSIZ(0), DWC3_GEVNTSIZ_INTMASK
			| DWC3_GEVNTSIZ_SIZE(0));
	dwc3_writel(dwc->regs, DWC3_GEVNTCOUNT(0), 0);
}

static int dwc3_alloc_scratch_buffers(struct dwc3 *dwc)
{
	u32 size;

	if (dwc->dr_mode == USB_DR_MODE_HOST)
		return 0;

	if (!dwc->has_hibernation)
		return 0;

	if (!dwc->nr_scratch)
		return 0;

	/* Allocate only if scratchbuf is NULL */
	if (dwc->scratchbuf)
		return 0;

	size = dwc->nr_scratch * DWC3_SCRATCHBUF_SIZE;

	dwc->scratchbuf = kzalloc(size, GFP_KERNEL);
	if (!dwc->scratchbuf)
		return -ENOMEM;

	dwc->scratch_addr = dma_map_single(dwc->dev, dwc->scratchbuf, size,
					   DMA_BIDIRECTIONAL);
	if (dma_mapping_error(dwc->dev, dwc->scratch_addr)) {
		dev_err(dwc->dev, "failed to map scratch buffer\n");
		return -EFAULT;
	}

	return 0;
}

static int dwc3_setup_scratch_buffers(struct dwc3 *dwc)
{
	u32 param;
	int ret;

	if (dwc->dr_mode == USB_DR_MODE_HOST)
		return 0;

	if (!dwc->has_hibernation)
		return 0;

	if (!dwc->nr_scratch)
		return 0;

	 /* should never fall here */
	if (WARN_ON(!dwc->scratchbuf))
		return 0;

	param = lower_32_bits(dwc->scratch_addr);

	ret = dwc3_send_gadget_generic_command(dwc,
			DWC3_DGCMD_SET_SCRATCHPAD_ADDR_LO, param);
	if (ret < 0)
		goto err1;

	param = upper_32_bits(dwc->scratch_addr);

	ret = dwc3_send_gadget_generic_command(dwc,
			DWC3_DGCMD_SET_SCRATCHPAD_ADDR_HI, param);
	if (ret < 0)
		goto err1;

	return 0;

err1:
	dma_unmap_single(dwc->sysdev, dwc->scratch_addr,
			 (size_t)(dwc->nr_scratch *
			 (size_t)DWC3_SCRATCHBUF_SIZE),
			 DMA_BIDIRECTIONAL);

	return ret;
}

static void dwc3_free_scratch_buffers(struct dwc3 *dwc)
{
	if (dwc->dr_mode == USB_DR_MODE_HOST)
		return;

	if (!dwc->has_hibernation)
		return;

	if (!dwc->nr_scratch)
		return;

	 /* should never fall here */
	if (WARN_ON(!dwc->scratchbuf))
		return;

	dma_unmap_single(dwc->sysdev, dwc->scratch_addr,
			 (size_t)(dwc->nr_scratch *
			 (size_t)DWC3_SCRATCHBUF_SIZE),
			 DMA_BIDIRECTIONAL);
	kfree(dwc->scratchbuf);
}

static void dwc3_core_num_eps(struct dwc3 *dwc)
{
	struct dwc3_hwparams	*parms = &dwc->hwparams;

	dwc->num_eps = DWC3_NUM_EPS(parms);
}

static void dwc3_cache_hwparams(struct dwc3 *dwc)
{
	struct dwc3_hwparams	*parms = &dwc->hwparams;

	parms->hwparams0 = dwc3_readl(dwc->regs, DWC3_GHWPARAMS0);
	parms->hwparams1 = dwc3_readl(dwc->regs, DWC3_GHWPARAMS1);
	parms->hwparams2 = dwc3_readl(dwc->regs, DWC3_GHWPARAMS2);
	parms->hwparams3 = dwc3_readl(dwc->regs, DWC3_GHWPARAMS3);
	parms->hwparams4 = dwc3_readl(dwc->regs, DWC3_GHWPARAMS4);
	parms->hwparams5 = dwc3_readl(dwc->regs, DWC3_GHWPARAMS5);
	parms->hwparams6 = dwc3_readl(dwc->regs, DWC3_GHWPARAMS6);
	parms->hwparams7 = dwc3_readl(dwc->regs, DWC3_GHWPARAMS7);
	parms->hwparams8 = dwc3_readl(dwc->regs, DWC3_GHWPARAMS8);

	if (DWC3_IP_IS(DWC32))
		parms->hwparams9 = dwc3_readl(dwc->regs, DWC3_GHWPARAMS9);
}

static void dwc3_config_soc_bus(struct dwc3 *dwc)
{
	/*
	 * Check if CCI is enabled for USB. Returns true
	 * if the node has property 'dma-coherent'. Otherwise
	 * returns false.
	 */
	if (of_dma_is_coherent(dwc->dev->of_node)) {
		u32 reg;

		reg = dwc3_readl(dwc->regs, DWC3_GSBUSCFG0);
		reg |= DWC3_GSBUSCFG0_DATRDREQINFO |
			DWC3_GSBUSCFG0_DESRDREQINFO |
			DWC3_GSBUSCFG0_DATWRREQINFO |
			DWC3_GSBUSCFG0_DESWRREQINFO;
		dwc3_writel(dwc->regs, DWC3_GSBUSCFG0, reg);
	}
}

static int dwc3_core_ulpi_init(struct dwc3 *dwc)
{
	int intf;
	int ret = 0;

	intf = DWC3_GHWPARAMS3_HSPHY_IFC(dwc->hwparams.hwparams3);

	if (intf == DWC3_GHWPARAMS3_HSPHY_IFC_ULPI ||
	    (intf == DWC3_GHWPARAMS3_HSPHY_IFC_UTMI_ULPI &&
	     dwc->hsphy_interface &&
	     !strncmp(dwc->hsphy_interface, "ulpi", 4)))
		ret = dwc3_ulpi_init(dwc);

	return ret;
}

/**
 * dwc3_phy_setup - Configure USB PHY Interface of DWC3 Core
 * @dwc: Pointer to our controller context structure
 *
 * Returns 0 on success. The USB PHY interfaces are configured but not
 * initialized. The PHY interfaces and the PHYs get initialized together with
 * the core in dwc3_core_init.
 */
static int dwc3_phy_setup(struct dwc3 *dwc)
{
	unsigned int hw_mode;
	u32 reg;

	hw_mode = DWC3_GHWPARAMS0_MODE(dwc->hwparams.hwparams0);

	reg = dwc3_readl(dwc->regs, DWC3_GUSB3PIPECTL(0));

	/*
	 * Make sure UX_EXIT_PX is cleared as that causes issues with some
	 * PHYs. Also, this bit is not supposed to be used in normal operation.
	 */
	reg &= ~DWC3_GUSB3PIPECTL_UX_EXIT_PX;

	/*
	 * Above 1.94a, it is recommended to set DWC3_GUSB3PIPECTL_SUSPHY
	 * to '0' during coreConsultant configuration. So default value
	 * will be '0' when the core is reset. Application needs to set it
	 * to '1' after the core initialization is completed.
	 */
	if (!DWC3_VER_IS_WITHIN(DWC3, ANY, 194A))
		reg |= DWC3_GUSB3PIPECTL_SUSPHY;

	/*
	 * For DRD controllers, GUSB3PIPECTL.SUSPENDENABLE must be cleared after
	 * power-on reset, and it can be set after core initialization, which is
	 * after device soft-reset during initialization.
	 */
	if (hw_mode == DWC3_GHWPARAMS0_MODE_DRD)
		reg &= ~DWC3_GUSB3PIPECTL_SUSPHY;

	if (dwc->u2ss_inp3_quirk)
		reg |= DWC3_GUSB3PIPECTL_U2SSINP3OK;

	if (dwc->dis_rxdet_inp3_quirk)
		reg |= DWC3_GUSB3PIPECTL_DISRXDETINP3;

	if (dwc->req_p1p2p3_quirk)
		reg |= DWC3_GUSB3PIPECTL_REQP1P2P3;

	if (dwc->del_p1p2p3_quirk)
		reg |= DWC3_GUSB3PIPECTL_DEP1P2P3_EN;

	if (dwc->del_phy_power_chg_quirk)
		reg |= DWC3_GUSB3PIPECTL_DEPOCHANGE;

	if (dwc->lfps_filter_quirk)
		reg |= DWC3_GUSB3PIPECTL_LFPSFILT;

	if (dwc->rx_detect_poll_quirk)
		reg |= DWC3_GUSB3PIPECTL_RX_DETOPOLL;

	if (dwc->tx_de_emphasis_quirk)
		reg |= DWC3_GUSB3PIPECTL_TX_DEEPH(dwc->tx_de_emphasis);

	if (dwc->dis_u3_susphy_quirk)
		reg &= ~DWC3_GUSB3PIPECTL_SUSPHY;

	if (dwc->dis_del_phy_power_chg_quirk)
		reg &= ~DWC3_GUSB3PIPECTL_DEPOCHANGE;

	dwc3_writel(dwc->regs, DWC3_GUSB3PIPECTL(0), reg);

	reg = dwc3_readl(dwc->regs, DWC3_GUSB2PHYCFG(0));

	/* Select the HS PHY interface */
	switch (DWC3_GHWPARAMS3_HSPHY_IFC(dwc->hwparams.hwparams3)) {
	case DWC3_GHWPARAMS3_HSPHY_IFC_UTMI_ULPI:
		if (dwc->hsphy_interface &&
				!strncmp(dwc->hsphy_interface, "utmi", 4)) {
			reg &= ~DWC3_GUSB2PHYCFG_ULPI_UTMI;
			break;
		} else if (dwc->hsphy_interface &&
				!strncmp(dwc->hsphy_interface, "ulpi", 4)) {
			reg |= DWC3_GUSB2PHYCFG_ULPI_UTMI;
			dwc3_writel(dwc->regs, DWC3_GUSB2PHYCFG(0), reg);
		} else {
			/* Relying on default value. */
			if (!(reg & DWC3_GUSB2PHYCFG_ULPI_UTMI))
				break;
		}
		fallthrough;
	case DWC3_GHWPARAMS3_HSPHY_IFC_ULPI:
	default:
		break;
	}

	switch (dwc->hsphy_mode) {
	case USBPHY_INTERFACE_MODE_UTMI:
		reg &= ~(DWC3_GUSB2PHYCFG_PHYIF_MASK |
		       DWC3_GUSB2PHYCFG_USBTRDTIM_MASK);
		reg |= DWC3_GUSB2PHYCFG_PHYIF(UTMI_PHYIF_8_BIT) |
		       DWC3_GUSB2PHYCFG_USBTRDTIM(USBTRDTIM_UTMI_8_BIT);
		break;
	case USBPHY_INTERFACE_MODE_UTMIW:
		reg &= ~(DWC3_GUSB2PHYCFG_PHYIF_MASK |
		       DWC3_GUSB2PHYCFG_USBTRDTIM_MASK);
		reg |= DWC3_GUSB2PHYCFG_PHYIF(UTMI_PHYIF_16_BIT) |
		       DWC3_GUSB2PHYCFG_USBTRDTIM(USBTRDTIM_UTMI_16_BIT);
		break;
	default:
		break;
	}

	/*
	 * Above 1.94a, it is recommended to set DWC3_GUSB2PHYCFG_SUSPHY to
	 * '0' during coreConsultant configuration. So default value will
	 * be '0' when the core is reset. Application needs to set it to
	 * '1' after the core initialization is completed.
	 */
	if (!DWC3_VER_IS_WITHIN(DWC3, ANY, 194A))
		reg |= DWC3_GUSB2PHYCFG_SUSPHY;

	/*
	 * For DRD controllers, GUSB2PHYCFG.SUSPHY must be cleared after
	 * power-on reset, and it can be set after core initialization, which is
	 * after device soft-reset during initialization.
	 */
	if (hw_mode == DWC3_GHWPARAMS0_MODE_DRD)
		reg &= ~DWC3_GUSB2PHYCFG_SUSPHY;

	if (dwc->dis_u2_susphy_quirk)
		reg &= ~DWC3_GUSB2PHYCFG_SUSPHY;

	if (dwc->dis_enblslpm_quirk)
		reg &= ~DWC3_GUSB2PHYCFG_ENBLSLPM;
	else
		reg |= DWC3_GUSB2PHYCFG_ENBLSLPM;

	if (dwc->dis_u2_freeclk_exists_quirk || dwc->gfladj_refclk_lpm_sel)
		reg &= ~DWC3_GUSB2PHYCFG_U2_FREECLK_EXISTS;

	/*
	 * Some ULPI USB PHY does not support internal VBUS supply, to drive
	 * the CPEN pin requires the configuration of the ULPI DRVVBUSEXTERNAL
	 * bit of OTG_CTRL register. Controller configures the USB2 PHY
	 * ULPIEXTVBUSDRV bit[17] of the GUSB2PHYCFG register to drive vBus
	 * with an external supply.
	 */
	if (dwc->ulpi_ext_vbus_drv)
		reg |= DWC3_GUSB2PHYCFG_ULPIEXTVBUSDRV;

	dwc3_writel(dwc->regs, DWC3_GUSB2PHYCFG(0), reg);

	return 0;
}

static int dwc3_phy_init(struct dwc3 *dwc)
{
	int ret;

	usb_phy_init(dwc->usb2_phy);
	usb_phy_init(dwc->usb3_phy);

	ret = phy_init(dwc->usb2_generic_phy);
	if (ret < 0)
		goto err_shutdown_usb3_phy;

	ret = phy_init(dwc->usb3_generic_phy);
	if (ret < 0)
		goto err_exit_usb2_phy;

	return 0;

err_exit_usb2_phy:
	phy_exit(dwc->usb2_generic_phy);
err_shutdown_usb3_phy:
	usb_phy_shutdown(dwc->usb3_phy);
	usb_phy_shutdown(dwc->usb2_phy);

	return ret;
}

static void dwc3_phy_exit(struct dwc3 *dwc)
{
	phy_exit(dwc->usb3_generic_phy);
	phy_exit(dwc->usb2_generic_phy);

	usb_phy_shutdown(dwc->usb3_phy);
	usb_phy_shutdown(dwc->usb2_phy);
}

static int dwc3_phy_power_on(struct dwc3 *dwc)
{
	int ret;

	usb_phy_set_suspend(dwc->usb2_phy, 0);
	usb_phy_set_suspend(dwc->usb3_phy, 0);

	ret = phy_power_on(dwc->usb2_generic_phy);
	if (ret < 0)
		goto err_suspend_usb3_phy;

	ret = phy_power_on(dwc->usb3_generic_phy);
	if (ret < 0)
		goto err_power_off_usb2_phy;

	return 0;

err_power_off_usb2_phy:
	phy_power_off(dwc->usb2_generic_phy);
err_suspend_usb3_phy:
	usb_phy_set_suspend(dwc->usb3_phy, 1);
	usb_phy_set_suspend(dwc->usb2_phy, 1);

	return ret;
}

static void dwc3_phy_power_off(struct dwc3 *dwc)
{
	phy_power_off(dwc->usb3_generic_phy);
	phy_power_off(dwc->usb2_generic_phy);

	usb_phy_set_suspend(dwc->usb3_phy, 1);
	usb_phy_set_suspend(dwc->usb2_phy, 1);
}

static int dwc3_clk_enable(struct dwc3 *dwc)
{
	int ret;

	ret = clk_prepare_enable(dwc->bus_clk);
	if (ret)
		return ret;

	ret = clk_prepare_enable(dwc->ref_clk);
	if (ret)
		goto disable_bus_clk;

	ret = clk_prepare_enable(dwc->susp_clk);
	if (ret)
		goto disable_ref_clk;

	return 0;

disable_ref_clk:
	clk_disable_unprepare(dwc->ref_clk);
disable_bus_clk:
	clk_disable_unprepare(dwc->bus_clk);
	return ret;
}

static void dwc3_clk_disable(struct dwc3 *dwc)
{
	clk_disable_unprepare(dwc->susp_clk);
	clk_disable_unprepare(dwc->ref_clk);
	clk_disable_unprepare(dwc->bus_clk);
}

static void dwc3_core_exit(struct dwc3 *dwc)
{
	dwc3_event_buffers_cleanup(dwc);
	dwc3_phy_power_off(dwc);
	dwc3_phy_exit(dwc);
	dwc3_clk_disable(dwc);
	reset_control_assert(dwc->reset);
}

static bool dwc3_core_is_valid(struct dwc3 *dwc)
{
	u32 reg;

	reg = dwc3_readl(dwc->regs, DWC3_GSNPSID);
	dwc->ip = DWC3_GSNPS_ID(reg);

	/* This should read as U3 followed by revision number */
	if (DWC3_IP_IS(DWC3)) {
		dwc->revision = reg;
	} else if (DWC3_IP_IS(DWC31) || DWC3_IP_IS(DWC32)) {
		dwc->revision = dwc3_readl(dwc->regs, DWC3_VER_NUMBER);
		dwc->version_type = dwc3_readl(dwc->regs, DWC3_VER_TYPE);
	} else {
		return false;
	}

	return true;
}

static void dwc3_core_setup_global_control(struct dwc3 *dwc)
{
	u32 hwparams4 = dwc->hwparams.hwparams4;
	u32 reg;

	reg = dwc3_readl(dwc->regs, DWC3_GCTL);
	reg &= ~DWC3_GCTL_SCALEDOWN_MASK;

	switch (DWC3_GHWPARAMS1_EN_PWROPT(dwc->hwparams.hwparams1)) {
	case DWC3_GHWPARAMS1_EN_PWROPT_CLK:
		/**
		 * WORKAROUND: DWC3 revisions between 2.10a and 2.50a have an
		 * issue which would cause xHCI compliance tests to fail.
		 *
		 * Because of that we cannot enable clock gating on such
		 * configurations.
		 *
		 * Refers to:
		 *
		 * STAR#9000588375: Clock Gating, SOF Issues when ref_clk-Based
		 * SOF/ITP Mode Used
		 */
		if ((dwc->dr_mode == USB_DR_MODE_HOST ||
				dwc->dr_mode == USB_DR_MODE_OTG) &&
				DWC3_VER_IS_WITHIN(DWC3, 210A, 250A))
			reg |= DWC3_GCTL_DSBLCLKGTNG | DWC3_GCTL_SOFITPSYNC;
		else
			reg &= ~DWC3_GCTL_DSBLCLKGTNG;
		break;
	case DWC3_GHWPARAMS1_EN_PWROPT_HIB:
		/* enable hibernation here */
		dwc->nr_scratch = DWC3_GHWPARAMS4_HIBER_SCRATCHBUFS(hwparams4);
		dwc->has_hibernation = 1;

		/*
		 * REVISIT Enabling this bit so that host-mode hibernation
		 * will work. Device-mode hibernation is not yet implemented.
		 */
		if (dwc->dr_mode == USB_DR_MODE_HOST)
			reg |= DWC3_GCTL_GBLHIBERNATIONEN;
		break;
	default:
		/* nothing */
		break;
	}

	/* check if current dwc3 is on simulation board */
	if (dwc->hwparams.hwparams6 & DWC3_GHWPARAMS6_EN_FPGA) {
		dev_info(dwc->dev, "Running with FPGA optimizations\n");
		dwc->is_fpga = true;
	}

	WARN_ONCE(dwc->disable_scramble_quirk && !dwc->is_fpga,
			"disable_scramble cannot be used on non-FPGA builds\n");

	if (dwc->disable_scramble_quirk && dwc->is_fpga)
		reg |= DWC3_GCTL_DISSCRAMBLE;
	else
		reg &= ~DWC3_GCTL_DISSCRAMBLE;

	if (dwc->u2exit_lfps_quirk)
		reg |= DWC3_GCTL_U2EXIT_LFPS;

	/*
	 * WORKAROUND: DWC3 revisions <1.90a have a bug
	 * where the device can fail to connect at SuperSpeed
	 * and falls back to high-speed mode which causes
	 * the device to enter a Connect/Disconnect loop
	 */
	if (DWC3_VER_IS_PRIOR(DWC3, 190A))
		reg |= DWC3_GCTL_U2RSTECN;

	dwc3_writel(dwc->regs, DWC3_GCTL, reg);
}

static int dwc3_core_get_phy(struct dwc3 *dwc);
static int dwc3_core_ulpi_init(struct dwc3 *dwc);

/* set global incr burst type configuration registers */
static void dwc3_set_incr_burst_type(struct dwc3 *dwc)
{
	struct device *dev = dwc->dev;
	/* incrx_mode : for INCR burst type. */
	bool incrx_mode;
	/* incrx_size : for size of INCRX burst. */
	u32 incrx_size;
	u32 *vals;
	u32 cfg;
	int ntype;
	int ret;
	int i;

	cfg = dwc3_readl(dwc->regs, DWC3_GSBUSCFG0);

	/*
	 * Handle property "snps,incr-burst-type-adjustment".
	 * Get the number of value from this property:
	 * result <= 0, means this property is not supported.
	 * result = 1, means INCRx burst mode supported.
	 * result > 1, means undefined length burst mode supported.
	 */
	ntype = device_property_count_u32(dev, "snps,incr-burst-type-adjustment");
	if (ntype <= 0)
		return;

	vals = kcalloc(ntype, sizeof(u32), GFP_KERNEL);
	if (!vals)
		return;

	/* Get INCR burst type, and parse it */
	ret = device_property_read_u32_array(dev,
			"snps,incr-burst-type-adjustment", vals, ntype);
	if (ret) {
		kfree(vals);
		dev_err(dev, "Error to get property\n");
		return;
	}

	incrx_size = *vals;

	if (ntype > 1) {
		/* INCRX (undefined length) burst mode */
		incrx_mode = INCRX_UNDEF_LENGTH_BURST_MODE;
		for (i = 1; i < ntype; i++) {
			if (vals[i] > incrx_size)
				incrx_size = vals[i];
		}
	} else {
		/* INCRX burst mode */
		incrx_mode = INCRX_BURST_MODE;
	}

	kfree(vals);

	/* Enable Undefined Length INCR Burst and Enable INCRx Burst */
	cfg &= ~DWC3_GSBUSCFG0_INCRBRST_MASK;
	if (incrx_mode)
		cfg |= DWC3_GSBUSCFG0_INCRBRSTENA;
	switch (incrx_size) {
	case 256:
		cfg |= DWC3_GSBUSCFG0_INCR256BRSTENA;
		break;
	case 128:
		cfg |= DWC3_GSBUSCFG0_INCR128BRSTENA;
		break;
	case 64:
		cfg |= DWC3_GSBUSCFG0_INCR64BRSTENA;
		break;
	case 32:
		cfg |= DWC3_GSBUSCFG0_INCR32BRSTENA;
		break;
	case 16:
		cfg |= DWC3_GSBUSCFG0_INCR16BRSTENA;
		break;
	case 8:
		cfg |= DWC3_GSBUSCFG0_INCR8BRSTENA;
		break;
	case 4:
		cfg |= DWC3_GSBUSCFG0_INCR4BRSTENA;
		break;
	case 1:
		break;
	default:
		dev_err(dev, "Invalid property\n");
		break;
	}

	dwc3_writel(dwc->regs, DWC3_GSBUSCFG0, cfg);
}

static void dwc3_set_power_down_clk_scale(struct dwc3 *dwc)
{
	u32 scale;
	u32 reg;

	if (!dwc->susp_clk)
		return;

	/*
	 * The power down scale field specifies how many suspend_clk
	 * periods fit into a 16KHz clock period. When performing
	 * the division, round up the remainder.
	 *
	 * The power down scale value is calculated using the fastest
	 * frequency of the suspend_clk. If it isn't fixed (but within
	 * the accuracy requirement), the driver may not know the max
	 * rate of the suspend_clk, so only update the power down scale
	 * if the default is less than the calculated value from
	 * clk_get_rate() or if the default is questionably high
	 * (3x or more) to be within the requirement.
	 */
	scale = DIV_ROUND_UP(clk_get_rate(dwc->susp_clk), 16000);
	reg = dwc3_readl(dwc->regs, DWC3_GCTL);
	if ((reg & DWC3_GCTL_PWRDNSCALE_MASK) < DWC3_GCTL_PWRDNSCALE(scale) ||
	    (reg & DWC3_GCTL_PWRDNSCALE_MASK) > DWC3_GCTL_PWRDNSCALE(scale*3)) {
		reg &= ~(DWC3_GCTL_PWRDNSCALE_MASK);
		reg |= DWC3_GCTL_PWRDNSCALE(scale);
		dwc3_writel(dwc->regs, DWC3_GCTL, reg);
	}
}

/**
 * dwc3_core_init - Low-level initialization of DWC3 Core
 * @dwc: Pointer to our controller context structure
 *
 * Returns 0 on success otherwise negative errno.
 */
int dwc3_core_init(struct dwc3 *dwc)
{
	unsigned int		hw_mode;
	u32			reg;
	int			ret;

	hw_mode = DWC3_GHWPARAMS0_MODE(dwc->hwparams.hwparams0);

	/*
	 * Write Linux Version Code to our GUID register so it's easy to figure
	 * out which kernel version a bug was found.
	 */
	dwc3_writel(dwc->regs, DWC3_GUID, LINUX_VERSION_CODE);

	ret = dwc3_phy_setup(dwc);
	if (ret)
		return ret;

	if (!dwc->ulpi_ready) {
		ret = dwc3_core_ulpi_init(dwc);
		if (ret) {
			if (ret == -ETIMEDOUT) {
				dwc3_core_soft_reset(dwc);
				ret = -EPROBE_DEFER;
			}
			return ret;
		}
		dwc->ulpi_ready = true;
	}

	if (!dwc->phys_ready) {
		ret = dwc3_core_get_phy(dwc);
		if (ret)
			goto err_exit_ulpi;
		dwc->phys_ready = true;
	}

	ret = dwc3_phy_init(dwc);
	if (ret)
		goto err_exit_ulpi;

	ret = dwc3_core_soft_reset(dwc);
	if (ret)
		goto err_exit_phy;

	if (hw_mode == DWC3_GHWPARAMS0_MODE_DRD &&
	    !DWC3_VER_IS_WITHIN(DWC3, ANY, 194A)) {
		if (!dwc->dis_u3_susphy_quirk) {
			reg = dwc3_readl(dwc->regs, DWC3_GUSB3PIPECTL(0));
			reg |= DWC3_GUSB3PIPECTL_SUSPHY;
			dwc3_writel(dwc->regs, DWC3_GUSB3PIPECTL(0), reg);
		}

		if (!dwc->dis_u2_susphy_quirk) {
			reg = dwc3_readl(dwc->regs, DWC3_GUSB2PHYCFG(0));
			reg |= DWC3_GUSB2PHYCFG_SUSPHY;
			dwc3_writel(dwc->regs, DWC3_GUSB2PHYCFG(0), reg);
		}
	}

	dwc3_core_setup_global_control(dwc);
	dwc3_core_num_eps(dwc);

	if (dwc->scratchbuf == NULL) {
		ret = dwc3_alloc_scratch_buffers(dwc);
		if (ret) {
			dev_err(dwc->dev,
				"Not enough memory for scratch buffers\n");
<<<<<<< HEAD
			goto err1;
=======
			goto err_exit_phy;
>>>>>>> 08485d4c
		}
	}

	ret = dwc3_setup_scratch_buffers(dwc);
	if (ret) {
		dev_err(dwc->dev, "Failed to setup scratch buffers: %d\n", ret);
<<<<<<< HEAD
		goto err1;
=======
		goto err_exit_phy;
>>>>>>> 08485d4c
	}

	/* Set power down scale of suspend_clk */
	dwc3_set_power_down_clk_scale(dwc);

	/* Adjust Frame Length */
	dwc3_frame_length_adjustment(dwc);

	/* Adjust Reference Clock Period */
	dwc3_ref_clk_period(dwc);

	dwc3_set_incr_burst_type(dwc);

<<<<<<< HEAD
	dwc3_config_soc_bus(dwc);

	usb_phy_set_suspend(dwc->usb2_phy, 0);
	usb_phy_set_suspend(dwc->usb3_phy, 0);
	ret = phy_power_on(dwc->usb2_generic_phy);
	if (ret < 0)
		goto err2;
=======
	ret = dwc3_phy_power_on(dwc);
	if (ret)
		goto err_exit_phy;
>>>>>>> 08485d4c

	dwc3_config_soc_bus(dwc);

	ret = dwc3_event_buffers_setup(dwc);
	if (ret) {
		dev_err(dwc->dev, "failed to setup event buffers\n");
		goto err_power_off_phy;
	}

	/*
	 * ENDXFER polling is available on version 3.10a and later of
	 * the DWC_usb3 controller. It is NOT available in the
	 * DWC_usb31 controller.
	 */
	if (DWC3_VER_IS_WITHIN(DWC3, 310A, ANY)) {
		reg = dwc3_readl(dwc->regs, DWC3_GUCTL2);
		reg |= DWC3_GUCTL2_RST_ACTBITLATER;
		dwc3_writel(dwc->regs, DWC3_GUCTL2, reg);
	}

	/* SNPS controller when configureed in HOST mode maintains Inter Packet
	 * Delay (IPD) of ~380ns which works with most of the super-speed hubs
	 * except VIA-LAB hubs. When IPD is ~380ns HOST controller fails to
	 * enumerate FS/LS devices when connected behind VIA-LAB hubs.
	 * Enabling bit 9 of GUCTL1 enables the workaround in HW to reduce the
	 * ULPI clock latency by 1 cycle, thus reducing the IPD (~360ns) and
	 * making controller enumerate FS/LS devices connected behind VIA-LAB.
	 */
	if (dwc->enable_guctl1_ipd_quirk) {
		reg = dwc3_readl(dwc->regs, DWC3_GUCTL1);
		reg |= DWC3_GUCTL1_IPD_QUIRK;
		dwc3_writel(dwc->regs, DWC3_GUCTL1, reg);
	}

	/*
	 * When configured in HOST mode, after issuing U3/L2 exit controller
	 * fails to send proper CRC checksum in CRC5 feild. Because of this
	 * behaviour Transaction Error is generated, resulting in reset and
	 * re-enumeration of usb device attached. All the termsel, xcvrsel,
	 * opmode becomes 0 during end of resume. Enabling bit 10 of GUCTL1
	 * will correct this problem. This option is to support certain
	 * legacy ULPI PHYs.
	 */
	if (dwc->resume_hs_terminations) {
		reg = dwc3_readl(dwc->regs, DWC3_GUCTL1);
		reg |= DWC3_GUCTL1_RESUME_OPMODE_HS_HOST;
		dwc3_writel(dwc->regs, DWC3_GUCTL1, reg);
	}

	if (!DWC3_VER_IS_PRIOR(DWC3, 250A)) {
		reg = dwc3_readl(dwc->regs, DWC3_GUCTL1);

		/*
		 * Enable hardware control of sending remote wakeup
		 * in HS when the device is in the L1 state.
		 */
		if (!DWC3_VER_IS_PRIOR(DWC3, 290A))
			reg |= DWC3_GUCTL1_DEV_L1_EXIT_BY_HW;

		/*
		 * Decouple USB 2.0 L1 & L2 events which will allow for
		 * gadget driver to only receive U3/L2 suspend & wakeup
		 * events and prevent the more frequent L1 LPM transitions
		 * from interrupting the driver.
		 */
		if (!DWC3_VER_IS_PRIOR(DWC3, 300A))
			reg |= DWC3_GUCTL1_DEV_DECOUPLE_L1L2_EVT;

		if (dwc->dis_tx_ipgap_linecheck_quirk)
			reg |= DWC3_GUCTL1_TX_IPGAP_LINECHECK_DIS;

		if (dwc->parkmode_disable_ss_quirk)
			reg |= DWC3_GUCTL1_PARKMODE_DISABLE_SS;

		if (dwc->parkmode_disable_hs_quirk)
			reg |= DWC3_GUCTL1_PARKMODE_DISABLE_HS;

		if (DWC3_VER_IS_WITHIN(DWC3, 290A, ANY) &&
		    (dwc->dr_mode == USB_DR_MODE_PERIPHERAL) &&
		    (dwc->maximum_speed == USB_SPEED_HIGH ||
		     dwc->maximum_speed == USB_SPEED_FULL))
			reg |= DWC3_GUCTL1_DEV_FORCE_20_CLK_FOR_30_CLK;

		dwc3_writel(dwc->regs, DWC3_GUCTL1, reg);
	}

	/*
	 * Must config both number of packets and max burst settings to enable
	 * RX and/or TX threshold.
	 */
	if (!DWC3_IP_IS(DWC3) && dwc->dr_mode == USB_DR_MODE_HOST) {
		u8 rx_thr_num = dwc->rx_thr_num_pkt_prd;
		u8 rx_maxburst = dwc->rx_max_burst_prd;
		u8 tx_thr_num = dwc->tx_thr_num_pkt_prd;
		u8 tx_maxburst = dwc->tx_max_burst_prd;

		if (rx_thr_num && rx_maxburst) {
			reg = dwc3_readl(dwc->regs, DWC3_GRXTHRCFG);
			reg |= DWC31_RXTHRNUMPKTSEL_PRD;

			reg &= ~DWC31_RXTHRNUMPKT_PRD(~0);
			reg |= DWC31_RXTHRNUMPKT_PRD(rx_thr_num);

			reg &= ~DWC31_MAXRXBURSTSIZE_PRD(~0);
			reg |= DWC31_MAXRXBURSTSIZE_PRD(rx_maxburst);

			dwc3_writel(dwc->regs, DWC3_GRXTHRCFG, reg);
		}

		if (tx_thr_num && tx_maxburst) {
			reg = dwc3_readl(dwc->regs, DWC3_GTXTHRCFG);
			reg |= DWC31_TXTHRNUMPKTSEL_PRD;

			reg &= ~DWC31_TXTHRNUMPKT_PRD(~0);
			reg |= DWC31_TXTHRNUMPKT_PRD(tx_thr_num);

			reg &= ~DWC31_MAXTXBURSTSIZE_PRD(~0);
			reg |= DWC31_MAXTXBURSTSIZE_PRD(tx_maxburst);

			dwc3_writel(dwc->regs, DWC3_GTXTHRCFG, reg);
		}
	}

	return 0;

err_power_off_phy:
	dwc3_phy_power_off(dwc);
err_exit_phy:
	dwc3_phy_exit(dwc);
err_exit_ulpi:
	dwc3_ulpi_exit(dwc);

	return ret;
}

static int dwc3_core_get_phy(struct dwc3 *dwc)
{
	struct device		*dev = dwc->dev;
	struct device_node	*node = dev->of_node;
	int ret;

	if (node) {
		dwc->usb2_phy = devm_usb_get_phy_by_phandle(dev, "usb-phy", 0);
		dwc->usb3_phy = devm_usb_get_phy_by_phandle(dev, "usb-phy", 1);
	} else {
		dwc->usb2_phy = devm_usb_get_phy(dev, USB_PHY_TYPE_USB2);
		dwc->usb3_phy = devm_usb_get_phy(dev, USB_PHY_TYPE_USB3);
	}

	if (IS_ERR(dwc->usb2_phy)) {
		ret = PTR_ERR(dwc->usb2_phy);
		if (ret == -ENXIO || ret == -ENODEV)
			dwc->usb2_phy = NULL;
		else
			return dev_err_probe(dev, ret, "no usb2 phy configured\n");
	}

	if (IS_ERR(dwc->usb3_phy)) {
		ret = PTR_ERR(dwc->usb3_phy);
		if (ret == -ENXIO || ret == -ENODEV)
			dwc->usb3_phy = NULL;
		else
			return dev_err_probe(dev, ret, "no usb3 phy configured\n");
	}

	dwc->usb2_generic_phy = devm_phy_get(dev, "usb2-phy");
	if (IS_ERR(dwc->usb2_generic_phy)) {
		ret = PTR_ERR(dwc->usb2_generic_phy);
		if (ret == -ENOSYS || ret == -ENODEV)
			dwc->usb2_generic_phy = NULL;
		else
			return dev_err_probe(dev, ret, "no usb2 phy configured\n");
	}

	dwc->usb3_generic_phy = devm_phy_get(dev, "usb3-phy");
	if (IS_ERR(dwc->usb3_generic_phy)) {
		ret = PTR_ERR(dwc->usb3_generic_phy);
		if (ret == -ENOSYS || ret == -ENODEV)
			dwc->usb3_generic_phy = NULL;
		else
			return dev_err_probe(dev, ret, "no usb3 phy configured\n");
	}

	return 0;
}

static int dwc3_core_init_mode(struct dwc3 *dwc)
{
	struct device *dev = dwc->dev;
	int ret;

	switch (dwc->dr_mode) {
	case USB_DR_MODE_PERIPHERAL:
		dwc3_set_prtcap(dwc, DWC3_GCTL_PRTCAP_DEVICE);

		if (dwc->usb2_phy)
			otg_set_vbus(dwc->usb2_phy->otg, false);
		phy_set_mode(dwc->usb2_generic_phy, PHY_MODE_USB_DEVICE);
		phy_set_mode(dwc->usb3_generic_phy, PHY_MODE_USB_DEVICE);

		ret = dwc3_gadget_init(dwc);
		if (ret)
			return dev_err_probe(dev, ret, "failed to initialize gadget\n");
		break;
	case USB_DR_MODE_HOST:
		dwc3_set_prtcap(dwc, DWC3_GCTL_PRTCAP_HOST);

		if (dwc->usb2_phy)
			otg_set_vbus(dwc->usb2_phy->otg, true);
		phy_set_mode(dwc->usb2_generic_phy, PHY_MODE_USB_HOST);
		phy_set_mode(dwc->usb3_generic_phy, PHY_MODE_USB_HOST);

		ret = dwc3_host_init(dwc);
		if (ret)
			return dev_err_probe(dev, ret, "failed to initialize host\n");
		break;
	case USB_DR_MODE_OTG:
		INIT_WORK(&dwc->drd_work, __dwc3_set_mode);
		ret = dwc3_drd_init(dwc);
		if (ret)
			return dev_err_probe(dev, ret, "failed to initialize dual-role\n");

#if IS_ENABLED(CONFIG_USB_DWC3_OTG)
		dwc->current_dr_role = 0;
		dwc3_set_mode(dwc, DWC3_GCTL_PRTCAP_OTG);
#endif
		break;
	default:
		dev_err(dev, "Unsupported mode of operation %d\n", dwc->dr_mode);
		return -EINVAL;
	}

	return 0;
}

static void dwc3_core_exit_mode(struct dwc3 *dwc)
{
	switch (dwc->dr_mode) {
	case USB_DR_MODE_PERIPHERAL:
		dwc3_gadget_exit(dwc);
		break;
	case USB_DR_MODE_HOST:
		dwc3_host_exit(dwc);
		break;
	case USB_DR_MODE_OTG:
		dwc3_drd_exit(dwc);
		break;
	default:
		/* do nothing */
		break;
	}

	/* de-assert DRVVBUS for HOST and OTG mode */
	dwc3_set_prtcap(dwc, DWC3_GCTL_PRTCAP_DEVICE);
}

static void dwc3_get_properties(struct dwc3 *dwc)
{
	struct device		*dev = dwc->dev;
	u8			lpm_nyet_threshold;
	u8			tx_de_emphasis;
	u8			hird_threshold;
	u8			rx_thr_num_pkt_prd = 0;
	u8			rx_max_burst_prd = 0;
	u8			tx_thr_num_pkt_prd = 0;
	u8			tx_max_burst_prd = 0;
	u8			tx_fifo_resize_max_num;
	const char		*usb_psy_name;
	int			ret;

	/* default to highest possible threshold */
	lpm_nyet_threshold = 0xf;

	/* default to -3.5dB de-emphasis */
	tx_de_emphasis = 1;

	/*
	 * default to assert utmi_sleep_n and use maximum allowed HIRD
	 * threshold value of 0b1100
	 */
	hird_threshold = 12;

	/*
	 * default to a TXFIFO size large enough to fit 6 max packets.  This
	 * allows for systems with larger bus latencies to have some headroom
	 * for endpoints that have a large bMaxBurst value.
	 */
	tx_fifo_resize_max_num = 6;

	dwc->maximum_speed = usb_get_maximum_speed(dev);
	dwc->max_ssp_rate = usb_get_maximum_ssp_rate(dev);
	dwc->dr_mode = usb_get_dr_mode(dev);
	dwc->hsphy_mode = of_usb_get_phy_mode(dev->of_node);

	dwc->sysdev_is_parent = device_property_read_bool(dev,
				"linux,sysdev_is_parent");
	if (dwc->sysdev_is_parent)
		dwc->sysdev = dwc->dev->parent;
	else
		dwc->sysdev = dwc->dev;

	ret = device_property_read_string(dev, "usb-psy-name", &usb_psy_name);
	if (ret >= 0) {
		dwc->usb_psy = power_supply_get_by_name(usb_psy_name);
		if (!dwc->usb_psy)
			dev_err(dev, "couldn't get usb power supply\n");
	}

	dwc->has_lpm_erratum = device_property_read_bool(dev,
				"snps,has-lpm-erratum");
	device_property_read_u8(dev, "snps,lpm-nyet-threshold",
				&lpm_nyet_threshold);
	dwc->is_utmi_l1_suspend = device_property_read_bool(dev,
				"snps,is-utmi-l1-suspend");
	device_property_read_u8(dev, "snps,hird-threshold",
				&hird_threshold);
	dwc->dis_start_transfer_quirk = device_property_read_bool(dev,
				"snps,dis-start-transfer-quirk");
	dwc->usb3_lpm_capable = device_property_read_bool(dev,
				"snps,usb3_lpm_capable");
	dwc->usb2_lpm_disable = device_property_read_bool(dev,
				"snps,usb2-lpm-disable");
	dwc->usb2_gadget_lpm_disable = device_property_read_bool(dev,
				"snps,usb2-gadget-lpm-disable");
	device_property_read_u8(dev, "snps,rx-thr-num-pkt-prd",
				&rx_thr_num_pkt_prd);
	device_property_read_u8(dev, "snps,rx-max-burst-prd",
				&rx_max_burst_prd);
	device_property_read_u8(dev, "snps,tx-thr-num-pkt-prd",
				&tx_thr_num_pkt_prd);
	device_property_read_u8(dev, "snps,tx-max-burst-prd",
				&tx_max_burst_prd);
	dwc->do_fifo_resize = device_property_read_bool(dev,
							"tx-fifo-resize");
	if (dwc->do_fifo_resize)
		device_property_read_u8(dev, "tx-fifo-max-num",
					&tx_fifo_resize_max_num);

	dwc->disable_scramble_quirk = device_property_read_bool(dev,
				"snps,disable_scramble_quirk");
	dwc->u2exit_lfps_quirk = device_property_read_bool(dev,
				"snps,u2exit_lfps_quirk");
	dwc->u2ss_inp3_quirk = device_property_read_bool(dev,
				"snps,u2ss_inp3_quirk");
	dwc->req_p1p2p3_quirk = device_property_read_bool(dev,
				"snps,req_p1p2p3_quirk");
	dwc->del_p1p2p3_quirk = device_property_read_bool(dev,
				"snps,del_p1p2p3_quirk");
	dwc->del_phy_power_chg_quirk = device_property_read_bool(dev,
				"snps,del_phy_power_chg_quirk");
	dwc->lfps_filter_quirk = device_property_read_bool(dev,
				"snps,lfps_filter_quirk");
	dwc->rx_detect_poll_quirk = device_property_read_bool(dev,
				"snps,rx_detect_poll_quirk");
	dwc->dis_u3_susphy_quirk = device_property_read_bool(dev,
				"snps,dis_u3_susphy_quirk");
	dwc->dis_u2_susphy_quirk = device_property_read_bool(dev,
				"snps,dis_u2_susphy_quirk");
	dwc->dis_enblslpm_quirk = device_property_read_bool(dev,
				"snps,dis_enblslpm_quirk");
	dwc->dis_u1_entry_quirk = device_property_read_bool(dev,
				"snps,dis-u1-entry-quirk");
	dwc->dis_u2_entry_quirk = device_property_read_bool(dev,
				"snps,dis-u2-entry-quirk");
	dwc->dis_rxdet_inp3_quirk = device_property_read_bool(dev,
				"snps,dis_rxdet_inp3_quirk");
	dwc->dis_u2_freeclk_exists_quirk = device_property_read_bool(dev,
				"snps,dis-u2-freeclk-exists-quirk");
	dwc->dis_del_phy_power_chg_quirk = device_property_read_bool(dev,
				"snps,dis-del-phy-power-chg-quirk");
	dwc->dis_tx_ipgap_linecheck_quirk = device_property_read_bool(dev,
				"snps,dis-tx-ipgap-linecheck-quirk");
	dwc->resume_hs_terminations = device_property_read_bool(dev,
				"snps,resume-hs-terminations");
	dwc->ulpi_ext_vbus_drv = device_property_read_bool(dev,
				"snps,ulpi-ext-vbus-drv");
	dwc->parkmode_disable_ss_quirk = device_property_read_bool(dev,
				"snps,parkmode-disable-ss-quirk");
	dwc->parkmode_disable_hs_quirk = device_property_read_bool(dev,
				"snps,parkmode-disable-hs-quirk");
	dwc->gfladj_refclk_lpm_sel = device_property_read_bool(dev,
				"snps,gfladj-refclk-lpm-sel-quirk");

	dwc->tx_de_emphasis_quirk = device_property_read_bool(dev,
				"snps,tx_de_emphasis_quirk");
	device_property_read_u8(dev, "snps,tx_de_emphasis",
				&tx_de_emphasis);
	device_property_read_string(dev, "snps,hsphy_interface",
				    &dwc->hsphy_interface);
	device_property_read_u32(dev, "snps,quirk-frame-length-adjustment",
				 &dwc->fladj);
	device_property_read_u32(dev, "snps,ref-clock-period-ns",
				 &dwc->ref_clk_per);

	dwc->enable_guctl1_ipd_quirk = device_property_read_bool(dev,
				"snps,enable_guctl1_ipd_quirk");
	dwc->dis_metastability_quirk = device_property_read_bool(dev,
				"snps,dis_metastability_quirk");

	dwc->dis_split_quirk = device_property_read_bool(dev,
				"snps,dis-split-quirk");

	dwc->lpm_nyet_threshold = lpm_nyet_threshold;
	dwc->tx_de_emphasis = tx_de_emphasis;

	dwc->hird_threshold = hird_threshold;

	dwc->rx_thr_num_pkt_prd = rx_thr_num_pkt_prd;
	dwc->rx_max_burst_prd = rx_max_burst_prd;

	dwc->tx_thr_num_pkt_prd = tx_thr_num_pkt_prd;
	dwc->tx_max_burst_prd = tx_max_burst_prd;

	dwc->imod_interval = 0;

	dwc->tx_fifo_resize_max_num = tx_fifo_resize_max_num;
}

/* check whether the core supports IMOD */
bool dwc3_has_imod(struct dwc3 *dwc)
{
	return DWC3_VER_IS_WITHIN(DWC3, 300A, ANY) ||
		DWC3_VER_IS_WITHIN(DWC31, 120A, ANY) ||
		DWC3_IP_IS(DWC32);
}

static void dwc3_check_params(struct dwc3 *dwc)
{
	struct device *dev = dwc->dev;
	unsigned int hwparam_gen =
		DWC3_GHWPARAMS3_SSPHY_IFC(dwc->hwparams.hwparams3);

	/* Check for proper value of imod_interval */
	if (dwc->imod_interval && !dwc3_has_imod(dwc)) {
		dev_warn(dwc->dev, "Interrupt moderation not supported\n");
		dwc->imod_interval = 0;
	}

	/*
	 * Workaround for STAR 9000961433 which affects only version
	 * 3.00a of the DWC_usb3 core. This prevents the controller
	 * interrupt from being masked while handling events. IMOD
	 * allows us to work around this issue. Enable it for the
	 * affected version.
	 */
	if (!dwc->imod_interval &&
	    DWC3_VER_IS(DWC3, 300A))
		dwc->imod_interval = 1;

	/* Check the maximum_speed parameter */
	switch (dwc->maximum_speed) {
	case USB_SPEED_FULL:
	case USB_SPEED_HIGH:
		break;
	case USB_SPEED_SUPER:
		if (hwparam_gen == DWC3_GHWPARAMS3_SSPHY_IFC_DIS)
			dev_warn(dev, "UDC doesn't support Gen 1\n");
		break;
	case USB_SPEED_SUPER_PLUS:
		if ((DWC3_IP_IS(DWC32) &&
		     hwparam_gen == DWC3_GHWPARAMS3_SSPHY_IFC_DIS) ||
		    (!DWC3_IP_IS(DWC32) &&
		     hwparam_gen != DWC3_GHWPARAMS3_SSPHY_IFC_GEN2))
			dev_warn(dev, "UDC doesn't support SSP\n");
		break;
	default:
		dev_err(dev, "invalid maximum_speed parameter %d\n",
			dwc->maximum_speed);
		fallthrough;
	case USB_SPEED_UNKNOWN:
		switch (hwparam_gen) {
		case DWC3_GHWPARAMS3_SSPHY_IFC_GEN2:
			dwc->maximum_speed = USB_SPEED_SUPER_PLUS;
			break;
		case DWC3_GHWPARAMS3_SSPHY_IFC_GEN1:
			if (DWC3_IP_IS(DWC32))
				dwc->maximum_speed = USB_SPEED_SUPER_PLUS;
			else
				dwc->maximum_speed = USB_SPEED_SUPER;
			break;
		case DWC3_GHWPARAMS3_SSPHY_IFC_DIS:
			dwc->maximum_speed = USB_SPEED_HIGH;
			break;
		default:
			dwc->maximum_speed = USB_SPEED_SUPER;
			break;
		}
		break;
	}

	/*
	 * Currently the controller does not have visibility into the HW
	 * parameter to determine the maximum number of lanes the HW supports.
	 * If the number of lanes is not specified in the device property, then
	 * set the default to support dual-lane for DWC_usb32 and single-lane
	 * for DWC_usb31 for super-speed-plus.
	 */
	if (dwc->maximum_speed == USB_SPEED_SUPER_PLUS) {
		switch (dwc->max_ssp_rate) {
		case USB_SSP_GEN_2x1:
			if (hwparam_gen == DWC3_GHWPARAMS3_SSPHY_IFC_GEN1)
				dev_warn(dev, "UDC only supports Gen 1\n");
			break;
		case USB_SSP_GEN_1x2:
		case USB_SSP_GEN_2x2:
			if (DWC3_IP_IS(DWC31))
				dev_warn(dev, "UDC only supports single lane\n");
			break;
		case USB_SSP_GEN_UNKNOWN:
		default:
			switch (hwparam_gen) {
			case DWC3_GHWPARAMS3_SSPHY_IFC_GEN2:
				if (DWC3_IP_IS(DWC32))
					dwc->max_ssp_rate = USB_SSP_GEN_2x2;
				else
					dwc->max_ssp_rate = USB_SSP_GEN_2x1;
				break;
			case DWC3_GHWPARAMS3_SSPHY_IFC_GEN1:
				if (DWC3_IP_IS(DWC32))
					dwc->max_ssp_rate = USB_SSP_GEN_1x2;
				break;
			}
			break;
		}
	}
}

static struct extcon_dev *dwc3_get_extcon(struct dwc3 *dwc)
{
	struct device *dev = dwc->dev;
	struct device_node *np_phy;
	struct extcon_dev *edev = NULL;
	const char *name;

	if (device_property_read_bool(dev, "extcon"))
		return extcon_get_edev_by_phandle(dev, 0);

	/*
	 * Device tree platforms should get extcon via phandle.
	 * On ACPI platforms, we get the name from a device property.
	 * This device property is for kernel internal use only and
	 * is expected to be set by the glue code.
	 */
	if (device_property_read_string(dev, "linux,extcon-name", &name) == 0)
		return extcon_get_extcon_dev(name);

	/*
	 * Check explicitly if "usb-role-switch" is used since
	 * extcon_find_edev_by_node() can not be used to check the absence of
	 * an extcon device. In the absence of an device it will always return
	 * EPROBE_DEFER.
	 */
	if (IS_ENABLED(CONFIG_USB_ROLE_SWITCH) &&
	    device_property_read_bool(dev, "usb-role-switch"))
		return NULL;

	/*
	 * Try to get an extcon device from the USB PHY controller's "port"
	 * node. Check if it has the "port" node first, to avoid printing the
	 * error message from underlying code, as it's a valid case: extcon
	 * device (and "port" node) may be missing in case of "usb-role-switch"
	 * or OTG mode.
	 */
	np_phy = of_parse_phandle(dev->of_node, "phys", 0);
	if (of_graph_is_present(np_phy)) {
		struct device_node *np_conn;

		np_conn = of_graph_get_remote_node(np_phy, -1, -1);
		if (np_conn)
			edev = extcon_find_edev_by_node(np_conn);
		of_node_put(np_conn);
	}
	of_node_put(np_phy);

	return edev;
}

static int dwc3_get_clocks(struct dwc3 *dwc)
{
	struct device *dev = dwc->dev;

	if (!dev->of_node)
		return 0;

	/*
	 * Clocks are optional, but new DT platforms should support all clocks
	 * as required by the DT-binding.
	 * Some devices have different clock names in legacy device trees,
	 * check for them to retain backwards compatibility.
	 */
	dwc->bus_clk = devm_clk_get_optional(dev, "bus_early");
	if (IS_ERR(dwc->bus_clk)) {
		return dev_err_probe(dev, PTR_ERR(dwc->bus_clk),
				"could not get bus clock\n");
	}

	if (dwc->bus_clk == NULL) {
		dwc->bus_clk = devm_clk_get_optional(dev, "bus_clk");
		if (IS_ERR(dwc->bus_clk)) {
			return dev_err_probe(dev, PTR_ERR(dwc->bus_clk),
					"could not get bus clock\n");
		}
	}

	dwc->ref_clk = devm_clk_get_optional(dev, "ref");
	if (IS_ERR(dwc->ref_clk)) {
		return dev_err_probe(dev, PTR_ERR(dwc->ref_clk),
				"could not get ref clock\n");
	}

	if (dwc->ref_clk == NULL) {
		dwc->ref_clk = devm_clk_get_optional(dev, "ref_clk");
		if (IS_ERR(dwc->ref_clk)) {
			return dev_err_probe(dev, PTR_ERR(dwc->ref_clk),
					"could not get ref clock\n");
		}
	}

	dwc->susp_clk = devm_clk_get_optional(dev, "suspend");
	if (IS_ERR(dwc->susp_clk)) {
		return dev_err_probe(dev, PTR_ERR(dwc->susp_clk),
				"could not get suspend clock\n");
	}

	if (dwc->susp_clk == NULL) {
		dwc->susp_clk = devm_clk_get_optional(dev, "suspend_clk");
		if (IS_ERR(dwc->susp_clk)) {
			return dev_err_probe(dev, PTR_ERR(dwc->susp_clk),
					"could not get suspend clock\n");
		}
	}

	return 0;
}

static int dwc3_probe(struct platform_device *pdev)
{
	struct device		*dev = &pdev->dev;
	struct resource		*res, dwc_res;
	struct dwc3		*dwc;
	int			ret;
	u32			mdwidth;
	void __iomem		*regs;

	dwc = devm_kzalloc(dev, sizeof(*dwc), GFP_KERNEL);
	if (!dwc)
		return -ENOMEM;

	dwc->dev = dev;

	res = platform_get_resource(pdev, IORESOURCE_MEM, 0);
	if (!res) {
		dev_err(dev, "missing memory resource\n");
		return -ENODEV;
	}

	dwc->xhci_resources[0].start = res->start;
	dwc->xhci_resources[0].end = dwc->xhci_resources[0].start +
					DWC3_XHCI_REGS_END;
	dwc->xhci_resources[0].flags = res->flags;
	dwc->xhci_resources[0].name = res->name;

	/*
	 * Request memory region but exclude xHCI regs,
	 * since it will be requested by the xhci-plat driver.
	 */
	dwc_res = *res;
	dwc_res.start += DWC3_GLOBALS_REGS_START;

	if (dev->of_node) {
		struct device_node *parent = of_get_parent(dev->of_node);

		if (of_device_is_compatible(parent, "realtek,rtd-dwc3")) {
			dwc_res.start -= DWC3_GLOBALS_REGS_START;
			dwc_res.start += DWC3_RTK_RTD_GLOBALS_REGS_START;
		}

		of_node_put(parent);
	}

	regs = devm_ioremap_resource(dev, &dwc_res);
	if (IS_ERR(regs))
		return PTR_ERR(regs);

	dwc->regs	= regs;
	dwc->regs_size	= resource_size(&dwc_res);

	dwc3_get_properties(dwc);

	dwc->reset = devm_reset_control_array_get_optional_shared(dev);
	if (IS_ERR(dwc->reset)) {
		ret = PTR_ERR(dwc->reset);
		goto err_put_psy;
	}

	ret = dwc3_get_clocks(dwc);
	if (ret)
		goto err_put_psy;

	ret = reset_control_deassert(dwc->reset);
	if (ret)
		goto err_put_psy;

	ret = dwc3_clk_enable(dwc);
	if (ret)
		goto err_assert_reset;

	if (!dwc3_core_is_valid(dwc)) {
		dev_err(dwc->dev, "this is not a DesignWare USB3 DRD Core\n");
		ret = -ENODEV;
		goto err_disable_clks;
	}

	platform_set_drvdata(pdev, dwc);
	dwc3_cache_hwparams(dwc);

	if (!dwc->sysdev_is_parent &&
	    DWC3_GHWPARAMS0_AWIDTH(dwc->hwparams.hwparams0) == 64) {
		ret = dma_set_mask_and_coherent(dwc->sysdev, DMA_BIT_MASK(64));
		if (ret)
			goto err_disable_clks;
	}

	spin_lock_init(&dwc->lock);
	mutex_init(&dwc->mutex);

<<<<<<< HEAD
=======
	pm_runtime_get_noresume(dev);
>>>>>>> 08485d4c
	/* Set dma coherent mask to DMA BUS data width */
	mdwidth = DWC3_GHWPARAMS0_MDWIDTH(dwc->hwparams.hwparams0);
	dev_dbg(dev, "Enabling %d-bit DMA addresses.\n", mdwidth);
	dma_set_coherent_mask(dev, DMA_BIT_MASK(mdwidth));

	pm_runtime_set_active(dev);
	pm_runtime_use_autosuspend(dev);
	pm_runtime_set_autosuspend_delay(dev, DWC3_DEFAULT_AUTOSUSPEND_DELAY);
	pm_runtime_enable(dev);

	pm_runtime_forbid(dev);

	ret = dwc3_alloc_event_buffers(dwc, DWC3_EVENT_BUFFERS_SIZE);
	if (ret) {
		dev_err(dwc->dev, "failed to allocate event buffers\n");
		ret = -ENOMEM;
		goto err_allow_rpm;
	}

	dwc->edev = dwc3_get_extcon(dwc);
	if (IS_ERR(dwc->edev)) {
		ret = dev_err_probe(dwc->dev, PTR_ERR(dwc->edev), "failed to get extcon\n");
		goto err_free_event_buffers;
	}

	ret = dwc3_get_dr_mode(dwc);
	if (ret)
<<<<<<< HEAD
		goto err3;
=======
		goto err_free_event_buffers;
>>>>>>> 08485d4c

	ret = dwc3_core_init(dwc);
	if (ret) {
		dev_err_probe(dev, ret, "failed to initialize core\n");
		goto err_free_event_buffers;
	}

	dwc3_check_params(dwc);
	dwc3_debugfs_init(dwc);

	ret = dwc3_core_init_mode(dwc);
	if (ret)
		goto err_exit_debugfs;

	/*
	 * DWC3 controller has a Power Management Unit(PMU) module
	 * which requests the power controller for entering into
	 * D3/D0 state. Try getting the regulator.
	 */
	dwc->dwc3_pmu = devm_regulator_get(dev,
					   dev->parent->of_node->full_name);
	if (!IS_ERR(dwc->dwc3_pmu)) {
		ret = regulator_enable(dwc->dwc3_pmu);
		if (ret) {
			dev_err(dev, "Failed to enable dwc3_pmu supply\n");
			goto err_exit_debugfs;
		}
	}

	/*
	 * DWC3 controller has a Power Management Unit(PMU) module
	 * which requests the power controller for entering into
	 * D3/D0 state. Try getting the regulator.
	 */
	dwc->dwc3_pmu = devm_regulator_get(dev,
					   dev->parent->of_node->full_name);
	if (!IS_ERR(dwc->dwc3_pmu)) {
		ret = regulator_enable(dwc->dwc3_pmu);
		if (ret) {
			dev_err(dev, "Failed to enable dwc3_pmu supply\n");
			goto err5;
		}
	}

	pm_runtime_put(dev);

	return 0;

err_exit_debugfs:
	dwc3_debugfs_exit(dwc);
	dwc3_event_buffers_cleanup(dwc);
	dwc3_phy_power_off(dwc);
	dwc3_phy_exit(dwc);
	dwc3_ulpi_exit(dwc);

err_free_event_buffers:
	dwc3_free_scratch_buffers(dwc);
	dwc3_free_event_buffers(dwc);
err_allow_rpm:
	pm_runtime_allow(dev);
	pm_runtime_disable(dev);
	pm_runtime_dont_use_autosuspend(dev);
	pm_runtime_set_suspended(dev);
	pm_runtime_put_noidle(dev);
err_disable_clks:
	dwc3_clk_disable(dwc);
err_assert_reset:
	reset_control_assert(dwc->reset);
err_put_psy:
	if (dwc->usb_psy)
		power_supply_put(dwc->usb_psy);

	return ret;
}

static void dwc3_remove(struct platform_device *pdev)
{
	struct dwc3	*dwc = platform_get_drvdata(pdev);

	pm_runtime_get_sync(&pdev->dev);

#ifdef CONFIG_PM_SLEEP
	if (dwc->is_hibernated) {
		/*
		 * As we are about to get removed, wake the controller from
		 * D3 & hibernation states
		 */
		dwc->force_hiber_wake = true;
		dwc3_gadget_exit_hibernation(dwc);
		dwc->force_hiber_wake = false;
	}
#endif /* CONFIG_PM_SLEEP */

	dwc3_core_exit_mode(dwc);
	dwc3_debugfs_exit(dwc);

	dwc3_core_exit(dwc);
	dwc3_ulpi_exit(dwc);

<<<<<<< HEAD
=======
	pm_runtime_allow(&pdev->dev);

>>>>>>> 08485d4c
	if (dwc->dwc3_pmu)
		regulator_disable(dwc->dwc3_pmu);

	pm_runtime_disable(&pdev->dev);
	pm_runtime_dont_use_autosuspend(&pdev->dev);
	pm_runtime_put_noidle(&pdev->dev);
	/*
	 * HACK: Clear the driver data, which is currently accessed by parent
	 * glue drivers, before allowing the parent to suspend.
	 */
	platform_set_drvdata(pdev, NULL);
	pm_runtime_set_suspended(&pdev->dev);

	dwc3_free_event_buffers(dwc);
	dwc3_free_scratch_buffers(dwc);

	if (dwc->usb_psy)
		power_supply_put(dwc->usb_psy);
}

#ifdef CONFIG_PM
static int dwc3_core_init_for_resume(struct dwc3 *dwc)
{
	int ret;

	ret = reset_control_deassert(dwc->reset);
	if (ret)
		return ret;

	ret = dwc3_clk_enable(dwc);
	if (ret)
		goto assert_reset;

	ret = dwc3_core_init(dwc);
	if (ret)
		goto disable_clks;

	return 0;

disable_clks:
	dwc3_clk_disable(dwc);
assert_reset:
	reset_control_assert(dwc->reset);

	return ret;
}

static int dwc3_suspend_common(struct dwc3 *dwc, pm_message_t msg)
{
	unsigned long	flags;
	u32 reg;

	switch (dwc->current_dr_role) {
	case DWC3_GCTL_PRTCAP_DEVICE:
		if (pm_runtime_suspended(dwc->dev))
			break;
		dwc3_gadget_suspend(dwc);
		synchronize_irq(dwc->irq_gadget);
		dwc3_core_exit(dwc);
		break;
	case DWC3_GCTL_PRTCAP_HOST:
		if (!device_wakeup_path(dwc->dev) && dwc->ulpi)
			ulpi_write(dwc->ulpi, ULPI_OTG_CTRL_CLEAR,
				   OTG_CTRL_DRVVBUS_OFFSET);

		if (!PMSG_IS_AUTO(msg) && !device_may_wakeup(dwc->dev)) {
			dwc3_core_exit(dwc);
			break;
		}

		/* Let controller to suspend HSPHY before PHY driver suspends */
		if (dwc->dis_u2_susphy_quirk ||
		    dwc->dis_enblslpm_quirk) {
			reg = dwc3_readl(dwc->regs, DWC3_GUSB2PHYCFG(0));
			reg |=  DWC3_GUSB2PHYCFG_ENBLSLPM |
				DWC3_GUSB2PHYCFG_SUSPHY;
			dwc3_writel(dwc->regs, DWC3_GUSB2PHYCFG(0), reg);

			/* Give some time for USB2 PHY to suspend */
			usleep_range(5000, 6000);
		}

		phy_pm_runtime_put_sync(dwc->usb2_generic_phy);
		phy_pm_runtime_put_sync(dwc->usb3_generic_phy);
		break;
	case DWC3_GCTL_PRTCAP_OTG:
		/* do nothing during runtime_suspend */
		if (PMSG_IS_AUTO(msg))
			break;

		if (dwc->current_otg_role == DWC3_OTG_ROLE_DEVICE) {
			spin_lock_irqsave(&dwc->lock, flags);
			dwc3_gadget_suspend(dwc);
			spin_unlock_irqrestore(&dwc->lock, flags);
			synchronize_irq(dwc->irq_gadget);
		}

		dwc3_otg_exit(dwc);
		dwc3_core_exit(dwc);
		break;
	default:
		/* do nothing */
		break;
	}

	/* Put the core into D3 state */
	if (dwc->dwc3_pmu) {
		int ret;

		ret = regulator_disable(dwc->dwc3_pmu);
		if (ret) {
			dev_err(dwc->dev,
				"Failed to disable dwc3_pmu supply\n");
			return ret;
		}
	}

	return 0;
}

static int dwc3_resume_common(struct dwc3 *dwc, pm_message_t msg)
{
	unsigned long	flags;
	int		ret;
	u32		reg;

	/* Bring core to D0 state */
	if (dwc->dwc3_pmu) {
		ret = regulator_enable(dwc->dwc3_pmu);
		if (ret) {
			dev_err(dwc->dev, "Failed to enable dwc3_pmu supply\n");
			return ret;
		}
	}

	switch (dwc->current_dr_role) {
	case DWC3_GCTL_PRTCAP_DEVICE:
		ret = dwc3_core_init_for_resume(dwc);
		if (ret)
			return ret;

		dwc3_set_prtcap(dwc, DWC3_GCTL_PRTCAP_DEVICE);
		dwc3_gadget_resume(dwc);
		break;
	case DWC3_GCTL_PRTCAP_HOST:
		if (!device_wakeup_path(dwc->dev) && dwc->ulpi)
			ulpi_write(dwc->ulpi, ULPI_OTG_CTRL_SET,
				   OTG_CTRL_DRVVBUS_OFFSET);

		if (!PMSG_IS_AUTO(msg) && !device_may_wakeup(dwc->dev)) {
			ret = dwc3_core_init_for_resume(dwc);
			if (ret)
				return ret;
			dwc3_set_prtcap(dwc, DWC3_GCTL_PRTCAP_HOST);
			break;
		}
		/* Restore GUSB2PHYCFG bits that were modified in suspend */
		reg = dwc3_readl(dwc->regs, DWC3_GUSB2PHYCFG(0));
		if (dwc->dis_u2_susphy_quirk)
			reg &= ~DWC3_GUSB2PHYCFG_SUSPHY;

		if (dwc->dis_enblslpm_quirk)
			reg &= ~DWC3_GUSB2PHYCFG_ENBLSLPM;

		dwc3_writel(dwc->regs, DWC3_GUSB2PHYCFG(0), reg);

		phy_pm_runtime_get_sync(dwc->usb2_generic_phy);
		phy_pm_runtime_get_sync(dwc->usb3_generic_phy);
		break;
	case DWC3_GCTL_PRTCAP_OTG:
		/* nothing to do on runtime_resume */
		if (PMSG_IS_AUTO(msg))
			break;

		ret = dwc3_core_init_for_resume(dwc);
		if (ret)
			return ret;

		dwc3_set_prtcap(dwc, dwc->current_dr_role);

		dwc3_otg_init(dwc);
		if (dwc->current_otg_role == DWC3_OTG_ROLE_HOST) {
			dwc3_otg_host_init(dwc);
		} else if (dwc->current_otg_role == DWC3_OTG_ROLE_DEVICE) {
			spin_lock_irqsave(&dwc->lock, flags);
			dwc3_gadget_resume(dwc);
			spin_unlock_irqrestore(&dwc->lock, flags);
		}

		break;
	default:
		/* do nothing */
		break;
	}

	return 0;
}

static int dwc3_runtime_checks(struct dwc3 *dwc)
{
	switch (dwc->current_dr_role) {
	case DWC3_GCTL_PRTCAP_DEVICE:
		if (dwc->connected)
			return -EBUSY;
		break;
	case DWC3_GCTL_PRTCAP_HOST:
	default:
		/* do nothing */
		break;
	}

	return 0;
}

static int dwc3_runtime_suspend(struct device *dev)
{
	struct dwc3     *dwc = dev_get_drvdata(dev);
	int		ret;

	if (dwc3_runtime_checks(dwc))
		return -EBUSY;

	ret = dwc3_suspend_common(dwc, PMSG_AUTO_SUSPEND);
	if (ret)
		return ret;

	return 0;
}

static int dwc3_runtime_resume(struct device *dev)
{
	struct dwc3     *dwc = dev_get_drvdata(dev);
	int		ret;

	ret = dwc3_resume_common(dwc, PMSG_AUTO_RESUME);
	if (ret)
		return ret;

	switch (dwc->current_dr_role) {
	case DWC3_GCTL_PRTCAP_DEVICE:
		dwc3_gadget_process_pending_events(dwc);
		break;
	case DWC3_GCTL_PRTCAP_HOST:
	default:
		/* do nothing */
		break;
	}

	pm_runtime_mark_last_busy(dev);

	return 0;
}

static int dwc3_runtime_idle(struct device *dev)
{
	struct dwc3     *dwc = dev_get_drvdata(dev);

	switch (dwc->current_dr_role) {
	case DWC3_GCTL_PRTCAP_DEVICE:
		if (dwc3_runtime_checks(dwc))
			return -EBUSY;
		break;
	case DWC3_GCTL_PRTCAP_HOST:
	default:
		/* do nothing */
		break;
	}

	pm_runtime_mark_last_busy(dev);
	pm_runtime_autosuspend(dev);

	return 0;
}
#endif /* CONFIG_PM */

#ifdef CONFIG_PM_SLEEP
static int dwc3_suspend(struct device *dev)
{
	struct dwc3	*dwc = dev_get_drvdata(dev);
	int		ret;

	if (dwc->is_hibernated) {
		/*
		 * As we are about to suspend, wake the controller from
		 * D3 & hibernation states
		 */
		dwc->force_hiber_wake = true;
		dwc3_gadget_exit_hibernation(dwc);
		dwc->force_hiber_wake = false;
	}

	ret = dwc3_suspend_common(dwc, PMSG_SUSPEND);
	if (ret)
		return ret;

	pinctrl_pm_select_sleep_state(dev);

	return 0;
}

static int dwc3_resume(struct device *dev)
{
	struct dwc3	*dwc = dev_get_drvdata(dev);
	int		ret;

	pinctrl_pm_select_default_state(dev);

	ret = dwc3_resume_common(dwc, PMSG_RESUME);
	if (ret)
		return ret;

	pm_runtime_disable(dev);
	pm_runtime_set_active(dev);
	pm_runtime_enable(dev);

	return 0;
}

static void dwc3_complete(struct device *dev)
{
	struct dwc3	*dwc = dev_get_drvdata(dev);
	u32		reg;

	if (dwc->current_dr_role == DWC3_GCTL_PRTCAP_HOST &&
			dwc->dis_split_quirk) {
		reg = dwc3_readl(dwc->regs, DWC3_GUCTL3);
		reg |= DWC3_GUCTL3_SPLITDISABLE;
		dwc3_writel(dwc->regs, DWC3_GUCTL3, reg);
	}
}
#else
#define dwc3_complete NULL
#endif /* CONFIG_PM_SLEEP */

static const struct dev_pm_ops dwc3_dev_pm_ops = {
	SET_SYSTEM_SLEEP_PM_OPS(dwc3_suspend, dwc3_resume)
	.complete = dwc3_complete,
	SET_RUNTIME_PM_OPS(dwc3_runtime_suspend, dwc3_runtime_resume,
			dwc3_runtime_idle)
};

#ifdef CONFIG_OF
static const struct of_device_id of_dwc3_match[] = {
	{
		.compatible = "snps,dwc3"
	},
	{
		.compatible = "synopsys,dwc3"
	},
	{ },
};
MODULE_DEVICE_TABLE(of, of_dwc3_match);
#endif

#ifdef CONFIG_ACPI

#define ACPI_ID_INTEL_BSW	"808622B7"

static const struct acpi_device_id dwc3_acpi_match[] = {
	{ ACPI_ID_INTEL_BSW, 0 },
	{ },
};
MODULE_DEVICE_TABLE(acpi, dwc3_acpi_match);
#endif

static struct platform_driver dwc3_driver = {
	.probe		= dwc3_probe,
	.remove_new	= dwc3_remove,
	.driver		= {
		.name	= "dwc3",
		.of_match_table	= of_match_ptr(of_dwc3_match),
		.acpi_match_table = ACPI_PTR(dwc3_acpi_match),
		.pm	= &dwc3_dev_pm_ops,
	},
};

module_platform_driver(dwc3_driver);

MODULE_ALIAS("platform:dwc3");
MODULE_AUTHOR("Felipe Balbi <balbi@ti.com>");
MODULE_LICENSE("GPL v2");
MODULE_DESCRIPTION("DesignWare USB3 DRD Controller Driver");<|MERGE_RESOLUTION|>--- conflicted
+++ resolved
@@ -281,11 +281,7 @@
 	/*
 	 * We're resetting only the device side because, if we're in host mode,
 	 * XHCI driver will reset the host block. If dwc3 was configured for
-<<<<<<< HEAD
-	 * host-only mode, then we can return early.
-=======
 	 * host-only mode or current role is host, then we can return early.
->>>>>>> 08485d4c
 	 * When hibernated don't perform core soft reset.
 	 */
 	if (dwc->current_dr_role == DWC3_GCTL_PRTCAP_HOST ||
@@ -1304,22 +1300,14 @@
 		if (ret) {
 			dev_err(dwc->dev,
 				"Not enough memory for scratch buffers\n");
-<<<<<<< HEAD
-			goto err1;
-=======
 			goto err_exit_phy;
->>>>>>> 08485d4c
 		}
 	}
 
 	ret = dwc3_setup_scratch_buffers(dwc);
 	if (ret) {
 		dev_err(dwc->dev, "Failed to setup scratch buffers: %d\n", ret);
-<<<<<<< HEAD
-		goto err1;
-=======
 		goto err_exit_phy;
->>>>>>> 08485d4c
 	}
 
 	/* Set power down scale of suspend_clk */
@@ -1333,19 +1321,9 @@
 
 	dwc3_set_incr_burst_type(dwc);
 
-<<<<<<< HEAD
-	dwc3_config_soc_bus(dwc);
-
-	usb_phy_set_suspend(dwc->usb2_phy, 0);
-	usb_phy_set_suspend(dwc->usb3_phy, 0);
-	ret = phy_power_on(dwc->usb2_generic_phy);
-	if (ret < 0)
-		goto err2;
-=======
 	ret = dwc3_phy_power_on(dwc);
 	if (ret)
 		goto err_exit_phy;
->>>>>>> 08485d4c
 
 	dwc3_config_soc_bus(dwc);
 
@@ -2072,10 +2050,7 @@
 	spin_lock_init(&dwc->lock);
 	mutex_init(&dwc->mutex);
 
-<<<<<<< HEAD
-=======
 	pm_runtime_get_noresume(dev);
->>>>>>> 08485d4c
 	/* Set dma coherent mask to DMA BUS data width */
 	mdwidth = DWC3_GHWPARAMS0_MDWIDTH(dwc->hwparams.hwparams0);
 	dev_dbg(dev, "Enabling %d-bit DMA addresses.\n", mdwidth);
@@ -2103,11 +2078,7 @@
 
 	ret = dwc3_get_dr_mode(dwc);
 	if (ret)
-<<<<<<< HEAD
-		goto err3;
-=======
 		goto err_free_event_buffers;
->>>>>>> 08485d4c
 
 	ret = dwc3_core_init(dwc);
 	if (ret) {
@@ -2134,21 +2105,6 @@
 		if (ret) {
 			dev_err(dev, "Failed to enable dwc3_pmu supply\n");
 			goto err_exit_debugfs;
-		}
-	}
-
-	/*
-	 * DWC3 controller has a Power Management Unit(PMU) module
-	 * which requests the power controller for entering into
-	 * D3/D0 state. Try getting the regulator.
-	 */
-	dwc->dwc3_pmu = devm_regulator_get(dev,
-					   dev->parent->of_node->full_name);
-	if (!IS_ERR(dwc->dwc3_pmu)) {
-		ret = regulator_enable(dwc->dwc3_pmu);
-		if (ret) {
-			dev_err(dev, "Failed to enable dwc3_pmu supply\n");
-			goto err5;
 		}
 	}
 
@@ -2207,11 +2163,8 @@
 	dwc3_core_exit(dwc);
 	dwc3_ulpi_exit(dwc);
 
-<<<<<<< HEAD
-=======
 	pm_runtime_allow(&pdev->dev);
 
->>>>>>> 08485d4c
 	if (dwc->dwc3_pmu)
 		regulator_disable(dwc->dwc3_pmu);
 
