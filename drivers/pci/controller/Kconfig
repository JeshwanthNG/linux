# SPDX-License-Identifier: GPL-2.0

menu "PCI controller drivers"
	depends on PCI

config PCI_AARDVARK
	tristate "Aardvark PCIe controller"
	depends on (ARCH_MVEBU && ARM64) || COMPILE_TEST
	depends on OF
	depends on PCI_MSI
	select PCI_BRIDGE_EMUL
	help
	 Add support for Aardvark 64bit PCIe Host Controller. This
	 controller is part of the South Bridge of the Marvel Armada
	 3700 SoC.

<<<<<<< HEAD
config PCIE_XILINX_DMA_PL
	bool "Xilinx DMA PL PCIe host bridge support"
	depends on ARCH_ZYNQMP || COMPILE_TEST
	depends on PCI_MSI
	select PCI_HOST_COMMON
	help
	  Add support for the Xilinx PL DMA PCIe host bridge,
	  The controller is soft IP which can act as Root Port.
	  If you know your system provides Xilinx PCIe host controller
	  bridge DMA as soft IP say Y; if you are not sure, say N.

config PCIE_XILINX_NWL
	bool "NWL PCIe Core"
	depends on ARCH_ZYNQMP || COMPILE_TEST
	depends on PCI_MSI_IRQ_DOMAIN
	help
	 Say 'Y' here if you want kernel support for Xilinx
	 NWL PCIe controller. The controller can act as Root Port
	 or End Point. The current option selection will only
	 support root port enabling.

config PCI_FTPCI100
	bool "Faraday Technology FTPCI100 PCI controller"
	depends on OF
	default ARCH_GEMINI

config PCI_IXP4XX
	bool "Intel IXP4xx PCI controller"
	depends on ARM && OF
	depends on ARCH_IXP4XX || COMPILE_TEST
	default ARCH_IXP4XX
	help
	  Say Y here if you want support for the PCI host controller found
	  in the Intel IXP4xx XScale-based network processor SoC.

config PCI_TEGRA
	bool "NVIDIA Tegra PCIe controller"
	depends on ARCH_TEGRA || COMPILE_TEST
	depends on PCI_MSI_IRQ_DOMAIN
	help
	  Say Y here if you want support for the PCIe host controller found
	  on NVIDIA Tegra SoCs.

config PCI_RCAR_GEN2
	bool "Renesas R-Car Gen2 Internal PCI controller"
	depends on ARCH_RENESAS || COMPILE_TEST
	depends on ARM
	help
	  Say Y here if you want internal PCI support on R-Car Gen2 SoC.
	  There are 3 internal PCI controllers available with a single
	  built-in EHCI/OHCI host controller present on each one.

config PCIE_RCAR_HOST
	bool "Renesas R-Car PCIe host controller"
	depends on ARCH_RENESAS || COMPILE_TEST
	depends on PCI_MSI_IRQ_DOMAIN
=======
config PCIE_ALTERA
	tristate "Altera PCIe controller"
	depends on ARM || NIOS2 || ARM64 || COMPILE_TEST
>>>>>>> 08485d4c
	help
	  Say Y here if you want to enable PCIe controller support on Altera
	  FPGA.

config PCIE_ALTERA_MSI
	tristate "Altera PCIe MSI feature"
	depends on PCIE_ALTERA
	depends on PCI_MSI
	help
	  Say Y here if you want PCIe MSI support for the Altera FPGA.
	  This MSI driver supports Altera MSI to GIC controller IP.

config PCIE_APPLE_MSI_DOORBELL_ADDR
	hex
	default 0xfffff000
	depends on PCIE_APPLE

config PCIE_APPLE
	tristate "Apple PCIe controller"
	depends on ARCH_APPLE || COMPILE_TEST
	depends on OF
	depends on PCI_MSI
	select PCI_HOST_COMMON
	help
	  Say Y here if you want to enable PCIe controller support on Apple
	  system-on-chips, like the Apple M1. This is required for the USB
	  type-A ports, Ethernet, Wi-Fi, and Bluetooth.

	  If unsure, say Y if you have an Apple Silicon system.

config PCI_VERSATILE
	bool "ARM Versatile PB PCI controller"
	depends on ARCH_VERSATILE || COMPILE_TEST

config PCIE_BRCMSTB
	tristate "Broadcom Brcmstb PCIe controller"
	depends on ARCH_BRCMSTB || ARCH_BCM2835 || ARCH_BCMBCA || \
		   BMIPS_GENERIC || COMPILE_TEST
	depends on OF
	depends on PCI_MSI
	default ARCH_BRCMSTB || BMIPS_GENERIC
	help
	  Say Y here to enable PCIe host controller support for
	  Broadcom STB based SoCs, like the Raspberry Pi 4.

config PCIE_IPROC
	tristate
	help
	  This enables the iProc PCIe core controller support for Broadcom's
	  iProc family of SoCs. An appropriate bus interface driver needs
	  to be enabled to select this.

config PCIE_IPROC_PLATFORM
	tristate "Broadcom iProc PCIe platform bus driver"
	depends on ARCH_BCM_IPROC || (ARM && COMPILE_TEST)
	depends on OF
	select PCIE_IPROC
	default ARCH_BCM_IPROC
	help
	  Say Y here if you want to use the Broadcom iProc PCIe controller
	  through the generic platform bus interface

config PCIE_IPROC_BCMA
	tristate "Broadcom iProc BCMA PCIe controller"
	depends on ARM && (ARCH_BCM_IPROC || COMPILE_TEST)
	select PCIE_IPROC
	select BCMA
	default ARCH_BCM_5301X
	help
	  Say Y here if you want to use the Broadcom iProc PCIe controller
	  through the BCMA bus interface

config PCIE_IPROC_MSI
	bool "Broadcom iProc PCIe MSI support"
	depends on PCIE_IPROC_PLATFORM || PCIE_IPROC_BCMA
	depends on PCI_MSI
	default ARCH_BCM_IPROC
	help
	  Say Y here if you want to enable MSI support for Broadcom's iProc
	  PCIe controller

config PCI_HOST_THUNDER_PEM
	bool "Cavium Thunder PCIe controller to off-chip devices"
	depends on ARM64 || COMPILE_TEST
	depends on OF || (ACPI && PCI_QUIRKS)
	select PCI_HOST_COMMON
	help
	  Say Y here if you want PCIe support for CN88XX Cavium Thunder SoCs.

config PCI_HOST_THUNDER_ECAM
	bool "Cavium Thunder ECAM controller to on-chip devices on pass-1.x silicon"
	depends on ARM64 || COMPILE_TEST
	depends on OF || (ACPI && PCI_QUIRKS)
	select PCI_HOST_COMMON
	help
	  Say Y here if you want ECAM support for CN88XX-Pass-1.x Cavium Thunder SoCs.

config PCI_FTPCI100
	bool "Faraday Technology FTPCI100 PCI controller"
	depends on OF
	default ARCH_GEMINI

config PCI_HOST_COMMON
	tristate
	select PCI_ECAM

config PCI_HOST_GENERIC
	tristate "Generic PCI host controller"
	depends on OF
	select PCI_HOST_COMMON
	select IRQ_DOMAIN
	help
	  Say Y here if you want to support a simple generic PCI host
	  controller, such as the one emulated by kvmtool.

config PCIE_HISI_ERR
	depends on ACPI_APEI_GHES && (ARM64 || COMPILE_TEST)
	bool "HiSilicon HIP PCIe controller error handling driver"
	help
	  Say Y here if you want error handling support
	  for the PCIe controller's errors on HiSilicon HIP SoCs

config PCI_IXP4XX
	bool "Intel IXP4xx PCI controller"
	depends on ARM && OF
	depends on ARCH_IXP4XX || COMPILE_TEST
	default ARCH_IXP4XX
	help
	  Say Y here if you want support for the PCI host controller found
	  in the Intel IXP4xx XScale-based network processor SoC.

config VMD
	depends on PCI_MSI && X86_64 && !UML
	tristate "Intel Volume Management Device Driver"
	help
	  Adds support for the Intel Volume Management Device (VMD). VMD is a
	  secondary PCI host bridge that allows PCI Express root ports,
	  and devices attached to them, to be removed from the default
	  PCI domain and placed within the VMD domain. This provides
	  more bus resources than are otherwise possible with a
	  single domain. If you know your system provides one of these and
	  has devices attached to it, say Y; if you are not sure, say N.

	  To compile this driver as a module, choose M here: the
	  module will be called vmd.

config PCI_LOONGSON
	bool "LOONGSON PCIe controller"
	depends on MACH_LOONGSON64 || COMPILE_TEST
	depends on OF || ACPI
	depends on PCI_QUIRKS
	default MACH_LOONGSON64
	help
	  Say Y here if you want to enable PCI controller support on
	  Loongson systems.

config PCI_MVEBU
	tristate "Marvell EBU PCIe controller"
	depends on ARCH_MVEBU || ARCH_DOVE || COMPILE_TEST
	depends on MVEBU_MBUS
	depends on ARM
	depends on OF
	select PCI_BRIDGE_EMUL
	help
	 Add support for Marvell EBU PCIe controller. This PCIe controller
	 is used on 32-bit Marvell ARM SoCs: Dove, Kirkwood, Armada 370,
	 Armada XP, Armada 375, Armada 38x and Armada 39x.

config PCIE_MEDIATEK
	tristate "MediaTek PCIe controller"
	depends on ARCH_AIROHA || ARCH_MEDIATEK || COMPILE_TEST
	depends on OF
	depends on PCI_MSI
	help
	  Say Y here if you want to enable PCIe controller support on
	  MediaTek SoCs.

config PCIE_MEDIATEK_GEN3
	tristate "MediaTek Gen3 PCIe controller"
	depends on ARCH_MEDIATEK || COMPILE_TEST
	depends on PCI_MSI
	help
	  Adds support for PCIe Gen3 MAC controller for MediaTek SoCs.
	  This PCIe controller is compatible with Gen3, Gen2 and Gen1 speed,
	  and support up to 256 MSI interrupt numbers for
	  multi-function devices.

	  Say Y here if you want to enable Gen3 PCIe controller support on
	  MediaTek SoCs.

config PCIE_MT7621
	tristate "MediaTek MT7621 PCIe controller"
	depends on SOC_MT7621 || COMPILE_TEST
	select PHY_MT7621_PCI
	default SOC_MT7621
	help
	  This selects a driver for the MediaTek MT7621 PCIe Controller.

config PCIE_MICROCHIP_HOST
	tristate "Microchip AXI PCIe controller"
	depends on PCI_MSI && OF
	select PCI_HOST_COMMON
	help
	  Say Y here if you want kernel to support the Microchip AXI PCIe
	  Host Bridge driver.

config PCI_HYPERV_INTERFACE
	tristate "Microsoft Hyper-V PCI Interface"
	depends on ((X86 && X86_64) || ARM64) && HYPERV && PCI_MSI
	help
	  The Hyper-V PCI Interface is a helper driver that allows other
	  drivers to have a common interface with the Hyper-V PCI frontend
	  driver.

config PCI_TEGRA
	bool "NVIDIA Tegra PCIe controller"
	depends on ARCH_TEGRA || COMPILE_TEST
	depends on PCI_MSI
	help
	  Say Y here if you want support for the PCIe host controller found
	  on NVIDIA Tegra SoCs.

config PCIE_RCAR_HOST
	bool "Renesas R-Car PCIe controller (host mode)"
	depends on ARCH_RENESAS || COMPILE_TEST
	depends on PCI_MSI
	help
	  Say Y here if you want PCIe controller support on R-Car SoCs in host
	  mode.

config PCIE_RCAR_EP
	bool "Renesas R-Car PCIe controller (endpoint mode)"
	depends on ARCH_RENESAS || COMPILE_TEST
	depends on PCI_ENDPOINT
	help
	  Say Y here if you want PCIe controller support on R-Car SoCs in
	  endpoint mode.

config PCI_RCAR_GEN2
	bool "Renesas R-Car Gen2 Internal PCI controller"
	depends on ARCH_RENESAS || COMPILE_TEST
	depends on ARM
	help
	  Say Y here if you want internal PCI support on R-Car Gen2 SoC.
	  There are 3 internal PCI controllers available with a single
	  built-in EHCI/OHCI host controller present on each one.

config PCIE_ROCKCHIP
	bool
	depends on PCI

config PCIE_ROCKCHIP_HOST
	tristate "Rockchip PCIe controller (host mode)"
	depends on ARCH_ROCKCHIP || COMPILE_TEST
	depends on OF
	depends on PCI_MSI
	select MFD_SYSCON
	select PCIE_ROCKCHIP
	help
	  Say Y here if you want internal PCI support on Rockchip SoC.
	  There is 1 internal PCIe port available to support GEN2 with
	  4 slots.

config PCIE_ROCKCHIP_EP
	bool "Rockchip PCIe controller (endpoint mode)"
	depends on ARCH_ROCKCHIP || COMPILE_TEST
	depends on OF
	depends on PCI_ENDPOINT
	select MFD_SYSCON
	select PCIE_ROCKCHIP
	help
	  Say Y here if you want to support Rockchip PCIe controller in
	  endpoint mode on Rockchip SoC. There is 1 internal PCIe port
	  available to support GEN2 with 4 slots.

config PCI_V3_SEMI
	bool "V3 Semiconductor PCI controller"
	depends on OF
	depends on ARM || COMPILE_TEST
	default ARCH_INTEGRATOR_AP

config PCI_XGENE
	bool "X-Gene PCIe controller"
	depends on ARM64 || COMPILE_TEST
	depends on OF || (ACPI && PCI_QUIRKS)
	help
	  Say Y here if you want internal PCI support on APM X-Gene SoC.
	  There are 5 internal PCIe ports available. Each port is GEN3 capable
	  and have varied lanes from x1 to x8.

config PCI_XGENE_MSI
	bool "X-Gene v1 PCIe MSI feature"
	depends on PCI_XGENE
	depends on PCI_MSI
	default y
	help
	  Say Y here if you want PCIe MSI support for the APM X-Gene v1 SoC.
	  This MSI driver supports 5 PCIe ports on the APM X-Gene v1 SoC.

config PCIE_XILINX
	bool "Xilinx AXI PCIe controller"
	depends on OF
	depends on PCI_MSI
	help
	  Say 'Y' here if you want kernel to support the Xilinx AXI PCIe
	  Host Bridge driver.

config PCIE_XILINX_DMA_PL
	bool "Xilinx DMA PL PCIe host bridge support"
	depends on ARCH_ZYNQMP || COMPILE_TEST
	depends on PCI_MSI
	select PCI_HOST_COMMON
	help
	  Add support for the Xilinx PL DMA PCIe host bridge,
	  The controller is soft IP which can act as Root Port.
	  If you know your system provides Xilinx PCIe host controller
	  bridge DMA as soft IP say Y; if you are not sure, say N.

config PCIE_XILINX_NWL
	bool "Xilinx NWL PCIe controller"
	depends on ARCH_ZYNQMP || COMPILE_TEST
	depends on PCI_MSI
	help
	 Say 'Y' here if you want kernel support for Xilinx
	 NWL PCIe controller. The controller can act as Root Port
	 or End Point. The current option selection will only
	 support root port enabling.

config PCIE_XILINX_CPM
	bool "Xilinx Versal CPM PCI controller"
	depends on ARCH_ZYNQMP || COMPILE_TEST
	select PCI_HOST_COMMON
	help
	  Say 'Y' here if you want kernel support for the
	  Xilinx Versal CPM host bridge.

source "drivers/pci/controller/cadence/Kconfig"
source "drivers/pci/controller/dwc/Kconfig"
source "drivers/pci/controller/mobiveil/Kconfig"
endmenu<|MERGE_RESOLUTION|>--- conflicted
+++ resolved
@@ -14,68 +14,9 @@
 	 controller is part of the South Bridge of the Marvel Armada
 	 3700 SoC.
 
-<<<<<<< HEAD
-config PCIE_XILINX_DMA_PL
-	bool "Xilinx DMA PL PCIe host bridge support"
-	depends on ARCH_ZYNQMP || COMPILE_TEST
-	depends on PCI_MSI
-	select PCI_HOST_COMMON
-	help
-	  Add support for the Xilinx PL DMA PCIe host bridge,
-	  The controller is soft IP which can act as Root Port.
-	  If you know your system provides Xilinx PCIe host controller
-	  bridge DMA as soft IP say Y; if you are not sure, say N.
-
-config PCIE_XILINX_NWL
-	bool "NWL PCIe Core"
-	depends on ARCH_ZYNQMP || COMPILE_TEST
-	depends on PCI_MSI_IRQ_DOMAIN
-	help
-	 Say 'Y' here if you want kernel support for Xilinx
-	 NWL PCIe controller. The controller can act as Root Port
-	 or End Point. The current option selection will only
-	 support root port enabling.
-
-config PCI_FTPCI100
-	bool "Faraday Technology FTPCI100 PCI controller"
-	depends on OF
-	default ARCH_GEMINI
-
-config PCI_IXP4XX
-	bool "Intel IXP4xx PCI controller"
-	depends on ARM && OF
-	depends on ARCH_IXP4XX || COMPILE_TEST
-	default ARCH_IXP4XX
-	help
-	  Say Y here if you want support for the PCI host controller found
-	  in the Intel IXP4xx XScale-based network processor SoC.
-
-config PCI_TEGRA
-	bool "NVIDIA Tegra PCIe controller"
-	depends on ARCH_TEGRA || COMPILE_TEST
-	depends on PCI_MSI_IRQ_DOMAIN
-	help
-	  Say Y here if you want support for the PCIe host controller found
-	  on NVIDIA Tegra SoCs.
-
-config PCI_RCAR_GEN2
-	bool "Renesas R-Car Gen2 Internal PCI controller"
-	depends on ARCH_RENESAS || COMPILE_TEST
-	depends on ARM
-	help
-	  Say Y here if you want internal PCI support on R-Car Gen2 SoC.
-	  There are 3 internal PCI controllers available with a single
-	  built-in EHCI/OHCI host controller present on each one.
-
-config PCIE_RCAR_HOST
-	bool "Renesas R-Car PCIe host controller"
-	depends on ARCH_RENESAS || COMPILE_TEST
-	depends on PCI_MSI_IRQ_DOMAIN
-=======
 config PCIE_ALTERA
 	tristate "Altera PCIe controller"
 	depends on ARM || NIOS2 || ARM64 || COMPILE_TEST
->>>>>>> 08485d4c
 	help
 	  Say Y here if you want to enable PCIe controller support on Altera
 	  FPGA.
