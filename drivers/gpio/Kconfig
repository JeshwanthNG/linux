# SPDX-License-Identifier: GPL-2.0-only
#
# GPIO infrastructure and drivers
#

menuconfig GPIOLIB
	bool "GPIO Support"
	help
	  This enables GPIO support through the generic GPIO library.
	  You only need to enable this if you also want to enable
	  one or more of the GPIO drivers below.

	  If unsure, say N.

if GPIOLIB

config GPIOLIB_FASTPATH_LIMIT
	int "Maximum number of GPIOs for fast path"
	range 32 512
	default 512
	help
	  This adjusts the point at which certain APIs will switch from
	  using a stack allocated buffer to a dynamically allocated buffer.

	  You shouldn't need to change this unless you really need to
	  optimize either stack space or performance. Change this carefully
	  since setting an incorrect value could cause stack corruption.

config OF_GPIO
	def_bool y
	depends on OF
	depends on HAS_IOMEM

config GPIO_ACPI
	def_bool y
	depends on ACPI

config GPIOLIB_IRQCHIP
	select IRQ_DOMAIN
	bool

config OF_GPIO_MM_GPIOCHIP
	bool
	help
	  This adds support for the legacy 'struct of_mm_gpio_chip' interface
	  from PowerPC. Existing drivers using this interface need to select
	  this symbol, but new drivers should use the generic gpio-regmap
	  infrastructure instead.

config DEBUG_GPIO
	bool "Debug GPIO calls"
	depends on DEBUG_KERNEL
	help
	  Say Y here to add some extra checks and diagnostics to GPIO calls.
	  These checks help ensure that GPIOs have been properly initialized
	  before they are used, and that sleeping calls are not made from
	  non-sleeping contexts.  They can make bitbanged serial protocols
	  slower.  The diagnostics help catch the type of setup errors
	  that are most common when setting up new platforms or boards.

config GPIO_SYSFS
	bool "/sys/class/gpio/... (sysfs interface)" if EXPERT
	depends on SYSFS
	select GPIO_CDEV # We need to encourage the new ABI
	help
	  Say Y here to add the legacy sysfs interface for GPIOs.

	  This ABI is deprecated. If you want to use GPIO from userspace,
	  use the character device /dev/gpiochipN with the appropriate
	  ioctl() operations instead.

config GPIO_CDEV
	bool
	prompt "Character device (/dev/gpiochipN) support" if EXPERT
	default y
	help
	  Say Y here to add the character device /dev/gpiochipN interface
	  for GPIOs. The character device allows userspace to control GPIOs
	  using ioctl() operations.

	  Only say N if you are sure that the GPIO character device is not
	  required.

	  If unsure, say Y.

config GPIO_CDEV_V1
	bool "Support GPIO ABI Version 1"
	default y
	depends on GPIO_CDEV
	help
	  Say Y here to support version 1 of the GPIO CDEV ABI.

	  This ABI version is deprecated.
	  Please use the latest ABI for new developments.

	  If unsure, say Y.

config GPIO_GENERIC
	depends on HAS_IOMEM # Only for IOMEM drivers
	tristate

config GPIO_REGMAP
	select REGMAP
	tristate

# put drivers in the right section, in alphabetical order

# This symbol is selected by both I2C and SPI expanders
config GPIO_MAX730X
	tristate

config GPIO_IDIO_16
	tristate
	select REGMAP_IRQ
	select GPIOLIB_IRQCHIP
	select GPIO_REGMAP
	help
	  Enables support for the idio-16 library functions. The idio-16 library
	  provides functions to facilitate communication with devices within the
	  ACCES IDIO-16 family such as the 104-IDIO-16 and the PCI-IDIO-16.

	  If built as a module its name will be gpio-idio-16.

menu "Memory mapped GPIO drivers"
	depends on HAS_IOMEM

config GPIO_74XX_MMIO
	tristate "GPIO driver for 74xx-ICs with MMIO access"
	depends on OF_GPIO
	select GPIO_GENERIC
	help
	  Say yes here to support GPIO functionality for 74xx-compatible ICs
	  with MMIO access. Compatible models include:
	    1 bit:	741G125 (Input), 741G74 (Output)
	    2 bits:	742G125 (Input), 7474 (Output)
	    4 bits:	74125 (Input), 74175 (Output)
	    6 bits:	74365 (Input), 74174 (Output)
	    8 bits:	74244 (Input), 74273 (Output)
	    16 bits:	741624 (Input), 7416374 (Output)

config GPIO_ALTERA
	tristate "Altera GPIO"
	depends on OF_GPIO
	select GPIOLIB_IRQCHIP
	select OF_GPIO_MM_GPIOCHIP
	help
	  Say Y or M here to build support for the Altera PIO device.

	  If driver is built as a module it will be called gpio-altera.

config GPIO_AMDPT
	tristate "AMD Promontory GPIO support"
	depends on ACPI
	select GPIO_GENERIC
	help
	  Driver for GPIO functionality on Promontory IOHub.
	  Requires ACPI ASL code to enumerate as a platform device.

config GPIO_ASPEED
	tristate "Aspeed GPIO support"
	depends on (ARCH_ASPEED || COMPILE_TEST) && OF_GPIO
	select GPIOLIB_IRQCHIP
	help
	  Say Y here to support Aspeed AST2400 and AST2500 GPIO controllers.

config GPIO_ASPEED_SGPIO
	bool "Aspeed SGPIO support"
	depends on (ARCH_ASPEED || COMPILE_TEST) && OF_GPIO
	select GPIO_GENERIC
	select GPIOLIB_IRQCHIP
	help
	  Say Y here to support Aspeed AST2500 SGPIO functionality.

config GPIO_ATH79
	tristate "Atheros AR71XX/AR724X/AR913X GPIO support"
	default y if ATH79
	depends on ATH79 || COMPILE_TEST
	select GPIO_GENERIC
	select GPIOLIB_IRQCHIP
	help
	  Select this option to enable GPIO driver for
	  Atheros AR71XX/AR724X/AR913X SoC devices.

config GPIO_RASPBERRYPI_EXP
	tristate "Raspberry Pi 3 GPIO Expander"
	default RASPBERRYPI_FIRMWARE
	depends on OF_GPIO
	# Make sure not 'y' when RASPBERRYPI_FIRMWARE is 'm'. This can only
	# happen when COMPILE_TEST=y, hence the added !RASPBERRYPI_FIRMWARE.
	depends on (ARCH_BCM2835 && RASPBERRYPI_FIRMWARE) || (COMPILE_TEST && !RASPBERRYPI_FIRMWARE)
	help
	  Turn on GPIO support for the expander on Raspberry Pi 3 boards, using
	  the firmware mailbox to communicate with VideoCore on BCM283x chips.

config GPIO_BCM_KONA
	bool "Broadcom Kona GPIO"
	depends on ARCH_BCM_MOBILE || COMPILE_TEST
	help
	  Turn on GPIO support for Broadcom "Kona" chips.

config GPIO_BCM_XGS_IPROC
	tristate "BRCM XGS iProc GPIO support"
	depends on OF_GPIO && (ARCH_BCM_IPROC || COMPILE_TEST)
	select GPIO_GENERIC
	select GPIOLIB_IRQCHIP
	default ARCH_BCM_IPROC
	help
	  Say yes here to enable GPIO support for Broadcom XGS iProc SoCs.

config GPIO_BRCMSTB
	tristate "BRCMSTB GPIO support"
	default y if (ARCH_BRCMSTB || BMIPS_GENERIC)
	depends on OF_GPIO && (ARCH_BRCMSTB || BMIPS_GENERIC || COMPILE_TEST)
	select GPIO_GENERIC
	select IRQ_DOMAIN
	help
	  Say yes here to enable GPIO support for Broadcom STB (BCM7XXX) SoCs.

config GPIO_CADENCE
	tristate "Cadence GPIO support"
	depends on OF_GPIO
	select GPIO_GENERIC
	select GPIOLIB_IRQCHIP
	help
	  Say yes here to enable support for Cadence GPIO controller.

config GPIO_CLPS711X
	tristate "CLPS711X GPIO support"
	depends on ARCH_CLPS711X || COMPILE_TEST
	select GPIO_GENERIC
	help
	  Say yes here to support GPIO on CLPS711X SoCs.

config GPIO_DAVINCI
	tristate "TI Davinci/Keystone GPIO support"
	default y if ARCH_DAVINCI
	depends on (ARM || ARM64) && (ARCH_DAVINCI || ARCH_KEYSTONE || ARCH_K3)
	help
	  Say yes here to enable GPIO support for TI Davinci/Keystone SoCs.

config GPIO_DWAPB
	tristate "Synopsys DesignWare APB GPIO driver"
	select GPIO_GENERIC
	select GPIOLIB_IRQCHIP
	help
	  Say Y or M here to build support for the Synopsys DesignWare APB
	  GPIO block.

config GPIO_EIC_SPRD
	tristate "Spreadtrum EIC support"
	depends on ARCH_SPRD || COMPILE_TEST
	depends on OF_GPIO
	select GPIOLIB_IRQCHIP
	help
	  Say yes here to support Spreadtrum EIC device.

config GPIO_EM
	tristate "Emma Mobile GPIO"
	depends on (ARCH_EMEV2 || COMPILE_TEST) && OF_GPIO
	help
	  Say yes here to support GPIO on Renesas Emma Mobile SoCs.

config GPIO_EN7523
	tristate "Airoha GPIO support"
	depends on ARCH_AIROHA
	default ARCH_AIROHA
	select GPIO_GENERIC
	select GPIOLIB_IRQCHIP
	help
	  Say Y or M here to support the GPIO controller block on the
	  Airoha EN7523 SoC. It supports two banks of 32 GPIOs.

config GPIO_EP93XX
	def_bool y
	depends on ARCH_EP93XX
	select GPIO_GENERIC
	select GPIOLIB_IRQCHIP

config GPIO_EXAR
	tristate "Support for GPIO pins on XR17V352/354/358"
	depends on SERIAL_8250_EXAR
	select REGMAP_MMIO
	help
	  Selecting this option will enable handling of GPIO pins present
	  on Exar XR17V352/354/358 chips.

config GPIO_GE_FPGA
	bool "GE FPGA based GPIO"
	depends on GE_FPGA || COMPILE_TEST
	select GPIO_GENERIC
	help
	  Support for common GPIO functionality provided on some GE Single Board
	  Computers.

	  This driver provides basic support (configure as input or output, read
	  and write pin state) for GPIO implemented in a number of GE single
	  board computers.

config GPIO_FTGPIO010
	bool "Faraday FTGPIO010 GPIO"
	depends on OF_GPIO
	select GPIO_GENERIC
	select GPIOLIB_IRQCHIP
	default (ARCH_GEMINI || ARCH_MOXART)
	help
	  Support for common GPIOs from the Faraday FTGPIO010 IP core, found in
	  Cortina systems Gemini platforms, Moxa ART and others.

config GPIO_GENERIC_PLATFORM
	tristate "Generic memory-mapped GPIO controller support (MMIO platform device)"
	select GPIO_GENERIC
	help
	  Say yes here to support basic platform_device memory-mapped GPIO controllers.

config GPIO_GRGPIO
	tristate "Aeroflex Gaisler GRGPIO support"
	depends on OF_GPIO
	select GPIO_GENERIC
	select IRQ_DOMAIN
	help
	  Select this to support Aeroflex Gaisler GRGPIO cores from the GRLIB
	  VHDL IP core library.

config GPIO_HISI
	tristate "HiSilicon GPIO controller driver"
	depends on ARM64 || COMPILE_TEST
	select GPIO_GENERIC
	select GPIOLIB_IRQCHIP
	help
	  Say Y or M here to build support for the HiSilicon GPIO controller
	  driver GPIO block.
	  This GPIO controller supports double-edge interrupt and multi-core
	  concurrent access.

config GPIO_HLWD
	tristate "Nintendo Wii (Hollywood) GPIO"
	depends on OF_GPIO
	select GPIO_GENERIC
	select GPIOLIB_IRQCHIP
	help
	  Select this to support the GPIO controller of the Nintendo Wii.

	  If unsure, say N.

config GPIO_ICH
	tristate "Intel ICH GPIO"
	depends on X86
	depends on LPC_ICH
	help
	  Say yes here to support the GPIO functionality of a number of Intel
	  ICH-based chipsets.  Currently supported devices: ICH6, ICH7, ICH8
	  ICH9, ICH10, Series 5/3400 (e.g. Ibex Peak), Series 6/C200 (e.g.
	  Cougar Point), NM10 (Tiger Point), and 3100 (Whitmore Lake).

	  If unsure, say N.

config GPIO_IMX_SCU
       def_bool y
       depends on IMX_SCU

config GPIO_IXP4XX
	bool "Intel IXP4xx GPIO"
	depends on ARCH_IXP4XX
	depends on OF
	select GPIO_GENERIC
	select GPIOLIB_IRQCHIP
	select IRQ_DOMAIN_HIERARCHY
	help
	  Say yes here to support the GPIO functionality of a number of Intel
	  IXP4xx series of chips.

	  If unsure, say N.

config GPIO_LOGICVC
	tristate "Xylon LogiCVC GPIO support"
	depends on MFD_SYSCON && OF
	help
	  Say yes here to support GPIO functionality of the Xylon LogiCVC
	  programmable logic block.

config GPIO_LOONGSON
	bool "Loongson-2/3 GPIO support"
	depends on CPU_LOONGSON2EF || CPU_LOONGSON64
	help
	  Driver for GPIO functionality on Loongson-2F/3A/3B processors.

config GPIO_LOONGSON_64BIT
	tristate "Loongson 64 bit GPIO support"
	depends on LOONGARCH || COMPILE_TEST
	depends on OF_GPIO
	select GPIO_GENERIC
	help
	  Say yes here to support the GPIO functionality of a number of
	  Loongson series of chips. The Loongson GPIO controller supports
	  up to 60 GPIOS in total, 4 of which are dedicated GPIO pins, and
	  the remaining 56 are reused with other functions, with edge or
	  level triggered interrupts.

config GPIO_LPC18XX
	tristate "NXP LPC18XX/43XX GPIO support"
	default y if ARCH_LPC18XX
	depends on OF_GPIO && (ARCH_LPC18XX || COMPILE_TEST)
	select IRQ_DOMAIN_HIERARCHY
	help
	  Select this option to enable GPIO driver for
	  NXP LPC18XX/43XX devices.

config GPIO_LPC32XX
	tristate "NXP LPC32XX GPIO support"
	depends on OF_GPIO && (ARCH_LPC32XX || COMPILE_TEST)
	help
	  Select this option to enable GPIO driver for
	  NXP LPC32XX devices.

config GPIO_MB86S7X
	tristate "GPIO support for Fujitsu MB86S7x Platforms"
	help
	  Say yes here to support the GPIO controller in Fujitsu MB86S70 SoCs.

config GPIO_MENZ127
	tristate "MEN 16Z127 GPIO support"
	depends on MCB
	select GPIO_GENERIC
	help
	  Say yes here to support the MEN 16Z127 GPIO Controller.

config GPIO_MM_LANTIQ
	bool "Lantiq Memory mapped GPIOs"
	depends on LANTIQ && SOC_XWAY
	select OF_GPIO_MM_GPIOCHIP
	help
	  This enables support for memory mapped GPIOs on the External Bus Unit
	  (EBU) found on Lantiq SoCs. The GPIOs are output only as they are
	  created by attaching a 16-bit latch to the bus.

config GPIO_MPC5200
	def_bool y
	depends on PPC_MPC52xx
	select OF_GPIO_MM_GPIOCHIP

config GPIO_MPC8XXX
	bool "MPC512x/MPC8xxx/QorIQ GPIO support"
	depends on PPC_MPC512x || PPC_MPC831x || PPC_MPC834x || PPC_MPC837x || \
		   FSL_SOC_BOOKE || PPC_86xx || ARCH_LAYERSCAPE || ARM || \
		   COMPILE_TEST
	select GPIO_GENERIC
	select IRQ_DOMAIN
	help
	  Say Y here if you're going to use hardware that connects to the
	  MPC512x/831x/834x/837x/8572/8610/QorIQ GPIOs.

config GPIO_MT7621
	bool "Mediatek MT7621 GPIO Support"
	depends on SOC_MT7620 || SOC_MT7621 || COMPILE_TEST
	depends on OF_GPIO
	select GPIO_GENERIC
	select GPIOLIB_IRQCHIP
	help
	  Say yes here to support the Mediatek MT7621 SoC GPIO device.

config GPIO_MVEBU
	def_bool y
	depends on PLAT_ORION || ARCH_MVEBU
	depends on OF_GPIO
	select GENERIC_IRQ_CHIP
	select REGMAP_MMIO

config GPIO_MXC
	tristate "i.MX GPIO support"
	depends on ARCH_MXC || COMPILE_TEST
	select GPIO_GENERIC
	select GENERIC_IRQ_CHIP

config GPIO_MXS
	bool "Freescale MXS GPIO support" if COMPILE_TEST
	depends on ARCH_MXS || COMPILE_TEST
	default y if ARCH_MXS
	select GPIO_GENERIC
	select GENERIC_IRQ_CHIP

config GPIO_OCTEON
	tristate "Cavium OCTEON GPIO"
	depends on CAVIUM_OCTEON_SOC
	default y
	help
	  Say yes here to support the on-chip GPIO lines on the OCTEON
	  family of SOCs.

config GPIO_OMAP
	tristate "TI OMAP GPIO support" if ARCH_OMAP2PLUS || COMPILE_TEST
	default y if ARCH_OMAP
	depends on ARM
	select GENERIC_IRQ_CHIP
	select GPIOLIB_IRQCHIP
	help
	  Say yes here to enable GPIO support for TI OMAP SoCs.

config GPIO_PL061
	tristate "PrimeCell PL061 GPIO support"
	depends on ARM_AMBA
	select IRQ_DOMAIN
	select GPIOLIB_IRQCHIP
	help
	  Say yes here to support the PrimeCell PL061 GPIO device.

config GPIO_PXA
	bool "PXA GPIO support"
	depends on ARCH_PXA || ARCH_MMP || COMPILE_TEST
	help
	  Say yes here to support the PXA GPIO device.

config GPIO_RCAR
	tristate "Renesas R-Car and RZ/G GPIO support"
	depends on ARCH_RENESAS || COMPILE_TEST
	select GPIOLIB_IRQCHIP
	help
	  Say yes here to support GPIO on Renesas R-Car or RZ/G SoCs.

config GPIO_RDA
	bool "RDA Micro GPIO controller support"
	depends on ARCH_RDA || COMPILE_TEST
	depends on OF_GPIO
	select GPIO_GENERIC
	select GPIOLIB_IRQCHIP
	help
	  Say Y here to support RDA Micro GPIO controller.

config GPIO_REALTEK_OTTO
	tristate "Realtek Otto GPIO support"
	depends on MACH_REALTEK_RTL
	default MACH_REALTEK_RTL
	select GPIO_GENERIC
	select GPIOLIB_IRQCHIP
	help
	  The GPIO controller on the Otto MIPS platform supports up to two
	  banks of 32 GPIOs, with edge triggered interrupts. The 32 GPIOs
	  are grouped in four 8-bit wide ports.

	  When built as a module, the module will be called realtek_otto_gpio.

config GPIO_REG
	bool
	help
	  A 32-bit single register GPIO fixed in/out implementation.  This
	  can be used to represent any register as a set of GPIO signals.

config GPIO_ROCKCHIP
	tristate "Rockchip GPIO support"
	depends on ARCH_ROCKCHIP || COMPILE_TEST
	select GENERIC_IRQ_CHIP
	select GPIOLIB_IRQCHIP
	default ARCH_ROCKCHIP
	help
	  Say yes here to support GPIO on Rockchip SoCs.

config GPIO_SAMA5D2_PIOBU
	tristate "SAMA5D2 PIOBU GPIO support"
	depends on MFD_SYSCON
	depends on OF_GPIO
	depends on ARCH_AT91 || COMPILE_TEST
	select GPIO_SYSCON
	help
	  Say yes here to use the PIOBU pins as GPIOs.

	  PIOBU pins on the SAMA5D2 can be used as GPIOs.
	  The difference from regular GPIOs is that they
	  maintain their value during backup/self-refresh.

config GPIO_SIFIVE
	tristate "SiFive GPIO support"
	depends on OF_GPIO
	select IRQ_DOMAIN_HIERARCHY
	select GPIO_GENERIC
	select GPIOLIB_IRQCHIP
	select REGMAP_MMIO
	help
	  Say yes here to support the GPIO device on SiFive SoCs.

config GPIO_SIOX
	tristate "SIOX GPIO support"
	depends on SIOX
	select GPIOLIB_IRQCHIP
	help
	  Say yes here to support SIOX I/O devices. These are units connected
	  via a SIOX bus and have a number of fixed-direction I/O lines.

config GPIO_SNPS_CREG
	bool "Synopsys GPIO via CREG (Control REGisters) driver"
	depends on ARC || COMPILE_TEST
	depends on OF_GPIO
	help
	  This driver supports GPIOs via CREG on various Synopsys SoCs.
	  This is a single-register MMIO GPIO driver for complex cases
	  where only several fields in register belong to GPIO lines and
	  each GPIO line owns a field with different length and on/off value.

config GPIO_SPEAR_SPICS
	bool "ST SPEAr13xx SPI Chip Select as GPIO support"
	depends on PLAT_SPEAR
	select GENERIC_IRQ_CHIP
	help
	  Say yes here to support ST SPEAr SPI Chip Select as GPIO device.

config GPIO_SPRD
	tristate "Spreadtrum GPIO support"
	depends on ARCH_SPRD || COMPILE_TEST
	depends on OF_GPIO
	select GPIOLIB_IRQCHIP
	help
	  Say yes here to support Spreadtrum GPIO device.

config GPIO_STP_XWAY
	bool "XWAY STP GPIOs"
	depends on SOC_XWAY || COMPILE_TEST
	depends on OF_GPIO
	help
	  This enables support for the Serial To Parallel (STP) unit found on
	  XWAY SoC. The STP allows the SoC to drive a shift registers cascade,
	  that can be up to 24 bits. This peripheral is aimed at driving LEDs.
	  Some of the GPIOs/LEDs can be auto updated by the SoC with DSL and
	  phy status.

config GPIO_SYSCON
	tristate "GPIO based on SYSCON"
	depends on MFD_SYSCON && OF
	help
	  Say yes here to support GPIO functionality though SYSCON driver.

config GPIO_TANGIER
	tristate
	select GPIOLIB_IRQCHIP
	help
	  GPIO support for Intel Tangier and compatible platforms.
	  Currently supported:
	   - Elkhart Lake
	   - Merrifield

	  If built as a module its name will be gpio-tangier.

config GPIO_TB10X
	bool
	select GPIO_GENERIC
	select GENERIC_IRQ_CHIP
	select OF_GPIO

config GPIO_TEGRA
	tristate "NVIDIA Tegra GPIO support"
	default ARCH_TEGRA
	depends on ARCH_TEGRA || COMPILE_TEST
	depends on OF_GPIO
	select GPIOLIB_IRQCHIP
	select IRQ_DOMAIN_HIERARCHY
	help
	  Say yes here to support GPIO pins on NVIDIA Tegra SoCs.

config GPIO_TEGRA186
	tristate "NVIDIA Tegra186 GPIO support"
	default ARCH_TEGRA_186_SOC || ARCH_TEGRA_194_SOC
	depends on ARCH_TEGRA_186_SOC || ARCH_TEGRA_194_SOC || COMPILE_TEST
	depends on OF_GPIO
	select GPIOLIB_IRQCHIP
	select IRQ_DOMAIN_HIERARCHY
	help
	  Say yes here to support GPIO pins on NVIDIA Tegra186 SoCs.

config GPIO_TS4800
	tristate "TS-4800 DIO blocks and compatibles"
	depends on OF_GPIO
	depends on SOC_IMX51 || COMPILE_TEST
	select GPIO_GENERIC
	help
	  This driver support TS-4800 FPGA GPIO controllers.

config GPIO_THUNDERX
	tristate "Cavium ThunderX/OCTEON-TX GPIO"
	depends on ARCH_THUNDER || (64BIT && COMPILE_TEST)
	depends on PCI_MSI
	select GPIOLIB_IRQCHIP
	select IRQ_DOMAIN_HIERARCHY
	select IRQ_FASTEOI_HIERARCHY_HANDLERS
	help
	  Say yes here to support the on-chip GPIO lines on the ThunderX
	  and OCTEON-TX families of SoCs.

config GPIO_UNIPHIER
	tristate "UniPhier GPIO support"
	depends on ARCH_UNIPHIER || COMPILE_TEST
	depends on OF_GPIO
	select IRQ_DOMAIN_HIERARCHY
	help
	  Say yes here to support UniPhier GPIOs.

config GPIO_VF610
	def_bool y
	depends on ARCH_MXC
	select GPIOLIB_IRQCHIP
	help
	  Say yes here to support i.MX or Vybrid vf610 GPIOs.

config GPIO_VISCONTI
	tristate "Toshiba Visconti GPIO support"
	depends on ARCH_VISCONTI || COMPILE_TEST
	depends on OF_GPIO
	select GPIOLIB_IRQCHIP
	select GPIO_GENERIC
	select IRQ_DOMAIN_HIERARCHY
	help
	  Say yes here to support GPIO on Tohisba Visconti.

config GPIO_WCD934X
	tristate "Qualcomm Technologies Inc WCD9340/WCD9341 GPIO controller driver"
	depends on MFD_WCD934X && OF_GPIO
	help
         This driver is to support GPIO block found on the Qualcomm Technologies
	 Inc WCD9340/WCD9341 Audio Codec.

config GPIO_XGENE
	bool "APM X-Gene GPIO controller support"
	depends on ARM64 && OF_GPIO
	help
	  This driver is to support the GPIO block within the APM X-Gene SoC
	  platform's generic flash controller. The GPIO pins are muxed with
	  the generic flash controller's address and data pins. Say yes
	  here to enable the GFC GPIO functionality.

config GPIO_XGENE_SB
	tristate "APM X-Gene GPIO standby controller support"
	depends on (ARCH_XGENE || COMPILE_TEST)
	select GPIO_GENERIC
	select GPIOLIB_IRQCHIP
	select IRQ_DOMAIN_HIERARCHY
	help
	  This driver supports the GPIO block within the APM X-Gene
	  Standby Domain. Say yes here to enable the GPIO functionality.

config GPIO_XILINX
	tristate "Xilinx GPIO support"
	select GPIOLIB_IRQCHIP
	depends on OF_GPIO
	help
	  Say yes here to support the Xilinx FPGA GPIO device.

config GPIO_XLP
	tristate "Cavium ThunderX2 GPIO support"
	depends on ARCH_THUNDER2 || COMPILE_TEST
	select GPIOLIB_IRQCHIP
	help
	  This driver provides support for GPIO interface on Cavium's ThunderX2
	  CN99XX SoCs (Originally from Netlogic XLP).

	  If unsure, say N.

config GPIO_XTENSA
	bool "Xtensa GPIO32 support"
	depends on XTENSA
	depends on HAVE_XTENSA_GPIO32
	depends on !SMP
	help
	  Say yes here to support the Xtensa internal GPIO32 IMPWIRE (input)
	  and EXPSTATE (output) ports.

config GPIO_ZEVIO
	bool "LSI ZEVIO SoC memory mapped GPIOs"
	depends on ARM
	help
	  Say yes here to support the GPIO controller in LSI ZEVIO SoCs.

config GPIO_ZYNQ
	tristate "Xilinx Zynq GPIO support"
	depends on ARCH_ZYNQ || ARCH_ZYNQMP
	select GPIOLIB_IRQCHIP
	help
	  Say yes here to support Xilinx Zynq GPIO controller.

config GPIO_ZYNQMP_MODEPIN
	tristate "ZynqMP ps-mode pin GPIO configuration driver"
	depends on ZYNQMP_FIRMWARE
	default ZYNQMP_FIRMWARE
	help
	  Say yes here to support the ZynqMP ps-mode pin GPIO configuration
	  driver.

	  This ps-mode pin GPIO driver is based on GPIO framework. PS_MODE
	  is 4-bits boot mode pins. It sets and gets the status of
	  the ps-mode pin. Every pin can be configured as input/output.

config GPIO_LOONGSON1
	tristate "Loongson1 GPIO support"
	depends on MACH_LOONGSON32
	select GPIO_GENERIC
	help
	  Say Y or M here to support GPIO on Loongson1 SoCs.

config GPIO_AMD_FCH
	tristate "GPIO support for AMD Fusion Controller Hub (G-series SOCs)"
	help
	  This option enables driver for GPIO on AMD's Fusion Controller Hub,
	  as found on G-series SOCs (e.g. GX-412TC).

	  Note: This driver doesn't register itself automatically, as it
	  needs to be provided with platform-specific configuration.
	  (See e.g. CONFIG_PCENGINES_APU2.)

config GPIO_MSC313
	bool "MStar MSC313 GPIO support"
	depends on ARCH_MSTARV7
	default ARCH_MSTARV7
	select GPIOLIB_IRQCHIP
	select IRQ_DOMAIN_HIERARCHY
	help
	  Say Y here to support the main GPIO block on MStar/SigmaStar
	  ARMv7-based SoCs.

config GPIO_IDT3243X
	tristate "IDT 79RC3243X GPIO support"
	depends on MIKROTIK_RB532 || COMPILE_TEST
	select GPIO_GENERIC
	select GPIOLIB_IRQCHIP
	help
	  Select this option to enable GPIO driver for
	  IDT 79RC3243X-based devices like Mikrotik RB532.

	  To compile this driver as a module, choose M here: the module will
	  be called gpio-idt3243x.

endmenu

menu "Port-mapped I/O GPIO drivers"
	depends on X86 && HAS_IOPORT # I/O space access

config GPIO_VX855
	tristate "VIA VX855/VX875 GPIO"
	depends on PCI
	select MFD_CORE
	select MFD_VX855
	help
	  Support access to the VX855/VX875 GPIO lines through the GPIO library.

	  This driver provides common support for accessing the device.
	  Additional drivers must be enabled in order to use the
	  functionality of the device.

config GPIO_I8255
	tristate
	select GPIO_REGMAP
	help
	  Enables support for the i8255 interface library functions. The i8255
	  interface library provides functions to facilitate communication with
	  interfaces compatible with the venerable Intel 8255 Programmable
	  Peripheral Interface (PPI). The Intel 8255 PPI chip was first released
	  in the early 1970s but compatible interfaces are nowadays typically
	  found embedded in larger VLSI processing chips and FPGA components.

	  If built as a module its name will be gpio-i8255.

config GPIO_104_DIO_48E
	tristate "ACCES 104-DIO-48E GPIO support"
	depends on PC104
	select ISA_BUS_API
	select REGMAP_MMIO
	select REGMAP_IRQ
	select GPIOLIB_IRQCHIP
	select GPIO_I8255
	select I8254
	help
	  Enables GPIO support for the ACCES 104-DIO-48E series (104-DIO-48E,
	  104-DIO-24E). The base port addresses for the devices may be
	  configured via the base module parameter. The interrupt line numbers
	  for the devices may be configured via the irq module parameter.

config GPIO_104_IDIO_16
	tristate "ACCES 104-IDIO-16 GPIO support"
	depends on PC104
	select ISA_BUS_API
	select REGMAP_MMIO
	select GPIO_IDIO_16
	help
	  Enables GPIO support for the ACCES 104-IDIO-16 family (104-IDIO-16,
	  104-IDIO-16E, 104-IDO-16, 104-IDIO-8, 104-IDIO-8E, 104-IDO-8). The
	  base port addresses for the devices may be configured via the base
	  module parameter. The interrupt line numbers for the devices may be
	  configured via the irq module parameter.

config GPIO_104_IDI_48
	tristate "ACCES 104-IDI-48 GPIO support"
	depends on PC104
	select ISA_BUS_API
	select REGMAP_MMIO
	select REGMAP_IRQ
	select GPIOLIB_IRQCHIP
	select GPIO_REGMAP
	help
	  Enables GPIO support for the ACCES 104-IDI-48 family (104-IDI-48A,
	  104-IDI-48AC, 104-IDI-48B, 104-IDI-48BC). The base port addresses for
	  the devices may be configured via the base module parameter. The
	  interrupt line numbers for the devices may be configured via the irq
	  module parameter.

config GPIO_F7188X
	tristate "Fintek and Nuvoton Super-I/O GPIO support"
	help
	  This option enables support for GPIOs found on Fintek Super-I/O
	  chips F71869, F71869A, F71882FG, F71889F and F81866.
	  As well as Nuvoton Super-I/O chip NCT6126D.

	  To compile this driver as a module, choose M here: the module will
	  be called f7188x-gpio.

config GPIO_GPIO_MM
	tristate "Diamond Systems GPIO-MM GPIO support"
	depends on PC104
	select ISA_BUS_API
	select REGMAP_MMIO
	select GPIO_I8255
	help
	  Enables GPIO support for the Diamond Systems GPIO-MM and GPIO-MM-12.

	  The Diamond Systems GPIO-MM device features 48 lines of digital I/O
	  via the emulation of dual 82C55A PPI chips. This driver provides GPIO
	  support for these 48 channels of digital I/O.

	  The base port addresses for the devices may be configured via the base
	  array module parameter.

config GPIO_IT87
	tristate "IT87xx GPIO support"
	help
	  Say yes here to support GPIO functionality of IT87xx Super I/O chips.

	  This driver is tested with ITE IT8728 and IT8732 Super I/O chips, and
	  supports the IT8761E, IT8613, IT8620E, and IT8628E Super I/O chips as
	  well.

	  To compile this driver as a module, choose M here: the module will
	  be called gpio_it87.

config GPIO_SCH
	tristate "Intel SCH/TunnelCreek/Centerton/Quark X1000 GPIO"
	depends on (X86 || COMPILE_TEST) && ACPI
	depends on LPC_SCH
	select GPIOLIB_IRQCHIP
	help
	  Say yes here to support GPIO interface on Intel Poulsbo SCH,
	  Intel Tunnel Creek processor, Intel Centerton processor or
	  Intel Quark X1000 SoC.

	  The Intel SCH contains a total of 14 GPIO pins. Ten GPIOs are
	  powered by the core power rail and are turned off during sleep
	  modes (S3 and higher). The remaining four GPIOs are powered by
	  the Intel SCH suspend power supply. These GPIOs remain
	  active during S3. The suspend-powered GPIOs can be used to wake the
	  system from the Suspend-to-RAM state.

	  The Intel Tunnel Creek processor has 5 GPIOs powered by the
	  core power rail and 9 from suspend power supply.

	  The Intel Centerton processor has a total of 30 GPIO pins.
	  Twenty-one are powered by the core power rail and 9 from the
	  suspend power supply.

	  The Intel Quark X1000 SoC has 2 GPIOs powered by the core
	  power well and 6 from the suspend power well.

config GPIO_SCH311X
	tristate "SMSC SCH311x SuperI/O GPIO"
	help
	  Driver to enable the GPIOs found on SMSC SMSC SCH3112, SCH3114 and
	  SCH3116 "Super I/O" chipsets.

	  To compile this driver as a module, choose M here: the module will
	  be called gpio-sch311x.

config GPIO_TS5500
	tristate "TS-5500 DIO blocks and compatibles"
	depends on TS5500 || COMPILE_TEST
	help
	  This driver supports Digital I/O exposed by pin blocks found on some
	  Technologic Systems platforms. It includes, but is not limited to, 3
	  blocks of the TS-5500: DIO1, DIO2 and the LCD port, and the TS-5600
	  LCD port.

config GPIO_WINBOND
	tristate "Winbond Super I/O GPIO support"
	select ISA_BUS_API
	help
	  This option enables support for GPIOs found on Winbond Super I/O
	  chips.
	  Currently, only W83627UHG (also known as Nuvoton NCT6627UD) is
	  supported.

	  You will need to provide a module parameter "gpios", or a
	  boot-time parameter "gpio_winbond.gpios" with a bitmask of GPIO
	  ports to enable (bit 0 is GPIO1, bit 1 is GPIO2, etc.).

	  To compile this driver as a module, choose M here: the module will
	  be called gpio-winbond.

config GPIO_WS16C48
	tristate "WinSystems WS16C48 GPIO support"
	select ISA_BUS_API
	select REGMAP_IRQ
	select REGMAP_MMIO
	select GPIOLIB_IRQCHIP
	select GPIO_REGMAP
	help
	  Enables GPIO support for the WinSystems WS16C48. The base port
	  addresses for the devices may be configured via the base module
	  parameter. The interrupt line numbers for the devices may be
	  configured via the irq module parameter.

endmenu

menu "I2C GPIO expanders"
	depends on I2C

config GPIO_ADNP
	tristate "Avionic Design N-bit GPIO expander"
	depends on OF_GPIO
	select GPIOLIB_IRQCHIP
	help
	  This option enables support for N GPIOs found on Avionic Design
	  I2C GPIO expanders. The register space will be extended by powers
	  of two, so the controller will need to accommodate for that. For
	  example: if a controller provides 48 pins, 6 registers will be
	  enough to represent all pins, but the driver will assume a
	  register layout for 64 pins (8 registers).

<<<<<<< HEAD
=======
config GPIO_FXL6408
	tristate "FXL6408 I2C GPIO expander"
	select GPIO_REGMAP
	select REGMAP_I2C
	help
	  GPIO driver for Fairchild Semiconductor FXL6408 GPIO expander.

	  To compile this driver as a module, choose M here: the module will
	  be called gpio-fxl6408.

>>>>>>> e475cc1c
config GPIO_DS4520
	tristate "DS4520 I2C GPIO expander"
	select REGMAP_I2C
	select GPIO_REGMAP
	help
	  GPIO driver for ADI DS4520 I2C-based GPIO expander.
	  Say yes here to enable the GPIO driver for the ADI DS4520 chip.

	  To compile this driver as a module, choose M here: the module will
	  be called gpio-ds4520.

config GPIO_GW_PLD
	tristate "Gateworks PLD GPIO Expander"
	depends on OF_GPIO
	help
	  Say yes here to provide access to the Gateworks I2C PLD GPIO
	  Expander. This is used at least on the Cambria GW2358-4.

config GPIO_MAX7300
	tristate "Maxim MAX7300 GPIO expander"
	select GPIO_MAX730X
	help
	  GPIO driver for Maxim MAX7300 I2C-based GPIO expander.

config GPIO_MAX732X
	tristate "MAX7319, MAX7320-7327 I2C Port Expanders"
	help
	  Say yes here to support the MAX7319, MAX7320-7327 series of I2C
	  Port Expanders. Each IO port on these chips has a fixed role of
	  Input (designated by 'I'), Push-Pull Output ('O'), or Open-Drain
	  Input and Output (designed by 'P'). The combinations are listed
	  below:

	  8 bits:       max7319 (8I), max7320 (8O), max7321 (8P),
	                max7322 (4I4O), max7323 (4P4O)

	  16 bits:      max7324 (8I8O), max7325 (8P8O),
	                max7326 (4I12O), max7327 (4P12O)

	  Board setup code must specify the model to use, and the start
	  number for these GPIOs.

config GPIO_MAX732X_IRQ
	bool "Interrupt controller support for MAX732x"
	depends on GPIO_MAX732X=y
	select GPIOLIB_IRQCHIP
	help
	  Say yes here to enable the max732x to be used as an interrupt
	  controller. It requires the driver to be built in the kernel.

config GPIO_PCA953X
	tristate "PCA95[357]x, PCA9698, TCA64xx, and MAX7310 I/O ports"
	select REGMAP_I2C
	help
	  Say yes here to provide access to several register-oriented
	  SMBus I/O expanders, made mostly by NXP or TI.  Compatible
	  models include:

	  4 bits:       pca9536, pca9537

	  8 bits:       max7310, max7315, pca6107, pca9534, pca9538, pca9554,
	                pca9556, pca9557, pca9574, tca6408, tca9554, xra1202

	  16 bits:      max7312, max7313, pca9535, pca9539, pca9555, pca9575,
	                tca6416

	  24 bits:      tca6424

	  40 bits:      pca9505, pca9698

config GPIO_PCA953X_IRQ
	bool "Interrupt controller support for PCA953x"
	depends on GPIO_PCA953X
	select GPIOLIB_IRQCHIP
	help
	  Say yes here to enable the pca953x to be used as an interrupt
	  controller.

config GPIO_PCA9570
	tristate "PCA9570 4-Bit I2C GPO expander"
	help
	  Say yes here to enable the GPO driver for the NXP PCA9570 chip.

	  To compile this driver as a module, choose M here: the module will
	  be called gpio-pca9570.

config GPIO_PCF857X
	tristate "PCF857x, PCA{85,96}7x, and MAX732[89] I2C GPIO expanders"
	select GPIOLIB_IRQCHIP
	select IRQ_DOMAIN
	help
	  Say yes here to provide access to most "quasi-bidirectional" I2C
	  GPIO expanders used for additional digital outputs or inputs.
	  Most of these parts are from NXP, though TI is a second source for
	  some of them.  Compatible models include:

	  8 bits:   pcf8574, pcf8574a, pca8574, pca8574a,
	            pca9670, pca9672, pca9674, pca9674a,
	            max7328, max7329

	  16 bits:  pcf8575, pcf8575c, pca8575,
	            pca9671, pca9673, pca9675

	  Your board setup code will need to declare the expanders in
	  use, and assign numbers to the GPIOs they expose.  Those GPIOs
	  can then be used from drivers and other kernel code, just like
	  other GPIOs, but only accessible from task contexts.

	  This driver provides an in-kernel interface to those GPIOs using
	  platform-neutral GPIO calls.

config GPIO_TPIC2810
	tristate "TPIC2810 8-Bit I2C GPO expander"
	help
	  Say yes here to enable the GPO driver for the TI TPIC2810 chip.

	  To compile this driver as a module, choose M here: the module will
	  be called gpio-tpic2810.

config GPIO_TS4900
	tristate "Technologic Systems FPGA I2C GPIO"
	depends on SOC_IMX6 || COMPILE_TEST
	select REGMAP_I2C
	help
	  Say yes here to enabled the GPIO driver for Technologic's FPGA core.
	  Series supported include TS-4100, TS-4900, TS-7970 and TS-7990.

endmenu

menu "MFD GPIO expanders"

config GPIO_ADP5520
	tristate "GPIO Support for ADP5520 PMIC"
	depends on PMIC_ADP5520
	help
	  This option enables support for on-chip GPIO found
	  on Analog Devices ADP5520 PMICs.

config GPIO_ALTERA_A10SR
	tristate "Altera Arria10 System Resource GPIO"
	depends on MFD_ALTERA_A10SR
	help
	  Driver for Arria10 Development Kit GPIO expansion which
	  includes reads of pushbuttons and DIP switches as well
	  as writes to LEDs.

config GPIO_ARIZONA
	tristate "Wolfson Microelectronics Arizona class devices"
	depends on MFD_ARIZONA
	help
	  Support for GPIOs on Wolfson Arizona class devices.

config GPIO_BD71815
	tristate "ROHM BD71815 PMIC GPIO support"
	depends on MFD_ROHM_BD71828
	help
	  Support for GPO(s) on ROHM BD71815 PMIC. There are two GPOs
	  available on the ROHM PMIC.

	  This driver can also be built as a module. If so, the module
	  will be called gpio-bd71815.

config GPIO_BD71828
	tristate "ROHM BD71828 GPIO support"
	depends on MFD_ROHM_BD71828
	help
	  Support for GPIOs on ROHM BD71828 PMIC. There are three GPIOs
	  available on the ROHM PMIC in total. The GPIOs are limited to
	  outputs only and pins must be configured to GPIO outputs by
	  OTP. Enable this only if you want to use these pins as outputs.

	  This driver can also be built as a module. If so, the module
	  will be called gpio-bd71828.

config GPIO_BD9571MWV
	tristate "ROHM BD9571 GPIO support"
	depends on MFD_BD9571MWV
	help
	  Support for GPIOs on ROHM BD9571 PMIC. There are two GPIOs
	  available on the ROHM PMIC in total, both of which can also
	  generate interrupts.

	  This driver can also be built as a module. If so, the module
	  will be called gpio-bd9571mwv.

config GPIO_CRYSTAL_COVE
	tristate "GPIO support for Crystal Cove PMIC"
	depends on (X86 || COMPILE_TEST) && INTEL_SOC_PMIC
	select GPIOLIB_IRQCHIP
	help
	  Support for GPIO pins on Crystal Cove PMIC.

	  Say Yes if you have a Intel SoC-based tablet with Crystal Cove PMIC
	  inside.

	  This driver can also be built as a module. If so, the module will be
	  called gpio-crystalcove.

config GPIO_CS5535
	tristate "AMD CS5535/CS5536 GPIO support"
	depends on X86 || MIPS || COMPILE_TEST
	depends on MFD_CS5535
	help
	  The AMD CS5535 and CS5536 southbridges support 28 GPIO pins that
	  can be used for quite a number of things.  The CS5535/6 is found on
	  AMD Geode and Lemote Yeeloong devices.

	  If unsure, say N.

config GPIO_DA9052
	tristate "Dialog DA9052 GPIO"
	depends on PMIC_DA9052
	help
	  Say yes here to enable the GPIO driver for the DA9052 chip.

config GPIO_DA9055
	tristate "Dialog Semiconductor DA9055 GPIO"
	depends on MFD_DA9055
	help
	  Say yes here to enable the GPIO driver for the DA9055 chip.

	  The Dialog DA9055 PMIC chip has 3 GPIO pins that can be
	  be controlled by this driver.

	  If driver is built as a module it will be called gpio-da9055.

config GPIO_DLN2
	tristate "Diolan DLN2 GPIO support"
	depends on MFD_DLN2
	select GPIOLIB_IRQCHIP

	help
	  Select this option to enable GPIO driver for the Diolan DLN2
	  board.

	  This driver can also be built as a module. If so, the module
	  will be called gpio-dln2.

config HTC_EGPIO
	bool "HTC EGPIO support"
	depends on ARM
	help
	  This driver supports the CPLD egpio chip present on
	  several HTC phones.  It provides basic support for input
	  pins, output pins, and IRQs.

config GPIO_ELKHARTLAKE
	tristate "Intel Elkhart Lake PSE GPIO support"
	depends on X86 || COMPILE_TEST
	select GPIO_TANGIER
	help
	  Select this option to enable GPIO support for Intel Elkhart Lake
	  PSE GPIO IP.

	  To compile this driver as a module, choose M here: the module will
	  be called gpio-elkhartlake.

config GPIO_JANZ_TTL
	tristate "Janz VMOD-TTL Digital IO Module"
	depends on MFD_JANZ_CMODIO
	help
	  This enables support for the Janz VMOD-TTL Digital IO module.
	  This driver provides support for driving the pins in output
	  mode only. Input mode is not supported.

config GPIO_KEMPLD
	tristate "Kontron ETX / COMexpress GPIO"
	depends on MFD_KEMPLD
	help
	  This enables support for the PLD GPIO interface on some Kontron ETX
	  and COMexpress (ETXexpress) modules.

	  This driver can also be built as a module. If so, the module will be
	  called gpio-kempld.

config GPIO_LJCA
	tristate "INTEL La Jolla Cove Adapter GPIO support"
	depends on MFD_LJCA
	select GPIOLIB_IRQCHIP
	default MFD_LJCA
	help
	  Select this option to enable GPIO driver for the INTEL
	  La Jolla Cove Adapter (LJCA) board.

	  This driver can also be built as a module. If so, the module
	  will be called gpio-ljca.

config GPIO_LP3943
	tristate "TI/National Semiconductor LP3943 GPIO expander"
	depends on MFD_LP3943
	help
	  GPIO driver for LP3943 MFD.
	  LP3943 can be used as a GPIO expander which provides up to 16 GPIOs.
	  Open drain outputs are required for this usage.

config GPIO_LP873X
	tristate "TI LP873X GPO"
	depends on MFD_TI_LP873X
	help
	  This driver supports the GPO on TI Lp873x PMICs. 2 GPOs are present
	  on LP873X PMICs.

	  This driver can also be built as a module. If so, the module will be
	  called gpio-lp873x.

config GPIO_LP87565
	tristate "TI LP87565 GPIO"
	depends on MFD_TI_LP87565
	help
	  This driver supports the GPIO on TI Lp873565 PMICs. 3 GPIOs are present
	  on LP87565 PMICs.

	  This driver can also be built as a module. If so, the module will be
	  called gpio-lp87565.

config GPIO_MADERA
	tristate "Cirrus Logic Madera class codecs"
	depends on PINCTRL_MADERA
	help
	  Support for GPIOs on Cirrus Logic Madera class codecs.

config GPIO_MAX77620
	tristate "GPIO support for PMIC MAX77620 and MAX20024"
	depends on MFD_MAX77620
	select GPIOLIB_IRQCHIP
	help
	  GPIO driver for MAX77620 and MAX20024 PMIC from Maxim Semiconductor.
	  MAX77620 PMIC has 8 pins that can be configured as GPIOs. The
	  driver also provides interrupt support for each of the GPIOs.
	  Say yes here to enable the max77620 to be used as GPIO controller.

config GPIO_MAX77650
	tristate "Maxim MAX77650/77651 GPIO support"
	depends on MFD_MAX77650
	help
	  GPIO driver for MAX77650/77651 PMIC from Maxim Semiconductor.
	  These chips have a single pin that can be configured as GPIO.

config GPIO_PALMAS
	bool "TI PALMAS series PMICs GPIO"
	depends on MFD_PALMAS
	help
	  Select this option to enable GPIO driver for the TI PALMAS
	  series chip family.

config GPIO_PMIC_EIC_SPRD
	tristate "Spreadtrum PMIC EIC support"
	depends on MFD_SC27XX_PMIC || COMPILE_TEST
	depends on OF_GPIO
	select GPIOLIB_IRQCHIP
	help
	  Say yes here to support Spreadtrum PMIC EIC device.

config GPIO_RC5T583
	bool "RICOH RC5T583 GPIO"
	depends on MFD_RC5T583
	help
	  Select this option to enable GPIO driver for the Ricoh RC5T583
	  chip family.
	  This driver provides the support for driving/reading the GPIO pins
	  of RC5T583 device through standard GPIO library.

config GPIO_SL28CPLD
	tristate "Kontron sl28cpld GPIO support"
	depends on MFD_SL28CPLD || COMPILE_TEST
	select GPIO_REGMAP
	select GPIOLIB_IRQCHIP
	select REGMAP_IRQ
	help
	  This enables support for the GPIOs found on the Kontron sl28 CPLD.

	  This driver can also be built as a module. If so, the module will be
	  called gpio-sl28cpld.

config GPIO_STMPE
	bool "STMPE GPIOs"
	depends on MFD_STMPE
	depends on OF_GPIO
	select GPIOLIB_IRQCHIP
	help
	  This enables support for the GPIOs found on the STMPE I/O
	  Expanders.

config GPIO_TC3589X
	bool "TC3589X GPIOs"
	depends on MFD_TC3589X
	depends on OF_GPIO
	select GPIOLIB_IRQCHIP
	help
	  This enables support for the GPIOs found on the TC3589X
	  I/O Expander.

config GPIO_TIMBERDALE
	bool "Support for timberdale GPIO IP"
	depends on MFD_TIMBERDALE
	help
	Add support for the GPIO IP in the timberdale FPGA.

config GPIO_TN48M_CPLD
	tristate "Delta Networks TN48M switch CPLD GPIO driver"
	depends on MFD_TN48M_CPLD
	select GPIO_REGMAP
	help
	  This enables support for the GPIOs found on the Delta
	  Networks TN48M switch Lattice CPLD. It provides 12 pins in total,
	  they are input-only or output-only type.

	  This driver can also be built as a module. If so, the
	  module will be called gpio-tn48m.

config GPIO_TPS65086
	tristate "TI TPS65086 GPO"
	depends on MFD_TPS65086
	help
	  This driver supports the GPO on TI TPS65086x PMICs.

config GPIO_TPS65218
	tristate "TPS65218 GPIO"
	depends on MFD_TPS65218
	help
	  Select this option to enable GPIO driver for the TPS65218
	  chip family.

config GPIO_TPS65219
	tristate "TPS65219 GPIO"
	depends on MFD_TPS65219
	default MFD_TPS65219
	help
	  Select this option to enable GPIO driver for the TPS65219 chip
	  family.
	  GPIO0 is statically configured as either input or output prior to
	  Linux boot. It is used for MULTI_DEVICE_ENABLE function. This setting
	  is statically configured by NVM. GPIO0 can't be used as a generic
	  GPIO. It's either a GPO when MULTI_DEVICE_EN=0 or a GPI when
	  MULTI_DEVICE_EN=1.

	  This driver can also be built as a module. If so, the module will be
	  called gpio_tps65219.

config GPIO_TPS6586X
	bool "TPS6586X GPIO"
	depends on MFD_TPS6586X
	help
	  Select this option to enable GPIO driver for the TPS6586X
	  chip family.

config GPIO_TPS65910
	bool "TPS65910 GPIO"
	depends on MFD_TPS65910
	help
	  Select this option to enable GPIO driver for the TPS65910
	  chip family.

config GPIO_TPS65912
	tristate "TI TPS65912 GPIO"
	depends on MFD_TPS65912
	help
	  This driver supports TPS65912 GPIO chip.

config GPIO_TPS68470
	tristate "TPS68470 GPIO"
	depends on INTEL_SKL_INT3472
	help
	  Select this option to enable GPIO driver for the TPS68470
	  chip family.
	  There are 7 GPIOs and few sensor-related GPIOs supported
	  by the TPS68470. While the 7 GPIOs can be configured as
	  input or output as appropriate, the sensor related GPIOs
	  are "output only" GPIOs.

config GPIO_TQMX86
	tristate "TQ-Systems QTMX86 GPIO"
	depends on MFD_TQMX86 || COMPILE_TEST
	depends on HAS_IOPORT_MAP
	select GPIOLIB_IRQCHIP
	help
	  This driver supports GPIO on the TQMX86 IO controller.

config GPIO_TWL4030
	tristate "TWL4030, TWL5030, and TPS659x0 GPIOs"
	depends on TWL4030_CORE
	help
	  Say yes here to access the GPIO signals of various multi-function
	  power management chips from Texas Instruments.

config GPIO_TWL6040
	tristate "TWL6040 GPO"
	depends on TWL6040_CORE
	help
	  Say yes here to access the GPO signals of twl6040
	  audio chip from Texas Instruments.

config GPIO_WHISKEY_COVE
	tristate "GPIO support for Whiskey Cove PMIC"
	depends on (X86 || COMPILE_TEST) && INTEL_SOC_PMIC_BXTWC
	select GPIOLIB_IRQCHIP
	help
	  Support for GPIO pins on Whiskey Cove PMIC.

	  Say Yes if you have an Intel SoC-based tablet with Whiskey Cove PMIC
	  inside.

	  This driver can also be built as a module. If so, the module will be
	  called gpio-wcove.

config GPIO_WM831X
	tristate "WM831x GPIOs"
	depends on MFD_WM831X
	help
	  Say yes here to access the GPIO signals of WM831x power management
	  chips from Wolfson Microelectronics.

config GPIO_WM8350
	tristate "WM8350 GPIOs"
	depends on MFD_WM8350
	help
	  Say yes here to access the GPIO signals of WM8350 power management
	  chips from Wolfson Microelectronics.

config GPIO_WM8994
	tristate "WM8994 GPIOs"
	depends on MFD_WM8994
	help
	  Say yes here to access the GPIO signals of WM8994 audio hub
	  CODECs from Wolfson Microelectronics.

endmenu

menu "PCI GPIO expanders"
	depends on PCI

config GPIO_AMD8111
	tristate "AMD 8111 GPIO driver"
	depends on X86 || COMPILE_TEST
	depends on HAS_IOPORT_MAP
	help
	  The AMD 8111 southbridge contains 32 GPIO pins which can be used.

	  Note that usually system firmware/ACPI handles GPIO pins on their
	  own and users might easily break their systems with uncareful usage
	  of this driver!

	  If unsure, say N

config GPIO_BT8XX
	tristate "BT8XX GPIO abuser"
	depends on VIDEO_BT848=n
	help
	  The BT8xx frame grabber chip has 24 GPIO pins that can be abused
	  as a cheap PCI GPIO card.

	  This chip can be found on Miro, Hauppauge and STB TV-cards.

	  The card needs to be physically altered for using it as a
	  GPIO card. For more information on how to build a GPIO card
	  from a BT8xx TV card, see the documentation file at
	  Documentation/driver-api/gpio/bt8xxgpio.rst

	  If unsure, say N.

config GPIO_MERRIFIELD
	tristate "Intel Merrifield GPIO support"
	depends on X86_INTEL_MID
	select GPIO_TANGIER
	help
	  Say Y here to support Intel Merrifield GPIO.

config GPIO_MLXBF
	tristate "Mellanox BlueField SoC GPIO"
	depends on (MELLANOX_PLATFORM && ARM64 && ACPI) || (64BIT && COMPILE_TEST)
	select GPIO_GENERIC
	help
	  Say Y here if you want GPIO support on Mellanox BlueField SoC.

config GPIO_MLXBF2
	tristate "Mellanox BlueField 2 SoC GPIO"
	depends on (MELLANOX_PLATFORM && ARM64 && ACPI) || (64BIT && COMPILE_TEST)
	select GPIO_GENERIC
	select GPIOLIB_IRQCHIP
	help
	  Say Y here if you want GPIO support on Mellanox BlueField 2 SoC.

config GPIO_MLXBF3
	tristate "Mellanox BlueField 3 SoC GPIO"
	depends on (MELLANOX_PLATFORM && ARM64) || COMPILE_TEST
	select GPIO_GENERIC
	select GPIOLIB_IRQCHIP
	help
	  Say Y if you want GPIO support on Mellanox BlueField 3 SoC.
	  This GPIO controller supports interrupt handling and enables the
	  manipulation of certain GPIO pins.
	  This controller should be used in parallel with pinctrl-mlxbf3 to
	  control the desired GPIOs.
	  This driver can also be built as a module called mlxbf3-gpio.

config GPIO_ML_IOH
	tristate "OKI SEMICONDUCTOR ML7213 IOH GPIO support"
	depends on X86 || COMPILE_TEST
	select GENERIC_IRQ_CHIP
	help
	  ML7213 is companion chip for Intel Atom E6xx series.
	  This driver can be used for OKI SEMICONDUCTOR ML7213 IOH (Input/Output
	  Hub) which is for IVI (In-Vehicle Infotainment) use.
	  This driver can access the IOH's GPIO device.

config GPIO_PCH
	tristate "Intel EG20T PCH/LAPIS Semiconductor IOH (ML7223/ML7831) GPIO"
	depends on X86_32 || MIPS || COMPILE_TEST
	select GENERIC_IRQ_CHIP
	help
	  This driver is for PCH (Platform Controller Hub) GPIO of Intel Topcliff,
	  which is an IOH (Input/Output Hub) for x86 embedded processor.
	  This driver can access PCH GPIO device.

	  This driver also can be used for LAPIS Semiconductor IOH (Input/
	  Output Hub), ML7223 and ML7831.
	  ML7223 IOH is for MP (Media Phone) use.
	  ML7831 IOH is for general purpose use.
	  ML7223/ML7831 is companion chip for Intel Atom E6xx series.
	  ML7223/ML7831 is completely compatible for Intel EG20T PCH.

config GPIO_PCI_IDIO_16
	tristate "ACCES PCI-IDIO-16 GPIO support"
	select REGMAP_MMIO
	select GPIO_IDIO_16
	help
	  Enables GPIO support for the ACCES PCI-IDIO-16. An interrupt is
	  generated when any of the inputs change state (low to high or high to
	  low). Input filter control is not supported by this driver, and the
	  input filters are deactivated by this driver.

config GPIO_PCIE_IDIO_24
	tristate "ACCES PCIe-IDIO-24 GPIO support"
	select REGMAP_IRQ
	select REGMAP_MMIO
	select GPIOLIB_IRQCHIP
	select GPIO_REGMAP
	help
	  Enables GPIO support for the ACCES PCIe-IDIO-24 family (PCIe-IDIO-24,
	  PCIe-IDI-24, PCIe-IDO-24, PCIe-IDIO-12). An interrupt is generated
	  when any of the inputs change state (low to high or high to low).
	  Input filter control is not supported by this driver, and the input
	  filters are deactivated by this driver.

config GPIO_RDC321X
	tristate "RDC R-321x GPIO support"
	select MFD_CORE
	select MFD_RDC321X
	help
	  Support for the RDC R321x SoC GPIOs over southbridge
	  PCI configuration space.

config GPIO_SODAVILLE
	bool "Intel Sodaville GPIO support"
	depends on X86 && OF
	select GPIO_GENERIC
	select GENERIC_IRQ_CHIP
	help
	  Say Y here to support Intel Sodaville GPIO.

endmenu

menu "SPI GPIO expanders"
	depends on SPI_MASTER

config GPIO_74X164
	tristate "74x164 serial-in/parallel-out 8-bits shift register"
	depends on OF_GPIO
	help
	  Driver for 74x164 compatible serial-in/parallel-out 8-outputs
	  shift registers. This driver can be used to provide access
	  to more GPIO outputs.

config GPIO_ADI_DAQ1
	tristate "Analog Devices AD-FMCDAQ1-EBZ SPI-GPIO expander driver"
	help
	  Say yes here to enable support for the SPI-GPIO CPLD expander
	  found on the Analog Devices AD-FMCDAQ1-EBZ card.

config GPIO_MAX3191X
	tristate "Maxim MAX3191x industrial serializer"
	select CRC8
	help
	  GPIO driver for Maxim MAX31910, MAX31911, MAX31912, MAX31913,
	  MAX31953 and MAX31963 industrial serializer, a daisy-chainable
	  chip to make 8 digital 24V inputs available via SPI.  Supports
	  CRC checksums to guard against electromagnetic interference,
	  as well as undervoltage and overtemperature detection.

config GPIO_MAX7301
	tristate "Maxim MAX7301 GPIO expander"
	select GPIO_MAX730X
	help
	  GPIO driver for Maxim MAX7301 SPI-based GPIO expander.

config GPIO_MC33880
	tristate "Freescale MC33880 high-side/low-side switch"
	help
	  SPI driver for Freescale MC33880 high-side/low-side switch.
	  This provides GPIO interface supporting inputs and outputs.

config GPIO_PISOSR
	tristate "Generic parallel-in/serial-out shift register"
	help
	  GPIO driver for SPI compatible parallel-in/serial-out shift
	  registers. These are input only devices.

config GPIO_XRA1403
	tristate "EXAR XRA1403 16-bit GPIO expander"
	select REGMAP_SPI
	help
	  GPIO driver for EXAR XRA1403 16-bit SPI-based GPIO expander.

config GPIO_MOXTET
	tristate "Turris Mox Moxtet bus GPIO expander"
	depends on MOXTET
	help
	  Say yes here if you are building for the Turris Mox router.
	  This is the driver needed for configuring the GPIOs via the Moxtet
	  bus. For example the Mox module with SFP cage needs this driver
	  so that phylink can use corresponding GPIOs.

endmenu

menu "USB GPIO expanders"
	depends on USB

config GPIO_VIPERBOARD
	tristate "Viperboard GPIO a & b support"
	depends on MFD_VIPERBOARD
	help
	  Say yes here to access the GPIO signals of Nano River
	  Technologies Viperboard. There are two GPIO chips on the
	  board: gpioa and gpiob.
	  See viperboard API specification and Nano
	  River Tech's viperboard.h for detailed meaning
	  of the module parameters.

endmenu

menu "Virtual GPIO drivers"

config GPIO_AGGREGATOR
	tristate "GPIO Aggregator"
	help
	  Say yes here to enable the GPIO Aggregator, which provides a way to
	  aggregate existing GPIO lines into a new virtual GPIO chip.
	  This can serve the following purposes:
	    - Assign permissions for a collection of GPIO lines to a user,
	    - Export a collection of GPIO lines to a virtual machine,
	    - Provide a generic driver for a GPIO-operated device in an
	      industrial control context, to be operated from userspace using
	      the GPIO chardev interface.

config GPIO_LATCH
	tristate "GPIO latch driver"
	help
	  Say yes here to enable a driver for GPIO multiplexers based on latches
	  connected to other GPIOs.

config GPIO_MOCKUP
	tristate "GPIO Testing Driver"
	select IRQ_SIM
	help
	  This enables GPIO Testing driver, which provides a way to test GPIO
	  subsystem through sysfs (or char device) and debugfs.
	  User could use it through the script in
	  tools/testing/selftests/gpio/gpio-mockup.sh. Reference the usage in
	  it.

config GPIO_VIRTIO
	tristate "VirtIO GPIO support"
	depends on VIRTIO
	select GPIOLIB_IRQCHIP
	help
	  Say Y here to enable guest support for virtio-based GPIO controllers.

	  These virtual GPIOs can be routed to real GPIOs or attached to
	  simulators on the host (like QEMU).

config GPIO_SIM
	tristate "GPIO Simulator Module"
	select IRQ_SIM
	select CONFIGFS_FS
	help
	  This enables the GPIO simulator - a configfs-based GPIO testing
	  driver.

endmenu

endif<|MERGE_RESOLUTION|>--- conflicted
+++ resolved
@@ -1025,8 +1025,6 @@
 	  enough to represent all pins, but the driver will assume a
 	  register layout for 64 pins (8 registers).
 
-<<<<<<< HEAD
-=======
 config GPIO_FXL6408
 	tristate "FXL6408 I2C GPIO expander"
 	select GPIO_REGMAP
@@ -1037,7 +1035,6 @@
 	  To compile this driver as a module, choose M here: the module will
 	  be called gpio-fxl6408.
 
->>>>>>> e475cc1c
 config GPIO_DS4520
 	tristate "DS4520 I2C GPIO expander"
 	select REGMAP_I2C
