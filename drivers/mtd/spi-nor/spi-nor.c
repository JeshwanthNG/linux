/*
 * Based on m25p80.c, by Mike Lavender (mike@steroidmicros.com), with
 * influence from lart.c (Abraham Van Der Merwe) and mtd_dataflash.c
 *
 * Copyright (C) 2005, Intec Automation Inc.
 * Copyright (C) 2014, Freescale Semiconductor, Inc.
 *
 * This code is free software; you can redistribute it and/or modify
 * it under the terms of the GNU General Public License version 2 as
 * published by the Free Software Foundation.
 */

#include <linux/err.h>
#include <linux/errno.h>
#include <linux/module.h>
#include <linux/device.h>
#include <linux/mutex.h>
#include <linux/math64.h>
#include <linux/sizes.h>
#include <linux/slab.h>

#include <linux/mtd/mtd.h>
#include <linux/of_platform.h>
#include <linux/spi/flash.h>
#include <linux/mtd/spi-nor.h>
#include <linux/spi/spi.h>

/* Define max times to check status register before we give up. */

/*
 * For everything but full-chip erase; probably could be much smaller, but kept
 * around for safety for now
 */
#define DEFAULT_READY_WAIT_JIFFIES		(40UL * HZ)

/*
 * For full-chip erase, calibrated to a 2MB flash (M25P16); should be scaled up
 * for larger flash
 */
#define CHIP_ERASE_2MB_READY_WAIT_JIFFIES	(40UL * HZ)

#define SPI_NOR_MAX_ADDR_WIDTH	4

struct flash_info {
	char		*name;

	/*
	 * This array stores the ID bytes.
	 * The first three bytes are the JEDIC ID.
	 * JEDEC ID zero means "no ID" (mostly older chips).
	 */
	u8		id[SPI_NOR_MAX_ID_LEN];
	u8		id_len;

	/* The size listed here is what works with SPINOR_OP_SE, which isn't
	 * necessarily called a "sector" by the vendor.
	 */
	unsigned	sector_size;
	u16		n_sectors;

	u16		page_size;
	u16		addr_width;

	u32		flags;
#define SECT_4K			BIT(0)	/* SPINOR_OP_BE_4K works uniformly */
#define SPI_NOR_NO_ERASE	BIT(1)	/* No erase command needed */
#define SST_WRITE		BIT(2)	/* use SST byte programming */
#define SPI_NOR_NO_FR		BIT(3)	/* Can't do fastread */
#define SECT_4K_PMC		BIT(4)	/* SPINOR_OP_BE_4K_PMC works uniformly */
#define SPI_NOR_DUAL_READ	BIT(5)	/* Flash supports Dual Read */
#define SPI_NOR_QUAD_READ	BIT(6)	/* Flash supports Quad Read */
#define USE_FSR			BIT(7)	/* use flag status register */
#define SPI_NOR_HAS_LOCK	BIT(8)	/* Flash supports lock/unlock via SR */
#define SPI_NOR_HAS_TB		BIT(9)	/*
					 * Flash SR has Top/Bottom (TB) protect
					 * bit. Must be used with
					 * SPI_NOR_HAS_LOCK.
					 */
#define	SPI_S3AN		BIT(10)	/*
					 * Xilinx Spartan 3AN In-System Flash
					 * (MFR cannot be used for probing
					 * because it has the same value as
					 * ATMEL flashes)
					 */
#define SPI_NOR_4B_OPCODES	BIT(11)	/*
					 * Use dedicated 4byte address op codes
					 * to support memory size above 128Mib.
					 */
#define NO_CHIP_ERASE		BIT(12) /* Chip does not support chip erase */
#define SPI_NOR_SKIP_SFDP	BIT(13)	/* Skip parsing of SFDP tables */
#define USE_CLSR		BIT(14)	/* use CLSR command */
#define	SST_GLOBAL_PROT_UNLK	BIT(15)	/* Unlock the Global protection for
					 * sst flashes
					 */
#define SPI_NOR_OCTAL_READ	BIT(16)	/* Flash supports Octal Read */
#define SPI_NOR_OCTAL_WRITE	BIT(17) /* Flash supports Octal Write */

	int	(*quad_enable)(struct spi_nor *nor);
};

#define JEDEC_MFR(info)	((info)->id[0])

static const struct flash_info *spi_nor_match_id(const char *name);

bool update_stripe(const u8 opcode)
{
	if (opcode ==  SPINOR_OP_BE_4K ||
	    opcode ==  SPINOR_OP_BE_32K ||
	    opcode ==  SPINOR_OP_CHIP_ERASE ||
	    opcode ==  SPINOR_OP_SE ||
	    opcode ==  SPINOR_OP_BE_32K_4B ||
	    opcode ==  SPINOR_OP_SE_4B ||
	    opcode == SPINOR_OP_BE_4K_4B ||
	    opcode ==  SPINOR_OP_WRSR ||
	    opcode ==  SPINOR_OP_WREAR ||
	    opcode ==  SPINOR_OP_BRWR ||
	    opcode ==  SPINOR_OP_WRSR2)
		return false;

	return true;
}
/*
 * Read the status register, returning its value in the location
 * Return the status register value.
 * Returns negative if error occurred.
 */
static int read_sr(struct spi_nor *nor)
{
	int ret;
	u8 val[2];

	if (nor->isparallel) {
		ret = nor->read_reg(nor, SPINOR_OP_RDSR, &val[0], 2);
		if (ret < 0) {
			pr_err("error %d reading SR\n", (int) ret);
			return ret;
		}
		val[0] |= val[1];
	} else {
		ret = nor->read_reg(nor, SPINOR_OP_RDSR, &val[0], 1);
		if (ret < 0) {
			pr_err("error %d reading SR\n", (int) ret);
			return ret;
		}
	}

	return val[0];
}

/*
 * Read the flag status register, returning its value in the location
 * Return the status register value.
 * Returns negative if error occurred.
 */
static int read_fsr(struct spi_nor *nor)
{
	int ret;
	u8 val[2];

	if (nor->isparallel) {
		ret = nor->read_reg(nor, SPINOR_OP_RDFSR, &val[0], 2);
		if (ret < 0) {
			pr_err("error %d reading FSR\n", ret);
			return ret;
		}
		val[0] &= val[1];
	} else {
		ret = nor->read_reg(nor, SPINOR_OP_RDFSR, &val[0], 1);
		if (ret < 0) {
			pr_err("error %d reading FSR\n", ret);
			return ret;
		}
	}

	return val[0];
}

/*
 * Read configuration register, returning its value in the
 * location. Return the configuration register value.
 * Returns negative if error occurred.
 */
static int read_cr(struct spi_nor *nor)
{
	int ret;
	u8 val;

	ret = nor->read_reg(nor, SPINOR_OP_RDCR, &val, 1);
	if (ret < 0) {
		dev_err(nor->dev, "error %d reading CR\n", ret);
		return ret;
	}

	return val;
}

/*
 * Write status register 1 byte
 * Returns negative if error occurred.
 */
static inline int write_sr(struct spi_nor *nor, u8 val)
{
	nor->cmd_buf[0] = val;
	return nor->write_reg(nor, SPINOR_OP_WRSR, nor->cmd_buf, 1);
}

/*
 * Set write enable latch with Write Enable command.
 * Returns negative if error occurred.
 */
static inline int write_enable(struct spi_nor *nor)
{
	return nor->write_reg(nor, SPINOR_OP_WREN, NULL, 0);
}

/*
 * Send write disable instruction to the chip.
 */
static inline int write_disable(struct spi_nor *nor)
{
	return nor->write_reg(nor, SPINOR_OP_WRDI, NULL, 0);
}

static inline struct spi_nor *mtd_to_spi_nor(struct mtd_info *mtd)
{
	return mtd->priv;
}


static u8 spi_nor_convert_opcode(u8 opcode, const u8 table[][2], size_t size)
{
	size_t i;

	for (i = 0; i < size; i++)
		if (table[i][0] == opcode)
			return table[i][1];

	/* No conversion found, keep input op code. */
	return opcode;
}

static inline u8 spi_nor_convert_3to4_read(u8 opcode)
{
	static const u8 spi_nor_3to4_read[][2] = {
		{ SPINOR_OP_READ,	SPINOR_OP_READ_4B },
		{ SPINOR_OP_READ_FAST,	SPINOR_OP_READ_FAST_4B },
		{ SPINOR_OP_READ_1_1_2,	SPINOR_OP_READ_1_1_2_4B },
		{ SPINOR_OP_READ_1_2_2,	SPINOR_OP_READ_1_2_2_4B },
		{ SPINOR_OP_READ_1_1_4,	SPINOR_OP_READ_1_1_4_4B },
		{ SPINOR_OP_READ_1_4_4,	SPINOR_OP_READ_1_4_4_4B },
		{ SPINOR_OP_READ_1_1_8,	SPINOR_OP_READ_1_1_8_4B },
		{ SPINOR_OP_READ_1_8_8,	SPINOR_OP_READ_1_8_8_4B },

		{ SPINOR_OP_READ_1_1_1_DTR,	SPINOR_OP_READ_1_1_1_DTR_4B },
		{ SPINOR_OP_READ_1_2_2_DTR,	SPINOR_OP_READ_1_2_2_DTR_4B },
		{ SPINOR_OP_READ_1_4_4_DTR,	SPINOR_OP_READ_1_4_4_DTR_4B },
	};

	return spi_nor_convert_opcode(opcode, spi_nor_3to4_read,
				      ARRAY_SIZE(spi_nor_3to4_read));
}

static inline u8 spi_nor_convert_3to4_program(u8 opcode)
{
	static const u8 spi_nor_3to4_program[][2] = {
		{ SPINOR_OP_PP,		SPINOR_OP_PP_4B },
		{ SPINOR_OP_PP_1_1_4,	SPINOR_OP_PP_1_1_4_4B },
		{ SPINOR_OP_PP_1_4_4,	SPINOR_OP_PP_1_4_4_4B },
		{ SPINOR_OP_PP_1_1_8,	SPINOR_OP_PP_1_1_8_4B },
		{ SPINOR_OP_PP_1_8_8,	SPINOR_OP_PP_1_8_8_4B },
	};

	return spi_nor_convert_opcode(opcode, spi_nor_3to4_program,
				      ARRAY_SIZE(spi_nor_3to4_program));
}

static inline u8 spi_nor_convert_3to4_erase(u8 opcode)
{
	static const u8 spi_nor_3to4_erase[][2] = {
		{ SPINOR_OP_BE_4K,	SPINOR_OP_BE_4K_4B },
		{ SPINOR_OP_BE_32K,	SPINOR_OP_BE_32K_4B },
		{ SPINOR_OP_SE,		SPINOR_OP_SE_4B },
	};

	return spi_nor_convert_opcode(opcode, spi_nor_3to4_erase,
				      ARRAY_SIZE(spi_nor_3to4_erase));
}

static void spi_nor_set_4byte_opcodes(struct spi_nor *nor,
				      const struct flash_info *info)
{
	/* Do some manufacturer fixups first */
	switch (JEDEC_MFR(info)) {
	case SNOR_MFR_SPANSION:
		/* No small sector erase for 4-byte command set */
		nor->erase_opcode = SPINOR_OP_SE;
		nor->mtd.erasesize = info->sector_size;
		break;

	default:
		break;
	}

	nor->read_opcode = spi_nor_convert_3to4_read(nor->read_opcode);
	nor->program_opcode = spi_nor_convert_3to4_program(nor->program_opcode);
	nor->erase_opcode = spi_nor_convert_3to4_erase(nor->erase_opcode);
}

/* Enable/disable 4-byte addressing mode. */
static inline int set_4byte(struct spi_nor *nor, const struct flash_info *info,
			    int enable)
{
	int status;
	bool need_wren = false;
	u8 cmd;

	switch (JEDEC_MFR(info)) {
	case SNOR_MFR_ST:
	case SNOR_MFR_MICRON:
		/* Some Micron need WREN command; all will accept it */
		need_wren = true;
	case SNOR_MFR_MACRONIX:
	case SNOR_MFR_WINBOND:
		if (need_wren)
			write_enable(nor);

		cmd = enable ? SPINOR_OP_EN4B : SPINOR_OP_EX4B;
		status = nor->write_reg(nor, cmd, NULL, 0);
		if (need_wren)
			write_disable(nor);

		if (!status && !enable &&
		    JEDEC_MFR(info) == SNOR_MFR_WINBOND) {
			/*
			 * On Winbond W25Q256FV, leaving 4byte mode causes
			 * the Extended Address Register to be set to 1, so all
			 * 3-byte-address reads come from the second 16M.
			 * We must clear the register to enable normal behavior.
			 */
			write_enable(nor);
			nor->cmd_buf[0] = 0;
			nor->write_reg(nor, SPINOR_OP_WREAR, nor->cmd_buf, 1);
			write_disable(nor);
		}

		return status;
	default:
		/* Spansion style */
		nor->cmd_buf[0] = enable << 7;
		return nor->write_reg(nor, SPINOR_OP_BRWR, nor->cmd_buf, 1);
	}
}

/**
 * read_ear - Get the extended/bank address register value
 * @nor:	Pointer to the flash control structure
 *
 * This routine reads the Extended/bank address register value
 *
 * Return:	Negative if error occured.
 */
static int read_ear(struct spi_nor *nor, struct flash_info *info)
{
	int ret;
	u8 val;
	u8 code;

	/* This is actually Spansion */
	if (JEDEC_MFR(info) == CFI_MFR_AMD)
		code = SPINOR_OP_BRRD;
	/* This is actually Micron */
	else if (JEDEC_MFR(info) == CFI_MFR_ST ||
		 JEDEC_MFR(info) == CFI_MFR_MACRONIX ||
		 JEDEC_MFR(info) == SNOR_MFR_ISSI)
		code = SPINOR_OP_RDEAR;
	else
		return -EINVAL;

	ret = nor->read_reg(nor, code, &val, 1);
	if (ret < 0)
		return ret;

	return val;
}

static int s3an_sr_ready(struct spi_nor *nor)
{
	int ret;
	u8 val;

	ret = nor->read_reg(nor, SPINOR_OP_XRDSR, &val, 1);
	if (ret < 0) {
		dev_err(nor->dev, "error %d reading XRDSR\n", (int) ret);
		return ret;
	}

	return !!(val & XSR_RDY);
}

static inline int spi_nor_sr_ready(struct spi_nor *nor)
{
	int sr = read_sr(nor);
	if (sr < 0)
		return sr;

	if (nor->flags & SNOR_F_USE_CLSR && sr & (SR_E_ERR | SR_P_ERR)) {
		if (sr & SR_E_ERR)
			dev_err(nor->dev, "Erase Error occurred\n");
		else
			dev_err(nor->dev, "Programming Error occurred\n");

		nor->write_reg(nor, SPINOR_OP_CLSR, NULL, 0);
		return -EIO;
	}

	return !(sr & SR_WIP);
}

static inline int spi_nor_fsr_ready(struct spi_nor *nor)
{
	int fsr = read_fsr(nor);
	if (fsr < 0)
		return fsr;

	if (fsr & (FSR_E_ERR | FSR_P_ERR)) {
		if (fsr & FSR_E_ERR)
			dev_err(nor->dev, "Erase operation failed.\n");
		else
			dev_err(nor->dev, "Program operation failed.\n");

		if (fsr & FSR_PT_ERR)
			dev_err(nor->dev,
			"Attempted to modify a protected sector.\n");

		nor->write_reg(nor, SPINOR_OP_CLFSR, NULL, 0);
		return -EIO;
	}

	return fsr & FSR_READY;
}

static int spi_nor_ready(struct spi_nor *nor)
{
	int sr, fsr;

	if (nor->flags & SNOR_F_READY_XSR_RDY)
		sr = s3an_sr_ready(nor);
	else
		sr = spi_nor_sr_ready(nor);
	if (sr < 0)
		return sr;
	fsr = nor->flags & SNOR_F_USE_FSR ? spi_nor_fsr_ready(nor) : 1;
	if (fsr < 0)
		return fsr;
	return sr && fsr;
}

/*
 * Service routine to read status register until ready, or timeout occurs.
 * Returns non-zero if error.
 */
static int spi_nor_wait_till_ready_with_timeout(struct spi_nor *nor,
						unsigned long timeout_jiffies)
{
	unsigned long deadline;
	int timeout = 0, ret;

	deadline = jiffies + timeout_jiffies;

	while (!timeout) {
		if (time_after_eq(jiffies, deadline))
			timeout = 1;

		ret = spi_nor_ready(nor);
		if (ret < 0)
			return ret;
		if (ret)
			return 0;

		cond_resched();
	}

	dev_err(nor->dev, "flash operation timed out\n");

	return -ETIMEDOUT;
}

int spi_nor_wait_till_ready(struct spi_nor *nor)
{
	return spi_nor_wait_till_ready_with_timeout(nor,
						    DEFAULT_READY_WAIT_JIFFIES);
}
EXPORT_SYMBOL_GPL(spi_nor_wait_till_ready);

/*
 * Write status Register and configuration register with 2 bytes
 * The first byte will be written to the status register, while the
 * second byte will be written to the configuration register.
 * Return negative if error occurred.
 */
static int write_sr_cr(struct spi_nor *nor, u8 *sr_cr)
{
	int ret;

	write_enable(nor);

	ret = nor->write_reg(nor, SPINOR_OP_WRSR, sr_cr, 2);
	if (ret < 0) {
		dev_err(nor->dev,
			"error while writing configuration register\n");
		return -EINVAL;
	}

	ret = spi_nor_wait_till_ready(nor);
	if (ret) {
		dev_err(nor->dev,
			"timeout while writing configuration register\n");
		return ret;
	}

	return 0;
}

/*
 * Update Extended Address/bank selection Register.
 * Call with flash->lock locked.
 */
static int write_ear(struct spi_nor *nor, u32 addr)
{
	u8 code;
	u8 ear;
	int ret;
	struct mtd_info *mtd = &nor->mtd;

	/* Wait until finished previous write command. */
	if (spi_nor_wait_till_ready(nor))
		return 1;

	if (mtd->size <= (0x1000000) << nor->shift)
		return 0;

	addr = addr % (u32) mtd->size;
	ear = addr >> 24;

	if ((!nor->isstacked) && (ear == nor->curbank))
		return 0;

	if (nor->isstacked && (mtd->size <= 0x2000000))
		return 0;

	if (nor->jedec_id == CFI_MFR_AMD)
		code = SPINOR_OP_BRWR;
	if (nor->jedec_id == CFI_MFR_ST ||
	    nor->jedec_id == CFI_MFR_MACRONIX ||
	    nor->jedec_id == SNOR_MFR_ISSI) {
		write_enable(nor);
		code = SPINOR_OP_WREAR;
	}
	nor->cmd_buf[0] = ear;

	ret = nor->write_reg(nor, code, nor->cmd_buf, 1);
	if (ret < 0)
		return ret;

	nor->curbank = ear;

	return 0;
}

/*
 * Erase the whole flash memory
 *
 * Returns 0 if successful, non-zero otherwise.
 */
static int erase_chip(struct spi_nor *nor)
{
	u32 ret;

	dev_dbg(nor->dev, " %lldKiB\n", (long long)(nor->mtd.size >> 10));

	if (nor->isstacked)
		nor->spi->master->flags &= ~SPI_MASTER_U_PAGE;

	ret = nor->write_reg(nor, SPINOR_OP_CHIP_ERASE, NULL, 0);
	if (ret)
		return ret;

	if (nor->isstacked) {
		/* Wait until previous write command finished */
		ret = spi_nor_wait_till_ready(nor);
		if (ret)
			return ret;

		nor->spi->master->flags |= SPI_MASTER_U_PAGE;

		ret = nor->write_reg(nor, SPINOR_OP_CHIP_ERASE, NULL, 0);
	}
	return ret;

}

static int spi_nor_lock_and_prep(struct spi_nor *nor, enum spi_nor_ops ops)
{
	int ret = 0;

	mutex_lock(&nor->lock);

	if (nor->prepare) {
		ret = nor->prepare(nor, ops);
		if (ret) {
			dev_err(nor->dev, "failed in the preparation.\n");
			mutex_unlock(&nor->lock);
			return ret;
		}
	}
	return ret;
}

static void spi_nor_unlock_and_unprep(struct spi_nor *nor, enum spi_nor_ops ops)
{
	if (nor->unprepare)
		nor->unprepare(nor, ops);
	mutex_unlock(&nor->lock);
}

/*
 * This code converts an address to the Default Address Mode, that has non
 * power of two page sizes. We must support this mode because it is the default
 * mode supported by Xilinx tools, it can access the whole flash area and
 * changing over to the Power-of-two mode is irreversible and corrupts the
 * original data.
 * Addr can safely be unsigned int, the biggest S3AN device is smaller than
 * 4 MiB.
 */
static loff_t spi_nor_s3an_addr_convert(struct spi_nor *nor, unsigned int addr)
{
	unsigned int offset;
	unsigned int page;

	offset = addr % nor->page_size;
	page = addr / nor->page_size;
	page <<= (nor->page_size > 512) ? 10 : 9;

	return page | offset;
}

/*
 * Initiate the erasure of a single sector
 */
static int spi_nor_erase_sector(struct spi_nor *nor, u32 addr)
{
	u8 buf[SPI_NOR_MAX_ADDR_WIDTH];
	int i;

	if (nor->flags & SNOR_F_S3AN_ADDR_DEFAULT)
		addr = spi_nor_s3an_addr_convert(nor, addr);

	if (nor->erase)
		return nor->erase(nor, addr);

	/*
	 * Default implementation, if driver doesn't have a specialized HW
	 * control
	 */
	for (i = nor->addr_width - 1; i >= 0; i--) {
		buf[i] = addr & 0xff;
		addr >>= 8;
	}

	return nor->write_reg(nor, nor->erase_opcode, buf, nor->addr_width);
}

/*
 * Erase an address range on the nor chip.  The address range may extend
 * one or more erase sectors.  Return an error is there is a problem erasing.
 */
static int spi_nor_erase(struct mtd_info *mtd, struct erase_info *instr)
{
	struct spi_nor *nor = mtd_to_spi_nor(mtd);
	u32 addr, len, offset;
	uint32_t rem;
	int ret;

	dev_dbg(nor->dev, "at 0x%llx, len %lld\n", (long long)instr->addr,
			(long long)instr->len);

	div_u64_rem(instr->len, mtd->erasesize, &rem);
	if (rem)
		return -EINVAL;

	addr = instr->addr;
	len = instr->len;

	ret = spi_nor_lock_and_prep(nor, SPI_NOR_OPS_ERASE);
	if (ret)
		return ret;

	/* whole-chip erase? */
	if (len == mtd->size && !(nor->flags & SNOR_F_NO_OP_CHIP_ERASE)) {
		unsigned long timeout;

		write_enable(nor);

		if (erase_chip(nor)) {
			ret = -EIO;
			goto erase_err;
		}

		/*
		 * Scale the timeout linearly with the size of the flash, with
		 * a minimum calibrated to an old 2MB flash. We could try to
		 * pull these from CFI/SFDP, but these values should be good
		 * enough for now.
		 */
		timeout = max(CHIP_ERASE_2MB_READY_WAIT_JIFFIES,
			      CHIP_ERASE_2MB_READY_WAIT_JIFFIES *
			      (unsigned long)(mtd->size / SZ_2M));
		ret = spi_nor_wait_till_ready_with_timeout(nor, timeout);
		if (ret)
			goto erase_err;

	/* REVISIT in some cases we could speed up erasing large regions
	 * by using SPINOR_OP_SE instead of SPINOR_OP_BE_4K.  We may have set up
	 * to use "small sector erase", but that's not always optimal.
	 */

	/* "sector"-at-a-time erase */
	} else {
		while (len) {

			write_enable(nor);
			offset = addr;
			if (nor->isparallel == 1)
				offset /= 2;

			if (nor->isstacked == 1) {
				if (offset >= (mtd->size / 2)) {
					offset = offset - (mtd->size / 2);
					nor->spi->master->flags |=
						SPI_MASTER_U_PAGE;
				} else {
					nor->spi->master->flags &=
						~SPI_MASTER_U_PAGE;
				}
			}
			if (nor->addr_width == 3) {
				/* Update Extended Address Register */
				ret = write_ear(nor, offset);
				if (ret)
					goto erase_err;
			}
			ret = spi_nor_wait_till_ready(nor);
			if (ret)
				goto erase_err;

			write_enable(nor);

			ret = spi_nor_erase_sector(nor, offset);
			if (ret)
				goto erase_err;

			addr += mtd->erasesize;
			len -= mtd->erasesize;

			ret = spi_nor_wait_till_ready(nor);
			if (ret)
				goto erase_err;
		}
	}

	write_disable(nor);

erase_err:
	spi_nor_unlock_and_unprep(nor, SPI_NOR_OPS_ERASE);

	return ret;
}

static inline uint16_t min_lockable_sectors(struct spi_nor *nor,
					    uint16_t n_sectors)
{
	uint16_t lock_granularity;

	/*
	 * Revisit - SST (not used by us) has the same JEDEC ID as micron but
	 * protected area table is similar to that of spansion.
	 */
	lock_granularity = max(1, n_sectors/M25P_MAX_LOCKABLE_SECTORS);
	if (nor->jedec_id == CFI_MFR_ST)	/* Micron */
		lock_granularity = 1;

	return lock_granularity;
}

static inline uint32_t get_protected_area_start(struct spi_nor *nor,
						uint8_t lock_bits)
{
	u16 n_sectors;
	u32 sector_size;
	uint64_t mtd_size;
	struct mtd_info *mtd = &nor->mtd;

	n_sectors = nor->n_sectors;
	sector_size = nor->sector_size;
	mtd_size = mtd->size;

	if (nor->isparallel) {
		sector_size = (nor->sector_size >> 1);
		mtd_size = (mtd->size >> 1);
	}
	if (nor->isstacked) {
		n_sectors = (nor->n_sectors >> 1);
		mtd_size = (mtd->size >> 1);
	}

	return mtd_size - (1<<(lock_bits-1)) *
		min_lockable_sectors(nor, n_sectors) * sector_size;
}

static uint8_t min_protected_area_including_offset(struct spi_nor *nor,
						   uint32_t offset)
{
	uint8_t lock_bits, lockbits_limit;

	/*
	 * Revisit - SST (not used by us) has the same JEDEC ID as micron but
	 * protected area table is similar to that of spansion.
	 * Mircon has 4 block protect bits.
	 */
	lockbits_limit = 7;
	if (nor->jedec_id == CFI_MFR_ST)	/* Micron */
		lockbits_limit = 15;

	for (lock_bits = 1; lock_bits < lockbits_limit; lock_bits++) {
		if (offset >= get_protected_area_start(nor, lock_bits))
			break;
	}
	return lock_bits;
}

static int write_sr_modify_protection(struct spi_nor *nor, uint8_t status,
				      uint8_t lock_bits)
{
	uint8_t status_new, bp_mask;
	u8 val[2];

	status_new = status & ~SR_BP_BIT_MASK;
	bp_mask = (lock_bits << SR_BP_BIT_OFFSET) & SR_BP_BIT_MASK;

	/* Micron */
	if (nor->jedec_id == CFI_MFR_ST) {
		/* To support chips with more than 896 sectors (56MB) */
		status_new &= ~SR_BP3;

		/* Protected area starts from top */
		status_new &= ~SR_BP_TB;

		if (lock_bits > 7)
			bp_mask |= SR_BP3;
	}

	if (nor->is_lock)
		status_new |= bp_mask;

	write_enable(nor);

	/* For spansion flashes */
	if (nor->jedec_id == CFI_MFR_AMD) {
		val[1] = read_cr(nor) << 8;
		val[0] |= status_new;
		if (write_sr_cr(nor, val) < 0)
			return 1;
	} else {
		if (write_sr(nor, status_new) < 0)
			return 1;
	}
	return 0;
}

static uint8_t bp_bits_from_sr(struct spi_nor *nor, uint8_t status)
{
	uint8_t ret;

	ret = (((status) & SR_BP_BIT_MASK) >> SR_BP_BIT_OFFSET);
	if (nor->jedec_id == 0x20)
		ret |= ((status & SR_BP3) >> (SR_BP_BIT_OFFSET + 1));

	return ret;
}

/* Write status register and ensure bits in mask match written values */
static int write_sr_and_check(struct spi_nor *nor, u8 status_new, u8 mask)
{
	int ret;

	write_enable(nor);
	ret = write_sr(nor, status_new);
	if (ret)
		return ret;

	ret = spi_nor_wait_till_ready(nor);
	if (ret)
		return ret;

	ret = read_sr(nor);
	if (ret < 0)
		return ret;

	return ((ret & mask) != (status_new & mask)) ? -EIO : 0;
}

static void stm_get_locked_range(struct spi_nor *nor, u8 sr, loff_t *ofs,
				 uint64_t *len)
{
	struct mtd_info *mtd = &nor->mtd;
	u8 mask = SR_BP2 | SR_BP1 | SR_BP0;
	int shift = ffs(mask) - 1;
	int pow;

	if (!(sr & mask)) {
		/* No protection */
		*ofs = 0;
		*len = 0;
	} else {
		pow = ((sr & mask) ^ mask) >> shift;
		*len = mtd->size >> pow;
		if (nor->flags & SNOR_F_HAS_SR_TB && sr & SR_TB)
			*ofs = 0;
		else
			*ofs = mtd->size - *len;
	}
}

/*
 * Return 1 if the entire region is locked (if @locked is true) or unlocked (if
 * @locked is false); 0 otherwise
 */
static int stm_check_lock_status_sr(struct spi_nor *nor, loff_t ofs, uint64_t len,
				    u8 sr, bool locked)
{
	loff_t lock_offs;
	uint64_t lock_len;

	if (!len)
		return 1;

	stm_get_locked_range(nor, sr, &lock_offs, &lock_len);

	if (locked)
		/* Requested range is a sub-range of locked range */
		return (ofs + len <= lock_offs + lock_len) && (ofs >= lock_offs);
	else
		/* Requested range does not overlap with locked range */
		return (ofs >= lock_offs + lock_len) || (ofs + len <= lock_offs);
}

static int stm_is_locked_sr(struct spi_nor *nor, loff_t ofs, uint64_t len,
			    u8 sr)
{
	return stm_check_lock_status_sr(nor, ofs, len, sr, true);
}

static int stm_is_unlocked_sr(struct spi_nor *nor, loff_t ofs, uint64_t len,
			      u8 sr)
{
	return stm_check_lock_status_sr(nor, ofs, len, sr, false);
}

/*
 * Lock a region of the flash. Compatible with ST Micro and similar flash.
 * Supports the block protection bits BP{0,1,2} in the status register
 * (SR). Does not support these features found in newer SR bitfields:
 *   - SEC: sector/block protect - only handle SEC=0 (block protect)
 *   - CMP: complement protect - only support CMP=0 (range is not complemented)
 *
 * Support for the following is provided conditionally for some flash:
 *   - TB: top/bottom protect
 *
 * Sample table portion for 8MB flash (Winbond w25q64fw):
 *
 *   SEC  |  TB   |  BP2  |  BP1  |  BP0  |  Prot Length  | Protected Portion
 *  --------------------------------------------------------------------------
 *    X   |   X   |   0   |   0   |   0   |  NONE         | NONE
 *    0   |   0   |   0   |   0   |   1   |  128 KB       | Upper 1/64
 *    0   |   0   |   0   |   1   |   0   |  256 KB       | Upper 1/32
 *    0   |   0   |   0   |   1   |   1   |  512 KB       | Upper 1/16
 *    0   |   0   |   1   |   0   |   0   |  1 MB         | Upper 1/8
 *    0   |   0   |   1   |   0   |   1   |  2 MB         | Upper 1/4
 *    0   |   0   |   1   |   1   |   0   |  4 MB         | Upper 1/2
 *    X   |   X   |   1   |   1   |   1   |  8 MB         | ALL
 *  ------|-------|-------|-------|-------|---------------|-------------------
 *    0   |   1   |   0   |   0   |   1   |  128 KB       | Lower 1/64
 *    0   |   1   |   0   |   1   |   0   |  256 KB       | Lower 1/32
 *    0   |   1   |   0   |   1   |   1   |  512 KB       | Lower 1/16
 *    0   |   1   |   1   |   0   |   0   |  1 MB         | Lower 1/8
 *    0   |   1   |   1   |   0   |   1   |  2 MB         | Lower 1/4
 *    0   |   1   |   1   |   1   |   0   |  4 MB         | Lower 1/2
 *
 * Returns negative on errors, 0 on success.
 */
static int stm_lock(struct spi_nor *nor, loff_t ofs, uint64_t len)
{
	struct mtd_info *mtd = &nor->mtd;
	int status_old, status_new;
	u8 mask = SR_BP2 | SR_BP1 | SR_BP0;
	u8 shift = ffs(mask) - 1, pow, val;
	loff_t lock_len;
	bool can_be_top = true, can_be_bottom = nor->flags & SNOR_F_HAS_SR_TB;
	bool use_top;

	status_old = read_sr(nor);
	if (status_old < 0)
		return status_old;

	/* If nothing in our range is unlocked, we don't need to do anything */
	if (stm_is_locked_sr(nor, ofs, len, status_old))
		return 0;

	/* If anything below us is unlocked, we can't use 'bottom' protection */
	if (!stm_is_locked_sr(nor, 0, ofs, status_old))
		can_be_bottom = false;

	/* If anything above us is unlocked, we can't use 'top' protection */
	if (!stm_is_locked_sr(nor, ofs + len, mtd->size - (ofs + len),
				status_old))
		can_be_top = false;

	if (!can_be_bottom && !can_be_top)
		return -EINVAL;

	/* Prefer top, if both are valid */
	use_top = can_be_top;

	/* lock_len: length of region that should end up locked */
	if (use_top)
		lock_len = mtd->size - ofs;
	else
		lock_len = ofs + len;

	/*
	 * Need smallest pow such that:
	 *
	 *   1 / (2^pow) <= (len / size)
	 *
	 * so (assuming power-of-2 size) we do:
	 *
	 *   pow = ceil(log2(size / len)) = log2(size) - floor(log2(len))
	 */
	pow = ilog2(mtd->size) - ilog2(lock_len);
	val = mask - (pow << shift);
	if (val & ~mask)
		return -EINVAL;
	/* Don't "lock" with no region! */
	if (!(val & mask))
		return -EINVAL;

	status_new = (status_old & ~mask & ~SR_TB) | val;

	/* Disallow further writes if WP pin is asserted */
	status_new |= SR_SRWD;

	if (!use_top)
		status_new |= SR_TB;

	/* Don't bother if they're the same */
	if (status_new == status_old)
		return 0;

	/* Only modify protection if it will not unlock other areas */
	if ((status_new & mask) < (status_old & mask))
		return -EINVAL;

	return write_sr_and_check(nor, status_new, mask);
}

/*
 * Unlock a region of the flash. See stm_lock() for more info
 *
 * Returns negative on errors, 0 on success.
 */
static int stm_unlock(struct spi_nor *nor, loff_t ofs, uint64_t len)
{
	struct mtd_info *mtd = &nor->mtd;
	int status_old, status_new;
	u8 mask = SR_BP2 | SR_BP1 | SR_BP0;
	u8 shift = ffs(mask) - 1, pow, val;
	loff_t lock_len;
	bool can_be_top = true, can_be_bottom = nor->flags & SNOR_F_HAS_SR_TB;
	bool use_top;

	status_old = read_sr(nor);
	if (status_old < 0)
		return status_old;

	/* If nothing in our range is locked, we don't need to do anything */
	if (stm_is_unlocked_sr(nor, ofs, len, status_old))
		return 0;

	/* If anything below us is locked, we can't use 'top' protection */
	if (!stm_is_unlocked_sr(nor, 0, ofs, status_old))
		can_be_top = false;

	/* If anything above us is locked, we can't use 'bottom' protection */
	if (!stm_is_unlocked_sr(nor, ofs + len, mtd->size - (ofs + len),
				status_old))
		can_be_bottom = false;

	if (!can_be_bottom && !can_be_top)
		return -EINVAL;

	/* Prefer top, if both are valid */
	use_top = can_be_top;

	/* lock_len: length of region that should remain locked */
	if (use_top)
		lock_len = mtd->size - (ofs + len);
	else
		lock_len = ofs;

	/*
	 * Need largest pow such that:
	 *
	 *   1 / (2^pow) >= (len / size)
	 *
	 * so (assuming power-of-2 size) we do:
	 *
	 *   pow = floor(log2(size / len)) = log2(size) - ceil(log2(len))
	 */
	pow = ilog2(mtd->size) - order_base_2(lock_len);
	if (lock_len == 0) {
		val = 0; /* fully unlocked */
	} else {
		val = mask - (pow << shift);
		/* Some power-of-two sizes are not supported */
		if (val & ~mask)
			return -EINVAL;
	}

	status_new = (status_old & ~mask & ~SR_TB) | val;

	/* Don't protect status register if we're fully unlocked */
	if (lock_len == 0)
		status_new &= ~SR_SRWD;

	if (!use_top)
		status_new |= SR_TB;

	/* Don't bother if they're the same */
	if (status_new == status_old)
		return 0;

	/* Only modify protection if it will not lock other areas */
	if ((status_new & mask) > (status_old & mask))
		return -EINVAL;

	return write_sr_and_check(nor, status_new, mask);
}

/*
 * Check if a region of the flash is (completely) locked. See stm_lock() for
 * more info.
 *
 * Returns 1 if entire region is locked, 0 if any portion is unlocked, and
 * negative on errors.
 */
static int stm_is_locked(struct spi_nor *nor, loff_t ofs, uint64_t len)
{
	int status;

	status = read_sr(nor);
	if (status < 0)
		return status;

	return stm_is_locked_sr(nor, ofs, len, status);
}

static int spi_nor_lock(struct mtd_info *mtd, loff_t ofs, uint64_t len)
{
	struct spi_nor *nor = mtd_to_spi_nor(mtd);
	int ret;
	uint8_t status;
	uint8_t lock_bits;

	ret = spi_nor_lock_and_prep(nor, SPI_NOR_OPS_LOCK);
	if (ret)
		return ret;

	if (nor->isparallel == 1)
		ofs = ofs >> nor->shift;

	if (nor->isstacked == 1) {
		if (ofs >= (mtd->size / 2)) {
			ofs = ofs - (mtd->size / 2);
			nor->spi->master->flags |= SPI_MASTER_U_PAGE;
		} else
			nor->spi->master->flags &= ~SPI_MASTER_U_PAGE;
	}

	ret = nor->flash_lock(nor, ofs, len);
	/* Wait until finished previous command */
	ret = spi_nor_wait_till_ready(nor);
	if (ret)
		goto err;

	status = read_sr(nor);

	lock_bits = min_protected_area_including_offset(nor, ofs);

	/* Only modify protection if it will not unlock other areas */
	if (lock_bits > bp_bits_from_sr(nor, status)) {
		nor->is_lock = 1;
		ret = write_sr_modify_protection(nor, status, lock_bits);
	}
	else
		dev_err(nor->dev, "trying to unlock already locked area\n");
err:
	spi_nor_unlock_and_unprep(nor, SPI_NOR_OPS_UNLOCK);
	return ret;
}

static int spi_nor_unlock(struct mtd_info *mtd, loff_t ofs, uint64_t len)
{
	struct spi_nor *nor = mtd_to_spi_nor(mtd);
	int ret;
	uint8_t status;
	uint8_t lock_bits;

	ret = spi_nor_lock_and_prep(nor, SPI_NOR_OPS_UNLOCK);
	if (ret)
		return ret;

	if (nor->isparallel == 1)
		ofs = ofs >> nor->shift;

	if (nor->isstacked == 1) {
		if (ofs >= (mtd->size / 2)) {
			ofs = ofs - (mtd->size / 2);
			nor->spi->master->flags |= SPI_MASTER_U_PAGE;
		} else
			nor->spi->master->flags &= ~SPI_MASTER_U_PAGE;
	}

	ret = nor->flash_unlock(nor, ofs, len);
	/* Wait until finished previous command */
	ret = spi_nor_wait_till_ready(nor);
	if (ret)
		goto err;

	status = read_sr(nor);

	lock_bits = min_protected_area_including_offset(nor, ofs+len) - 1;

	/* Only modify protection if it will not lock other areas */
	if (lock_bits < bp_bits_from_sr(nor, status)) {
		nor->is_lock = 0;
		ret = write_sr_modify_protection(nor, status, lock_bits);
	}
	else
		dev_err(nor->dev, "trying to lock already unlocked area\n");
err:
	spi_nor_unlock_and_unprep(nor, SPI_NOR_OPS_LOCK);
	return ret;
}

static int spi_nor_is_locked(struct mtd_info *mtd, loff_t ofs, uint64_t len)
{
	struct spi_nor *nor = mtd_to_spi_nor(mtd);
	int ret;

	ret = spi_nor_lock_and_prep(nor, SPI_NOR_OPS_UNLOCK);
	if (ret)
		return ret;

	ret = nor->flash_is_locked(nor, ofs, len);

	spi_nor_unlock_and_unprep(nor, SPI_NOR_OPS_LOCK);
	return ret;
}

static int macronix_quad_enable(struct spi_nor *nor);

/* Used when the "_ext_id" is two bytes at most */
#define INFO(_jedec_id, _ext_id, _sector_size, _n_sectors, _flags)	\
		.id = {							\
			((_jedec_id) >> 16) & 0xff,			\
			((_jedec_id) >> 8) & 0xff,			\
			(_jedec_id) & 0xff,				\
			((_ext_id) >> 8) & 0xff,			\
			(_ext_id) & 0xff,				\
			},						\
		.id_len = (!(_jedec_id) ? 0 : (3 + ((_ext_id) ? 2 : 0))),	\
		.sector_size = (_sector_size),				\
		.n_sectors = (_n_sectors),				\
		.page_size = 256,					\
		.flags = (_flags),

#define INFO6(_jedec_id, _ext_id, _sector_size, _n_sectors, _flags)	\
		.id = {							\
			((_jedec_id) >> 16) & 0xff,			\
			((_jedec_id) >> 8) & 0xff,			\
			(_jedec_id) & 0xff,				\
			((_ext_id) >> 16) & 0xff,			\
			((_ext_id) >> 8) & 0xff,			\
			(_ext_id) & 0xff,				\
			},						\
		.id_len = 6,						\
		.sector_size = (_sector_size),				\
		.n_sectors = (_n_sectors),				\
		.page_size = 256,					\
		.flags = (_flags),

#define CAT25_INFO(_sector_size, _n_sectors, _page_size, _addr_width, _flags)	\
		.sector_size = (_sector_size),				\
		.n_sectors = (_n_sectors),				\
		.page_size = (_page_size),				\
		.addr_width = (_addr_width),				\
		.flags = (_flags),

#define S3AN_INFO(_jedec_id, _n_sectors, _page_size)			\
		.id = {							\
			((_jedec_id) >> 16) & 0xff,			\
			((_jedec_id) >> 8) & 0xff,			\
			(_jedec_id) & 0xff				\
			},						\
		.id_len = 3,						\
		.sector_size = (8*_page_size),				\
		.n_sectors = (_n_sectors),				\
		.page_size = _page_size,				\
		.addr_width = 3,					\
		.flags = SPI_NOR_NO_FR | SPI_S3AN,

/* NOTE: double check command sets and memory organization when you add
 * more nor chips.  This current list focusses on newer chips, which
 * have been converging on command sets which including JEDEC ID.
 *
 * All newly added entries should describe *hardware* and should use SECT_4K
 * (or SECT_4K_PMC) if hardware supports erasing 4 KiB sectors. For usage
 * scenarios excluding small sectors there is config option that can be
 * disabled: CONFIG_MTD_SPI_NOR_USE_4K_SECTORS.
 * For historical (and compatibility) reasons (before we got above config) some
 * old entries may be missing 4K flag.
 */
static const struct flash_info spi_nor_ids[] = {
	/* Atmel -- some are (confusingly) marketed as "DataFlash" */
	{ "at25fs010",  INFO(0x1f6601, 0, 32 * 1024,   4, SECT_4K) },
	{ "at25fs040",  INFO(0x1f6604, 0, 64 * 1024,   8, SECT_4K) },

	{ "at25df041a", INFO(0x1f4401, 0, 64 * 1024,   8, SECT_4K) },
	{ "at25df321",  INFO(0x1f4700, 0, 64 * 1024,  64, SECT_4K) },
	{ "at25df321a", INFO(0x1f4701, 0, 64 * 1024,  64, SECT_4K) },
	{ "at25df641",  INFO(0x1f4800, 0, 64 * 1024, 128, SECT_4K) },

	{ "at26f004",   INFO(0x1f0400, 0, 64 * 1024,  8, SECT_4K) },
	{ "at26df081a", INFO(0x1f4501, 0, 64 * 1024, 16, SECT_4K) },
	{ "at26df161a", INFO(0x1f4601, 0, 64 * 1024, 32, SECT_4K) },
	{ "at26df321",  INFO(0x1f4700, 0, 64 * 1024, 64, SECT_4K) },

	{ "at45db081d", INFO(0x1f2500, 0, 64 * 1024, 16, SECT_4K) },

	/* EON -- en25xxx */
	{ "en25f32",    INFO(0x1c3116, 0, 64 * 1024,   64, SECT_4K) },
	{ "en25p32",    INFO(0x1c2016, 0, 64 * 1024,   64, 0) },
	{ "en25q32b",   INFO(0x1c3016, 0, 64 * 1024,   64, 0) },
	{ "en25p64",    INFO(0x1c2017, 0, 64 * 1024,  128, 0) },
	{ "en25q64",    INFO(0x1c3017, 0, 64 * 1024,  128, SECT_4K) },
	{ "en25qh32",   INFO(0x1c7016, 0, 64 * 1024,   64, 0) },
	{ "en25qh128",  INFO(0x1c7018, 0, 64 * 1024,  256, 0) },
	{ "en25qh256",  INFO(0x1c7019, 0, 64 * 1024,  512, 0) },
	{ "en25s64",	INFO(0x1c3817, 0, 64 * 1024,  128, SECT_4K) },

	/* ESMT */
	{ "f25l32pa", INFO(0x8c2016, 0, 64 * 1024, 64, SECT_4K | SPI_NOR_HAS_LOCK) },
	{ "f25l32qa", INFO(0x8c4116, 0, 64 * 1024, 64, SECT_4K | SPI_NOR_HAS_LOCK) },
	{ "f25l64qa", INFO(0x8c4117, 0, 64 * 1024, 128, SECT_4K | SPI_NOR_HAS_LOCK) },

	/* Everspin */
	{ "mr25h128", CAT25_INFO( 16 * 1024, 1, 256, 2, SPI_NOR_NO_ERASE | SPI_NOR_NO_FR) },
	{ "mr25h256", CAT25_INFO( 32 * 1024, 1, 256, 2, SPI_NOR_NO_ERASE | SPI_NOR_NO_FR) },
	{ "mr25h10",  CAT25_INFO(128 * 1024, 1, 256, 3, SPI_NOR_NO_ERASE | SPI_NOR_NO_FR) },
	{ "mr25h40",  CAT25_INFO(512 * 1024, 1, 256, 3, SPI_NOR_NO_ERASE | SPI_NOR_NO_FR) },

	/* Fujitsu */
	{ "mb85rs1mt", INFO(0x047f27, 0, 128 * 1024, 1, SPI_NOR_NO_ERASE) },

	/* GigaDevice */
	{
		"gd25q16", INFO(0xc84015, 0, 64 * 1024,  32,
			SECT_4K | SPI_NOR_DUAL_READ | SPI_NOR_QUAD_READ |
			SPI_NOR_HAS_LOCK | SPI_NOR_HAS_TB)
	},
	{
		"gd25q32", INFO(0xc84016, 0, 64 * 1024,  64,
			SECT_4K | SPI_NOR_DUAL_READ | SPI_NOR_QUAD_READ |
			SPI_NOR_HAS_LOCK | SPI_NOR_HAS_TB)
	},
	{
		"gd25lq32", INFO(0xc86016, 0, 64 * 1024, 64,
			SECT_4K | SPI_NOR_DUAL_READ | SPI_NOR_QUAD_READ |
			SPI_NOR_HAS_LOCK | SPI_NOR_HAS_TB)
	},
	{
		"gd25q64", INFO(0xc84017, 0, 64 * 1024, 128,
			SECT_4K | SPI_NOR_DUAL_READ | SPI_NOR_QUAD_READ |
			SPI_NOR_HAS_LOCK | SPI_NOR_HAS_TB)
	},
	{
		"gd25lq64c", INFO(0xc86017, 0, 64 * 1024, 128,
			SECT_4K | SPI_NOR_DUAL_READ | SPI_NOR_QUAD_READ |
			SPI_NOR_HAS_LOCK | SPI_NOR_HAS_TB)
	},
	{
		"gd25q128", INFO(0xc84018, 0, 64 * 1024, 256,
			SECT_4K | SPI_NOR_DUAL_READ | SPI_NOR_QUAD_READ |
			SPI_NOR_HAS_LOCK | SPI_NOR_HAS_TB)
	},
	{
		"gd25q256", INFO(0xc84019, 0, 64 * 1024, 512,
			SECT_4K | SPI_NOR_DUAL_READ | SPI_NOR_QUAD_READ |
			SPI_NOR_4B_OPCODES | SPI_NOR_HAS_LOCK | SPI_NOR_HAS_TB)
			.quad_enable = macronix_quad_enable,
	},

	/* Intel/Numonyx -- xxxs33b */
	{ "160s33b",  INFO(0x898911, 0, 64 * 1024,  32, 0) },
	{ "320s33b",  INFO(0x898912, 0, 64 * 1024,  64, 0) },
	{ "640s33b",  INFO(0x898913, 0, 64 * 1024, 128, 0) },

	/* ISSI */
	{ "is25lp080d", INFO(0x9d6014, 0, 64 * 1024, 32, SECT_4K | SPI_NOR_DUAL_READ | SPI_NOR_QUAD_READ | SPI_NOR_HAS_LOCK) },
	{ "is25wp080d", INFO(0x9d7014, 0, 64 * 1024, 32, SECT_4K | SPI_NOR_DUAL_READ | SPI_NOR_QUAD_READ | SPI_NOR_HAS_LOCK) },
	{ "is25lp016d", INFO(0x9d6015, 0, 64 * 1024, 32, SECT_4K | SPI_NOR_DUAL_READ | SPI_NOR_QUAD_READ | SPI_NOR_HAS_LOCK) },
	{ "is25wp016d", INFO(0x9d7015, 0, 64 * 1024, 32, SECT_4K | SPI_NOR_DUAL_READ | SPI_NOR_QUAD_READ | SPI_NOR_HAS_LOCK) },
	{ "is25lp032d", INFO(0x9d6016, 0, 64 * 1024, 64, SECT_4K | SPI_NOR_DUAL_READ | SPI_NOR_QUAD_READ | SPI_NOR_HAS_LOCK) },
	{ "is25wp032d", INFO(0x9d7016, 0, 64 * 1024, 64, SECT_4K | SPI_NOR_DUAL_READ | SPI_NOR_QUAD_READ | SPI_NOR_HAS_LOCK) },
	{ "is25lp064a", INFO(0x9d6017, 0, 64 * 1024, 128, SECT_4K | SPI_NOR_DUAL_READ | SPI_NOR_QUAD_READ | SPI_NOR_HAS_LOCK) },
	{ "is25wp064a", INFO(0x9d7017, 0, 64 * 1024, 128, SECT_4K | SPI_NOR_DUAL_READ | SPI_NOR_QUAD_READ | SPI_NOR_HAS_LOCK) },
	{ "is25lp128f", INFO(0x9d6018, 0, 64 * 1024, 256, SECT_4K | SPI_NOR_DUAL_READ | SPI_NOR_QUAD_READ | SPI_NOR_HAS_LOCK) },
	{ "is25wp128f", INFO(0x9d7018, 0, 64 * 1024, 256, SECT_4K | SPI_NOR_DUAL_READ | SPI_NOR_QUAD_READ | SPI_NOR_HAS_LOCK) },
	{ "is25lp256d", INFO(0x9d6019, 0, 64 * 1024, 512, SECT_4K | SPI_NOR_DUAL_READ | SPI_NOR_QUAD_READ | SPI_NOR_HAS_LOCK) },
	{ "is25wp256d", INFO(0x9d7019, 0, 64 * 1024, 512,
			SECT_4K | SPI_NOR_DUAL_READ |
			SPI_NOR_QUAD_READ | SPI_NOR_HAS_LOCK |
			SPI_NOR_4B_OPCODES) },
	{ "is25lp512m", INFO(0x9d601a, 0, 64 * 1024, 1024,
			SECT_4K | SPI_NOR_DUAL_READ |
			SPI_NOR_QUAD_READ | SPI_NOR_HAS_LOCK) },
	{ "is25wp512m", INFO(0x9d701a, 0, 64 * 1024, 1024,
			SECT_4K | SPI_NOR_DUAL_READ |
			SPI_NOR_QUAD_READ | SPI_NOR_HAS_LOCK |
			SPI_NOR_4B_OPCODES) },
	{ "is25cd512",  INFO(0x7f9d20, 0, 32 * 1024,   2, SECT_4K) },
	{ "is25lq040b", INFO(0x9d4013, 0, 64 * 1024,   8,
			SECT_4K | SPI_NOR_DUAL_READ | SPI_NOR_QUAD_READ) },
	{ "is25lp080d", INFO(0x9d6014, 0, 64 * 1024,  16,
			SECT_4K | SPI_NOR_DUAL_READ | SPI_NOR_QUAD_READ) },
	{ "is25lp128",  INFO(0x9d6018, 0, 64 * 1024, 256,
			SECT_4K | SPI_NOR_DUAL_READ) },
	{ "is25lp256",  INFO(0x9d6019, 0, 64 * 1024, 512,
			SECT_4K | SPI_NOR_DUAL_READ) },
	{ "is25wp032",  INFO(0x9d7016, 0, 64 * 1024,  64,
			SECT_4K | SPI_NOR_DUAL_READ | SPI_NOR_QUAD_READ) },
	{ "is25wp064",  INFO(0x9d7017, 0, 64 * 1024, 128,
			SECT_4K | SPI_NOR_DUAL_READ | SPI_NOR_QUAD_READ) },
	{ "is25wp128",  INFO(0x9d7018, 0, 64 * 1024, 256,
			SECT_4K | SPI_NOR_DUAL_READ | SPI_NOR_QUAD_READ) },

	/* Macronix */
	{ "mx25l512e",   INFO(0xc22010, 0, 64 * 1024,   1, SECT_4K) },
	{ "mx25l2005a",  INFO(0xc22012, 0, 64 * 1024,   4, SECT_4K) },
	{ "mx25l4005a",  INFO(0xc22013, 0, 64 * 1024,   8, SECT_4K) },
	{ "mx25l8005",   INFO(0xc22014, 0, 64 * 1024,  16, 0) },
	{ "mx25l1606e",  INFO(0xc22015, 0, 64 * 1024,  32, SECT_4K) },
	{ "mx25l3205d",  INFO(0xc22016, 0, 64 * 1024,  64, SECT_4K) },
	{ "mx25l3255e",  INFO(0xc29e16, 0, 64 * 1024,  64, SECT_4K) },
	{ "mx25l6405d",  INFO(0xc22017, 0, 64 * 1024, 128, SECT_4K) },
	{ "mx25u2033e",  INFO(0xc22532, 0, 64 * 1024,   4, SECT_4K) },
	{ "mx25u4035",   INFO(0xc22533, 0, 64 * 1024,   8, SECT_4K) },
	{ "mx25u8035",   INFO(0xc22534, 0, 64 * 1024,  16, SECT_4K) },
	{ "mx25u6435f",  INFO(0xc22537, 0, 64 * 1024, 128, SECT_4K) },
	{ "mx25l12805d", INFO(0xc22018, 0, 64 * 1024, 256, 0) },
	{ "mx25l12855e", INFO(0xc22618, 0, 64 * 1024, 256, 0) },
	{ "mx25l25635e", INFO(0xc22019, 0, 64 * 1024, 512, SPI_NOR_DUAL_READ | SPI_NOR_QUAD_READ) },
	{ "mx25u25635f", INFO(0xc22539, 0, 64 * 1024, 512, SECT_4K | SPI_NOR_4B_OPCODES) },
	{ "mx25l25655e", INFO(0xc22619, 0, 64 * 1024, 512, 0) },
	{ "mx66l51235l", INFO(0xc2201a, 0, 64 * 1024, 1024, SPI_NOR_DUAL_READ | SPI_NOR_QUAD_READ | SPI_NOR_4B_OPCODES) },
	{ "mx66u51235f", INFO(0xc2253a, 0, 64 * 1024, 1024, SECT_4K | SPI_NOR_DUAL_READ | SPI_NOR_QUAD_READ | SPI_NOR_4B_OPCODES) },
	{ "mx66l1g45g",  INFO(0xc2201b, 0, 64 * 1024, 2048, SECT_4K | SPI_NOR_DUAL_READ | SPI_NOR_QUAD_READ) },
	{ "mx66u1g45g",  INFO(0xc2253b, 0, 64 * 1024, 2048, SECT_4K | SPI_NOR_DUAL_READ | SPI_NOR_QUAD_READ) },
	{ "mx66l1g55g",  INFO(0xc2261b, 0, 64 * 1024, 2048, SPI_NOR_QUAD_READ) },

	/* Micron <--> ST Micro */
	{ "n25q016a",	 INFO(0x20bb15, 0, 64 * 1024,   32, SECT_4K | SPI_NOR_QUAD_READ) },
	{ "n25q032",	 INFO(0x20ba16, 0, 64 * 1024,   64, SPI_NOR_QUAD_READ) },
	{ "n25q032a",	 INFO(0x20bb16, 0, 64 * 1024,   64, SPI_NOR_QUAD_READ) },
	{ "n25q064",     INFO(0x20ba17, 0, 64 * 1024,  128, SECT_4K | SPI_NOR_QUAD_READ) },
	{ "n25q064a",    INFO(0x20bb17, 0, 64 * 1024,  128, SECT_4K | SPI_NOR_QUAD_READ) },
	{ "n25q128a11",  INFO(0x20bb18, 0, 64 * 1024,  256, SECT_4K | SPI_NOR_QUAD_READ | USE_FSR) },
	{ "n25q128a13",  INFO(0x20ba18, 0, 64 * 1024,  256, SECT_4K | SPI_NOR_QUAD_READ | USE_FSR) },
	{ "n25q256a",    INFO(0x20bb19, 0, 64 * 1024,  512, SECT_4K | SPI_NOR_QUAD_READ | USE_FSR) },
	{ "n25q256a13",  INFO(0x20ba19, 0, 64 * 1024,  512, SECT_4K | SPI_NOR_DUAL_READ | SPI_NOR_QUAD_READ | USE_FSR) },
	{ "n25q256ax1",  INFO(0x20bb19, 0, 64 * 1024,  512, SECT_4K | SPI_NOR_QUAD_READ) },
	{ "n25q512a",    INFO(0x20bb20, 0, 64 * 1024, 1024, SECT_4K | USE_FSR | SPI_NOR_QUAD_READ) },
	{ "n25q512a13",  INFO(0x20ba20, 0, 64 * 1024, 1024, SECT_4K | SPI_NOR_DUAL_READ | SPI_NOR_QUAD_READ | USE_FSR) },
	{ "n25q512ax3",  INFO(0x20ba20, 0, 64 * 1024, 1024, SECT_4K | USE_FSR | SPI_NOR_QUAD_READ) },
	{ "n25q00",      INFO(0x20ba21, 0, 64 * 1024, 2048, SECT_4K | USE_FSR | SPI_NOR_QUAD_READ | NO_CHIP_ERASE) },
	{ "n25q00a",     INFO(0x20bb21, 0, 64 * 1024, 2048, SECT_4K | USE_FSR | SPI_NOR_QUAD_READ | NO_CHIP_ERASE) },
	{ "mt25ql02g",   INFO(0x20ba22, 0, 64 * 1024, 4096, SECT_4K | USE_FSR | SPI_NOR_QUAD_READ | NO_CHIP_ERASE) },
	{ "mt25ul02g",   INFO(0x20bb22, 0, 64 * 1024, 4096, SECT_4K | USE_FSR | SPI_NOR_QUAD_READ | NO_CHIP_ERASE) },

	/* Micron */
	{
		"mt35xu512aba", INFO(0x2c5b1a, 0, 128 * 1024, 512,
			SECT_4K | USE_FSR | SPI_NOR_OCTAL_READ |
			SPI_NOR_OCTAL_WRITE | SPI_NOR_4B_OPCODES)
	},
	{
		"mt35xu02g", INFO(0x2c5b1c, 0, 128 * 1024, 2048,
			SECT_4K | USE_FSR | SPI_NOR_OCTAL_READ |
			SPI_NOR_OCTAL_WRITE | SPI_NOR_4B_OPCODES)
	},
	{
		"mt35xu01g", INFO(0x2c5b1b, 0, 128 * 1024, 1024,
			SECT_4K | USE_FSR | SPI_NOR_OCTAL_READ |
			SPI_NOR_OCTAL_WRITE | SPI_NOR_4B_OPCODES)
	},


	/* PMC */
	{ "pm25lv512",   INFO(0,        0, 32 * 1024,    2, SECT_4K_PMC) },
	{ "pm25lv010",   INFO(0,        0, 32 * 1024,    4, SECT_4K_PMC) },
	{ "pm25lq032",   INFO(0x7f9d46, 0, 64 * 1024,   64, SECT_4K) },

	/* Spansion/Cypress -- single (large) sector size only, at least
	 * for the chips listed here (without boot sectors).
	 */
	{ "s25sl032p",  INFO(0x010215, 0x4d00,  64 * 1024,  64, SPI_NOR_DUAL_READ | SPI_NOR_QUAD_READ) },
	{ "s25sl064p",  INFO(0x010216, 0x4d00,  64 * 1024, 128, SPI_NOR_DUAL_READ | SPI_NOR_QUAD_READ) },
	{ "s25fl256s0", INFO(0x010219, 0x4d00, 256 * 1024, 128, SPI_NOR_DUAL_READ | SPI_NOR_QUAD_READ | SPI_NOR_HAS_LOCK | USE_CLSR) },
	{ "s25fl256s1", INFO(0x010219, 0x4d01,  64 * 1024, 512, SPI_NOR_DUAL_READ | SPI_NOR_QUAD_READ | USE_CLSR) },
	{ "s25fl512s",  INFO(0x010220, 0x4d00, 256 * 1024, 256, SPI_NOR_DUAL_READ | SPI_NOR_QUAD_READ | USE_CLSR) },
	{ "s70fl01gs",  INFO(0x010221, 0x4d00, 256 * 1024, 256, SPI_NOR_DUAL_READ | SPI_NOR_QUAD_READ) },
	{ "s25sl12800", INFO(0x012018, 0x0300, 256 * 1024,  64, SPI_NOR_HAS_LOCK) },
	{ "s25sl12801", INFO(0x012018, 0x0301,  64 * 1024, 256, SPI_NOR_HAS_LOCK) },
	{ "s25fl128s",	INFO6(0x012018, 0x4d0180, 64 * 1024, 256, SPI_NOR_QUAD_READ | USE_CLSR) },
	{ "s25fl129p0", INFO(0x012018, 0x4d00, 256 * 1024,  64, SPI_NOR_DUAL_READ | SPI_NOR_QUAD_READ | SPI_NOR_HAS_LOCK | USE_CLSR) },
	{ "s25fl129p1", INFO(0x012018, 0x4d01,  64 * 1024, 256, SPI_NOR_DUAL_READ | SPI_NOR_QUAD_READ | SPI_NOR_HAS_LOCK | USE_CLSR) },
	{ "s25sl004a",  INFO(0x010212,      0,  64 * 1024,   8, 0) },
	{ "s25sl008a",  INFO(0x010213,      0,  64 * 1024,  16, 0) },
	{ "s25sl016a",  INFO(0x010214,      0,  64 * 1024,  32, 0) },
	{ "s25sl032a",  INFO(0x010215,      0,  64 * 1024,  64, 0) },
	{ "s25sl064a",  INFO(0x010216,      0,  64 * 1024, 128, 0) },
	{ "s25fl004k",  INFO(0xef4013,      0,  64 * 1024,   8, SECT_4K | SPI_NOR_DUAL_READ | SPI_NOR_QUAD_READ) },
	{ "s25fl008k",  INFO(0xef4014,      0,  64 * 1024,  16, SECT_4K | SPI_NOR_DUAL_READ | SPI_NOR_QUAD_READ) },
	{ "s25fl016k",  INFO(0xef4015,      0,  64 * 1024,  32, SECT_4K | SPI_NOR_DUAL_READ | SPI_NOR_QUAD_READ) },
	{ "s25fl064k",  INFO(0xef4017,      0,  64 * 1024, 128, SECT_4K) },
	{ "s25fl116k",  INFO(0x014015,      0,  64 * 1024,  32, SECT_4K | SPI_NOR_DUAL_READ | SPI_NOR_QUAD_READ) },
	{ "s25fl132k",  INFO(0x014016,      0,  64 * 1024,  64, SECT_4K) },
	{ "s25fl164k",  INFO(0x014017,      0,  64 * 1024, 128, SECT_4K) },
	{ "s25fl204k",  INFO(0x014013,      0,  64 * 1024,   8, SECT_4K | SPI_NOR_DUAL_READ) },
	{ "s25fl208k",  INFO(0x014014,      0,  64 * 1024,  16, SECT_4K | SPI_NOR_DUAL_READ) },
	{ "s25fl064l",  INFO(0x016017,      0,  64 * 1024, 128, SECT_4K | SPI_NOR_DUAL_READ | SPI_NOR_QUAD_READ | SPI_NOR_4B_OPCODES) },
	{ "s25fl128l",  INFO(0x016018,      0,  64 * 1024, 256, SECT_4K | SPI_NOR_DUAL_READ | SPI_NOR_QUAD_READ | SPI_NOR_4B_OPCODES) },
	{ "s25fl256l",  INFO(0x016019,      0,  64 * 1024, 512, SECT_4K | SPI_NOR_DUAL_READ | SPI_NOR_QUAD_READ | SPI_NOR_4B_OPCODES) },
	{ "sst26wf016B", INFO(0xbf2651, 0, 64 * 1024, 32, SECT_4K | SST_GLOBAL_PROT_UNLK) },

	/* SST -- large erase sizes are "overlays", "sectors" are 4K */
	{ "sst25vf040b", INFO(0xbf258d, 0, 64 * 1024,  8, SECT_4K | SST_WRITE) },
	{ "sst25vf080b", INFO(0xbf258e, 0, 64 * 1024, 16, SECT_4K | SST_WRITE) },
	{ "sst25vf016b", INFO(0xbf2541, 0, 64 * 1024, 32, SECT_4K | SST_WRITE) },
	{ "sst25vf032b", INFO(0xbf254a, 0, 64 * 1024, 64, SECT_4K | SST_WRITE) },
	{ "sst25vf064c", INFO(0xbf254b, 0, 64 * 1024, 128, SECT_4K) },
	{ "sst25wf512",  INFO(0xbf2501, 0, 64 * 1024,  1, SECT_4K | SST_WRITE) },
	{ "sst25wf010",  INFO(0xbf2502, 0, 64 * 1024,  2, SECT_4K | SST_WRITE) },
	{ "sst25wf020",  INFO(0xbf2503, 0, 64 * 1024,  4, SECT_4K | SST_WRITE) },
	{ "sst25wf020a", INFO(0x621612, 0, 64 * 1024,  4, SECT_4K) },
	{ "sst25wf040b", INFO(0x621613, 0, 64 * 1024,  8, SECT_4K) },
	{ "sst25wf040",  INFO(0xbf2504, 0, 64 * 1024,  8, SECT_4K | SST_WRITE) },
	{ "sst25wf080",  INFO(0xbf2505, 0, 64 * 1024, 16, SECT_4K | SST_WRITE) },
	{ "sst26vf016b", INFO(0xbf2641, 0, 64 * 1024, 32,
			 SECT_4K | SST_GLOBAL_PROT_UNLK) },
	{ "sst26vf064b", INFO(0xbf2643, 0, 64 * 1024, 128, SECT_4K | SPI_NOR_DUAL_READ | SPI_NOR_QUAD_READ) },

	/* ST Microelectronics -- newer production may have feature updates */
	{ "m25p05",  INFO(0x202010,  0,  32 * 1024,   2, 0) },
	{ "m25p10",  INFO(0x202011,  0,  32 * 1024,   4, 0) },
	{ "m25p20",  INFO(0x202012,  0,  64 * 1024,   4, 0) },
	{ "m25p40",  INFO(0x202013,  0,  64 * 1024,   8, 0) },
	{ "m25p80",  INFO(0x202014,  0,  64 * 1024,  16, 0) },
	{ "m25p16",  INFO(0x202015,  0,  64 * 1024,  32, 0) },
	{ "m25p32",  INFO(0x202016,  0,  64 * 1024,  64, 0) },
	{ "m25p64",  INFO(0x202017,  0,  64 * 1024, 128, 0) },
	{ "m25p128", INFO(0x202018,  0, 256 * 1024,  64, 0) },

	{ "m25p05-nonjedec",  INFO(0, 0,  32 * 1024,   2, 0) },
	{ "m25p10-nonjedec",  INFO(0, 0,  32 * 1024,   4, 0) },
	{ "m25p20-nonjedec",  INFO(0, 0,  64 * 1024,   4, 0) },
	{ "m25p40-nonjedec",  INFO(0, 0,  64 * 1024,   8, 0) },
	{ "m25p80-nonjedec",  INFO(0, 0,  64 * 1024,  16, 0) },
	{ "m25p16-nonjedec",  INFO(0, 0,  64 * 1024,  32, 0) },
	{ "m25p32-nonjedec",  INFO(0, 0,  64 * 1024,  64, 0) },
	{ "m25p64-nonjedec",  INFO(0, 0,  64 * 1024, 128, 0) },
	{ "m25p128-nonjedec", INFO(0, 0, 256 * 1024,  64, 0) },

	{ "m45pe10", INFO(0x204011,  0, 64 * 1024,    2, 0) },
	{ "m45pe80", INFO(0x204014,  0, 64 * 1024,   16, 0) },
	{ "m45pe16", INFO(0x204015,  0, 64 * 1024,   32, 0) },

	{ "m25pe20", INFO(0x208012,  0, 64 * 1024,  4,       0) },
	{ "m25pe80", INFO(0x208014,  0, 64 * 1024, 16,       0) },
	{ "m25pe16", INFO(0x208015,  0, 64 * 1024, 32, SECT_4K) },

	{ "m25px16",    INFO(0x207115,  0, 64 * 1024, 32, SECT_4K) },
	{ "m25px32",    INFO(0x207116,  0, 64 * 1024, 64, SECT_4K) },
	{ "m25px32-s0", INFO(0x207316,  0, 64 * 1024, 64, SECT_4K) },
	{ "m25px32-s1", INFO(0x206316,  0, 64 * 1024, 64, SECT_4K) },
	{ "m25px64",    INFO(0x207117,  0, 64 * 1024, 128, 0) },
	{ "m25px80",    INFO(0x207114,  0, 64 * 1024, 16, 0) },

	/* Winbond -- w25x "blocks" are 64K, "sectors" are 4KiB */
	{ "w25x05", INFO(0xef3010, 0, 64 * 1024,  1,  SECT_4K) },
	{ "w25x10", INFO(0xef3011, 0, 64 * 1024,  2,  SECT_4K) },
	{ "w25x20", INFO(0xef3012, 0, 64 * 1024,  4,  SECT_4K) },
	{ "w25x40", INFO(0xef3013, 0, 64 * 1024,  8,  SECT_4K) },
	{ "w25x80", INFO(0xef3014, 0, 64 * 1024,  16, SECT_4K) },
	{ "w25x16", INFO(0xef3015, 0, 64 * 1024,  32, SECT_4K) },
	{
		"w25q16dw", INFO(0xef6015, 0, 64 * 1024,  32,
			SECT_4K | SPI_NOR_DUAL_READ | SPI_NOR_QUAD_READ |
			SPI_NOR_HAS_LOCK | SPI_NOR_HAS_TB)
	},
	{ "w25x32", INFO(0xef3016, 0, 64 * 1024,  64, SECT_4K) },
	{ "w25q20cl", INFO(0xef4012, 0, 64 * 1024,  4, SECT_4K) },
	{ "w25q20bw", INFO(0xef5012, 0, 64 * 1024,  4, SECT_4K) },
	{ "w25q20ew", INFO(0xef6012, 0, 64 * 1024,  4, SECT_4K) },
	{ "w25q32", INFO(0xef4016, 0, 64 * 1024,  64, SECT_4K) },
	{
		"w25q32dw", INFO(0xef6016, 0, 64 * 1024,  64,
			SECT_4K | SPI_NOR_DUAL_READ | SPI_NOR_QUAD_READ |
			SPI_NOR_HAS_LOCK | SPI_NOR_HAS_TB)
	},
	{
		"w25q32jv", INFO(0xef7016, 0, 64 * 1024,  64,
			SECT_4K | SPI_NOR_DUAL_READ | SPI_NOR_QUAD_READ |
			SPI_NOR_HAS_LOCK | SPI_NOR_HAS_TB)
	},
	{ "w25x64", INFO(0xef3017, 0, 64 * 1024, 128, SECT_4K) },
	{ "w25q64", INFO(0xef4017, 0, 64 * 1024, 128, SECT_4K) },
	{
		"w25q64dw", INFO(0xef6017, 0, 64 * 1024, 128,
			SECT_4K | SPI_NOR_DUAL_READ | SPI_NOR_QUAD_READ |
			SPI_NOR_HAS_LOCK | SPI_NOR_HAS_TB)
	},
	{
		"w25q128fw", INFO(0xef6018, 0, 64 * 1024, 256,
			SECT_4K | SPI_NOR_DUAL_READ | SPI_NOR_QUAD_READ |
			SPI_NOR_HAS_LOCK | SPI_NOR_HAS_TB)
	},
	{ "w25q80", INFO(0xef5014, 0, 64 * 1024,  16, SECT_4K) },
	{ "w25q80bl", INFO(0xef4014, 0, 64 * 1024,  16, SECT_4K) },
	{ "w25q128", INFO(0xef4018, 0, 64 * 1024, 256, SECT_4K | SPI_NOR_DUAL_READ | SPI_NOR_QUAD_READ) },
	{ "w25q256", INFO(0xef4019, 0, 64 * 1024, 512, SECT_4K | SPI_NOR_DUAL_READ | SPI_NOR_QUAD_READ) },
	{ "w25m512jv", INFO(0xef7119, 0, 64 * 1024, 1024,
			SECT_4K | SPI_NOR_QUAD_READ | SPI_NOR_DUAL_READ) },

	/* Catalyst / On Semiconductor -- non-JEDEC */
	{ "cat25c11", CAT25_INFO(  16, 8, 16, 1, SPI_NOR_NO_ERASE | SPI_NOR_NO_FR) },
	{ "cat25c03", CAT25_INFO(  32, 8, 16, 2, SPI_NOR_NO_ERASE | SPI_NOR_NO_FR) },
	{ "cat25c09", CAT25_INFO( 128, 8, 32, 2, SPI_NOR_NO_ERASE | SPI_NOR_NO_FR) },
	{ "cat25c17", CAT25_INFO( 256, 8, 32, 2, SPI_NOR_NO_ERASE | SPI_NOR_NO_FR) },
	{ "cat25128", CAT25_INFO(2048, 8, 64, 2, SPI_NOR_NO_ERASE | SPI_NOR_NO_FR) },

	/* Xilinx S3AN Internal Flash */
	{ "3S50AN", S3AN_INFO(0x1f2200, 64, 264) },
	{ "3S200AN", S3AN_INFO(0x1f2400, 256, 264) },
	{ "3S400AN", S3AN_INFO(0x1f2400, 256, 264) },
	{ "3S700AN", S3AN_INFO(0x1f2500, 512, 264) },
	{ "3S1400AN", S3AN_INFO(0x1f2600, 512, 528) },

	/* XMC (Wuhan Xinxin Semiconductor Manufacturing Corp.) */
	{ "XM25QH64A", INFO(0x207017, 0, 64 * 1024, 128, SECT_4K | SPI_NOR_DUAL_READ | SPI_NOR_QUAD_READ) },
	{ "XM25QH128A", INFO(0x207018, 0, 64 * 1024, 256, SECT_4K | SPI_NOR_DUAL_READ | SPI_NOR_QUAD_READ) },
	{ },
};

static const struct flash_info *spi_nor_read_id(struct spi_nor *nor)
{
#define SPI_NOR_MAX_EDID_LEN	20

	int			tmp;
	u8			id[SPI_NOR_MAX_EDID_LEN];
	const struct flash_info	*info;

	tmp = nor->read_reg(nor, SPINOR_OP_RDID, id, SPI_NOR_MAX_EDID_LEN);
	if (tmp < 0) {
		dev_dbg(nor->dev, "error %d reading JEDEC ID\n", tmp);
		return ERR_PTR(tmp);
	}

	for (tmp = 0; tmp < SPI_NOR_MAX_ID_LEN; tmp++)
		nor->device_id[tmp] = id[tmp];

	for (tmp = 0; tmp < ARRAY_SIZE(spi_nor_ids) - 1; tmp++) {
		info = &spi_nor_ids[tmp];
		if (info->id_len) {
			if (!memcmp(info->id, id, info->id_len)) {
				if (id[0] == SNOR_MFR_MICRON)
					dev_info(nor->dev, "SPI-NOR-UniqueID %*phN\n",
						 SPI_NOR_MAX_EDID_LEN - info->id_len, &id[info->id_len]);
				return &spi_nor_ids[tmp];
			}
		}
	}
	dev_err(nor->dev, "unrecognized JEDEC id bytes: %02x, %02x, %02x\n",
		id[0], id[1], id[2]);
	return ERR_PTR(-ENODEV);
}

static int spi_nor_read(struct mtd_info *mtd, loff_t from, size_t len,
			size_t *retlen, u_char *buf)
{
	struct spi_nor *nor = mtd_to_spi_nor(mtd);
	int ret;
	u32 offset = from;
	u32 stack_shift = 0;
	u32 read_len = 0;
	u32 rem_bank_len = 0;
	u8 bank;
	u8 is_ofst_odd = 0;
	loff_t addr = 0;
	u8 cur_bank;
	u8 nxt_bank;
	u32 bank_size;
	u_char *ptr;

#define OFFSET_16_MB 0x1000000

	dev_dbg(nor->dev, "from 0x%08x, len %zd\n", (u32)from, len);

	if ((nor->isparallel) && (offset & 1)) {
		/* We can hit this case when we use file system like ubifs */
		from = (loff_t)(from - 1);
		len = (size_t)(len + 1);
		is_ofst_odd = 1;
		ptr = kmalloc(len, GFP_KERNEL);
		if (!ptr)
			return -ENOMEM;

	} else {
		ptr = buf;
	}

	ret = spi_nor_lock_and_prep(nor, SPI_NOR_OPS_READ);
	if (ret)
		return ret;

	while (len) {
		if (nor->addr_width == 3) {
			bank = (u32)from / (OFFSET_16_MB << nor->shift);
			rem_bank_len = ((OFFSET_16_MB << nor->shift) *
							(bank + 1)) - from;
		}
		offset = from;

		if (nor->isparallel == 1)
			offset /= 2;

		if (nor->isstacked == 1) {
			stack_shift = 1;
			if (offset >= (mtd->size / 2)) {
				offset = offset - (mtd->size / 2);
				nor->spi->master->flags |= SPI_MASTER_U_PAGE;
			} else {
				nor->spi->master->flags &= ~SPI_MASTER_U_PAGE;
			}
		}

		if (nor->addr_width == 4) {
			/*
			 * Some flash devices like N25Q512 have multiple dies
			 * in it. Read operation in these devices is bounded
			 * by its die segment. In a continuous read, across
			 * multiple dies, when the last byte of the selected
			 * die segment is read, the next byte read is the
			 * first byte of the same die segment. This is Die
			 * cross over issue. So to handle this issue, split
			 * a read transaction, that spans across multiple
			 * banks, into one read per bank. Bank size is 16MB
			 * for single and dual stacked mode and 32MB for dual
			 * parallel mode.
			 */
			if (nor->spi && nor->spi->multi_die) {
				bank_size = (OFFSET_16_MB << nor->shift);
				cur_bank = offset / bank_size;
				nxt_bank = (offset + len) / bank_size;
				if (cur_bank != nxt_bank)
					rem_bank_len = (bank_size *
							(cur_bank + 1)) -
							offset;
				else
					rem_bank_len = (mtd->size >>
							stack_shift) -
							(offset << nor->shift);
			} else {
				rem_bank_len = (mtd->size >> stack_shift) -
						(offset << nor->shift);
			}
		}
		if (nor->addr_width == 3)
			write_ear(nor, offset);
		if (len < rem_bank_len)
			read_len = len;
		else
			read_len = rem_bank_len;

		/* Wait till previous write/erase is done. */
		ret = spi_nor_wait_till_ready(nor);
		if (ret)
			goto read_err;

		if (nor->flags & SNOR_F_S3AN_ADDR_DEFAULT)
			addr = spi_nor_s3an_addr_convert(nor, offset);
		ret = nor->read(nor, offset, read_len, ptr);

		if (ret == 0) {
			/* We shouldn't see 0-length reads */
			ret = -EIO;
			goto read_err;
		}
		if (ret < 0)
			goto read_err;

		WARN_ON(ret > len);
		if (is_ofst_odd == 1) {
			memcpy(buf, (ptr + 1), (len - 1));
			*retlen += (ret - 1);
		} else {
			*retlen += ret;
		}
		buf += ret;
		from += ret;
		len -= ret;
	}
	ret = 0;

read_err:

	if (is_ofst_odd == 1)
		kfree(ptr);

	spi_nor_unlock_and_unprep(nor, SPI_NOR_OPS_READ);
	return ret;
}

static int sst_write(struct mtd_info *mtd, loff_t to, size_t len,
		size_t *retlen, const u_char *buf)
{
	struct spi_nor *nor = mtd_to_spi_nor(mtd);
	size_t actual;
	int ret;

	dev_dbg(nor->dev, "to 0x%08x, len %zd\n", (u32)to, len);

	ret = spi_nor_lock_and_prep(nor, SPI_NOR_OPS_WRITE);
	if (ret)
		return ret;

	write_enable(nor);

	nor->sst_write_second = false;

	actual = to % 2;
	/* Start write from odd address. */
	if (actual) {
		nor->program_opcode = SPINOR_OP_BP;

		/* write one byte. */
		ret = nor->write(nor, to, 1, buf);
		if (ret < 0)
			goto sst_write_err;
		WARN(ret != 1, "While writing 1 byte written %i bytes\n",
		     (int)ret);
		ret = spi_nor_wait_till_ready(nor);
		if (ret)
			goto sst_write_err;
	}
	to += actual;

	/* Write out most of the data here. */
	for (; actual < len - 1; actual += 2) {
		nor->program_opcode = SPINOR_OP_AAI_WP;

		/* write two bytes. */
		ret = nor->write(nor, to, 2, buf + actual);
		if (ret < 0)
			goto sst_write_err;
		WARN(ret != 2, "While writing 2 bytes written %i bytes\n",
		     (int)ret);
		ret = spi_nor_wait_till_ready(nor);
		if (ret)
			goto sst_write_err;
		to += 2;
		nor->sst_write_second = true;
	}
	nor->sst_write_second = false;

	write_disable(nor);
	ret = spi_nor_wait_till_ready(nor);
	if (ret)
		goto sst_write_err;

	/* Write out trailing byte if it exists. */
	if (actual != len) {
		write_enable(nor);

		nor->program_opcode = SPINOR_OP_BP;
		ret = nor->write(nor, to, 1, buf + actual);
		if (ret < 0)
			goto sst_write_err;
		WARN(ret != 1, "While writing 1 byte written %i bytes\n",
		     (int)ret);
		ret = spi_nor_wait_till_ready(nor);
		if (ret)
			goto sst_write_err;
		write_disable(nor);
		actual += 1;
	}
sst_write_err:
	*retlen += actual;
	spi_nor_unlock_and_unprep(nor, SPI_NOR_OPS_WRITE);
	return ret;
}

/*
 * Write an address range to the nor chip.  Data must be written in
 * FLASH_PAGESIZE chunks.  The address range may be any size provided
 * it is within the physical boundaries.
 */
static int spi_nor_write(struct mtd_info *mtd, loff_t to, size_t len,
	size_t *retlen, const u_char *buf)
{
	struct spi_nor *nor = mtd_to_spi_nor(mtd);
	size_t page_offset, page_remain, i;
	ssize_t ret;
	u32 offset, stack_shift=0;
	u8 bank = 0;
	u32 rem_bank_len = 0;

#define OFFSET_16_MB 0x1000000

	dev_dbg(nor->dev, "to 0x%08x, len %zd\n", (u32)to, len);

	/*
	 * Cannot write to odd offset in parallel mode,
	 * so write 2 bytes first
	 */
	if ((nor->isparallel) && (to & 1)) {

		u8 two[2] = {0xff, buf[0]};
		size_t local_retlen;

		ret = spi_nor_write(mtd, to & ~1, 2, &local_retlen, two);
		if (ret < 0)
			return ret;

		*retlen += 1; /* We've written only one actual byte */
		++buf;
		--len;
		++to;
	}

	ret = spi_nor_lock_and_prep(nor, SPI_NOR_OPS_WRITE);
	if (ret)
		return ret;
	for (i = 0; i < len; ) {
		ssize_t written;
		loff_t addr = to + i;

		if (nor->addr_width == 3) {
			bank = (u32)to / (OFFSET_16_MB << nor->shift);
			rem_bank_len = ((OFFSET_16_MB << nor->shift) *
							(bank + 1)) - to;
		}

		page_offset = ((to + i)) & (nor->page_size - 1);

		offset = (to + i);

		if (nor->isparallel == 1)
			offset /= 2;

		if (nor->isstacked == 1) {
			stack_shift = 1;
			if (offset >= (mtd->size / 2)) {
				offset = offset - (mtd->size / 2);
				nor->spi->master->flags |= SPI_MASTER_U_PAGE;
			} else {
				nor->spi->master->flags &= ~SPI_MASTER_U_PAGE;
			}
		}

		/* Die cross over issue is not handled */
		if (nor->addr_width == 4)
			rem_bank_len = (mtd->size >> stack_shift) - offset;
		if (nor->addr_width == 3)
			write_ear(nor, offset);
		if (nor->isstacked == 1) {
			if (len <= rem_bank_len) {
				page_remain = min_t(size_t,
					 nor->page_size - page_offset, len - i);
			} else {
				/*
				 * the size of data remaining
				 * on the first page
				 */
				page_remain = rem_bank_len;
			}
		} else {
			page_remain = min_t(size_t,
					 nor->page_size - page_offset, len - i);
		}
		ret = spi_nor_wait_till_ready(nor);
		if (ret)
			goto write_err;

		if (nor->flags & SNOR_F_S3AN_ADDR_DEFAULT)
			addr = spi_nor_s3an_addr_convert(nor, addr);

		write_enable(nor);

		ret = nor->write(nor, (offset), page_remain, buf + i);
		if (ret < 0)
			goto write_err;
		written = ret;

		ret = spi_nor_wait_till_ready(nor);
		if (ret)
			goto write_err;
		*retlen += written;
		i += written;
		if (written != page_remain) {
			dev_err(nor->dev,
				"While writing %zu bytes written %zd bytes\n",
				page_remain, written);
			ret = -EIO;
			goto write_err;
		}
	}

write_err:
	spi_nor_unlock_and_unprep(nor, SPI_NOR_OPS_WRITE);
	return ret;
}

/**
 * macronix_quad_enable() - set QE bit in Status Register.
 * @nor:	pointer to a 'struct spi_nor'
 *
 * Set the Quad Enable (QE) bit in the Status Register.
 *
 * bit 6 of the Status Register is the QE bit for Macronix like QSPI memories.
 *
 * Return: 0 on success, -errno otherwise.
 */
static int macronix_quad_enable(struct spi_nor *nor)
{
	int ret, val;

	val = read_sr(nor);
	if (val < 0)
		return val;
	if (val & SR_QUAD_EN_MX)
		return 0;

	write_enable(nor);

	write_sr(nor, val | SR_QUAD_EN_MX);

	ret = spi_nor_wait_till_ready(nor);
	if (ret)
		return ret;

	ret = read_sr(nor);
	if (!(ret > 0 && (ret & SR_QUAD_EN_MX))) {
		dev_err(nor->dev, "Macronix Quad bit not set\n");
		return -EINVAL;
	}

	return 0;
}

/**
 * spansion_quad_enable() - set QE bit in Configuraiton Register.
 * @nor:	pointer to a 'struct spi_nor'
 *
 * Set the Quad Enable (QE) bit in the Configuration Register.
 * This function is kept for legacy purpose because it has been used for a
 * long time without anybody complaining but it should be considered as
 * deprecated and maybe buggy.
 * First, this function doesn't care about the previous values of the Status
 * and Configuration Registers when it sets the QE bit (bit 1) in the
 * Configuration Register: all other bits are cleared, which may have unwanted
 * side effects like removing some block protections.
 * Secondly, it uses the Read Configuration Register (35h) instruction though
 * some very old and few memories don't support this instruction. If a pull-up
 * resistor is present on the MISO/IO1 line, we might still be able to pass the
 * "read back" test because the QSPI memory doesn't recognize the command,
 * so leaves the MISO/IO1 line state unchanged, hence read_cr() returns 0xFF.
 *
 * bit 1 of the Configuration Register is the QE bit for Spansion like QSPI
 * memories.
 *
 * Return: 0 on success, -errno otherwise.
 */
static int spansion_quad_enable(struct spi_nor *nor)
{
	u8 sr_cr[2] = {0, CR_QUAD_EN_SPAN};
	int ret;

	ret = write_sr_cr(nor, sr_cr);
	if (ret)
		return ret;

	/* read back and check it */
	ret = read_cr(nor);
	if (!(ret > 0 && (ret & CR_QUAD_EN_SPAN))) {
		dev_err(nor->dev, "Spansion Quad bit not set\n");
		return -EINVAL;
	}

	return 0;
}

/**
 * spansion_no_read_cr_quad_enable() - set QE bit in Configuration Register.
 * @nor:	pointer to a 'struct spi_nor'
 *
 * Set the Quad Enable (QE) bit in the Configuration Register.
 * This function should be used with QSPI memories not supporting the Read
 * Configuration Register (35h) instruction.
 *
 * bit 1 of the Configuration Register is the QE bit for Spansion like QSPI
 * memories.
 *
 * Return: 0 on success, -errno otherwise.
 */
static int spansion_no_read_cr_quad_enable(struct spi_nor *nor)
{
	u8 sr_cr[2];
	int ret;

	/* Keep the current value of the Status Register. */
	ret = read_sr(nor);
	if (ret < 0) {
		dev_err(nor->dev, "error while reading status register\n");
		return -EINVAL;
	}
	sr_cr[0] = ret;
	sr_cr[1] = CR_QUAD_EN_SPAN;

	return write_sr_cr(nor, sr_cr);
}

/**
 * spansion_read_cr_quad_enable() - set QE bit in Configuration Register.
 * @nor:	pointer to a 'struct spi_nor'
 *
 * Set the Quad Enable (QE) bit in the Configuration Register.
 * This function should be used with QSPI memories supporting the Read
 * Configuration Register (35h) instruction.
 *
 * bit 1 of the Configuration Register is the QE bit for Spansion like QSPI
 * memories.
 *
 * Return: 0 on success, -errno otherwise.
 */
static int spansion_read_cr_quad_enable(struct spi_nor *nor)
{
	struct device *dev = nor->dev;
	u8 sr_cr[2];
	int ret;

	/* Check current Quad Enable bit value. */
	ret = read_cr(nor);
	if (ret < 0) {
		dev_err(dev, "error while reading configuration register\n");
		return -EINVAL;
	}

	if (ret & CR_QUAD_EN_SPAN)
		return 0;

	sr_cr[1] = ret | CR_QUAD_EN_SPAN;

	/* Keep the current value of the Status Register. */
	ret = read_sr(nor);
	if (ret < 0) {
		dev_err(dev, "error while reading status register\n");
		return -EINVAL;
	}
	sr_cr[0] = ret;

	ret = write_sr_cr(nor, sr_cr);
	if (ret)
		return ret;

	/* Read back and check it. */
	ret = read_cr(nor);
	if (!(ret > 0 && (ret & CR_QUAD_EN_SPAN))) {
		dev_err(nor->dev, "Spansion Quad bit not set\n");
		return -EINVAL;
	}

	return 0;
}

/**
 * sr2_bit7_quad_enable() - set QE bit in Status Register 2.
 * @nor:	pointer to a 'struct spi_nor'
 *
 * Set the Quad Enable (QE) bit in the Status Register 2.
 *
 * This is one of the procedures to set the QE bit described in the SFDP
 * (JESD216 rev B) specification but no manufacturer using this procedure has
 * been identified yet, hence the name of the function.
 *
 * Return: 0 on success, -errno otherwise.
 */
static int sr2_bit7_quad_enable(struct spi_nor *nor)
{
	u8 sr2;
	int ret;

	/* Check current Quad Enable bit value. */
	ret = nor->read_reg(nor, SPINOR_OP_RDSR2, &sr2, 1);
	if (ret)
		return ret;
	if (sr2 & SR2_QUAD_EN_BIT7)
		return 0;

	/* Update the Quad Enable bit. */
	sr2 |= SR2_QUAD_EN_BIT7;

	write_enable(nor);

	ret = nor->write_reg(nor, SPINOR_OP_WRSR2, &sr2, 1);
	if (ret < 0) {
		dev_err(nor->dev, "error while writing status register 2\n");
		return -EINVAL;
	}

	ret = spi_nor_wait_till_ready(nor);
	if (ret < 0) {
		dev_err(nor->dev, "timeout while writing status register 2\n");
		return ret;
	}

	/* Read back and check it. */
	ret = nor->read_reg(nor, SPINOR_OP_RDSR2, &sr2, 1);
	if (!(ret > 0 && (sr2 & SR2_QUAD_EN_BIT7))) {
		dev_err(nor->dev, "SR2 Quad bit not set\n");
		return -EINVAL;
	}

	return 0;
}

static int spi_nor_check(struct spi_nor *nor)
{
	if (!nor->dev || !nor->read || !nor->write ||
		!nor->read_reg || !nor->write_reg) {
		pr_err("spi-nor: please fill all the necessary fields!\n");
		return -EINVAL;
	}

	return 0;
}

static int s3an_nor_scan(const struct flash_info *info, struct spi_nor *nor)
{
	int ret;
	u8 val;

	ret = nor->read_reg(nor, SPINOR_OP_XRDSR, &val, 1);
	if (ret < 0) {
		dev_err(nor->dev, "error %d reading XRDSR\n", (int) ret);
		return ret;
	}

	nor->erase_opcode = SPINOR_OP_XSE;
	nor->program_opcode = SPINOR_OP_XPP;
	nor->read_opcode = SPINOR_OP_READ;
	nor->flags |= SNOR_F_NO_OP_CHIP_ERASE;

	/*
	 * This flashes have a page size of 264 or 528 bytes (known as
	 * Default addressing mode). It can be changed to a more standard
	 * Power of two mode where the page size is 256/512. This comes
	 * with a price: there is 3% less of space, the data is corrupted
	 * and the page size cannot be changed back to default addressing
	 * mode.
	 *
	 * The current addressing mode can be read from the XRDSR register
	 * and should not be changed, because is a destructive operation.
	 */
	if (val & XSR_PAGESIZE) {
		/* Flash in Power of 2 mode */
		nor->page_size = (nor->page_size == 264) ? 256 : 512;
		nor->mtd.writebufsize = nor->page_size;
		nor->mtd.size = 8 * nor->page_size * info->n_sectors;
		nor->mtd.erasesize = 8 * nor->page_size;
	} else {
		/* Flash in Default addressing mode */
		nor->flags |= SNOR_F_S3AN_ADDR_DEFAULT;
	}

	return 0;
}

struct spi_nor_read_command {
	u8			num_mode_clocks;
	u8			num_wait_states;
	u8			opcode;
	enum spi_nor_protocol	proto;
};

struct spi_nor_pp_command {
	u8			opcode;
	enum spi_nor_protocol	proto;
};

enum spi_nor_read_command_index {
	SNOR_CMD_READ,
	SNOR_CMD_READ_FAST,
	SNOR_CMD_READ_1_1_1_DTR,

	/* Dual SPI */
	SNOR_CMD_READ_1_1_2,
	SNOR_CMD_READ_1_2_2,
	SNOR_CMD_READ_2_2_2,
	SNOR_CMD_READ_1_2_2_DTR,

	/* Quad SPI */
	SNOR_CMD_READ_1_1_4,
	SNOR_CMD_READ_1_4_4,
	SNOR_CMD_READ_4_4_4,
	SNOR_CMD_READ_1_4_4_DTR,

	/* Octal SPI */
	SNOR_CMD_READ_1_1_8,
	SNOR_CMD_READ_1_8_8,
	SNOR_CMD_READ_8_8_8,
	SNOR_CMD_READ_1_8_8_DTR,

	SNOR_CMD_READ_MAX
};

enum spi_nor_pp_command_index {
	SNOR_CMD_PP,

	/* Quad SPI */
	SNOR_CMD_PP_1_1_4,
	SNOR_CMD_PP_1_4_4,
	SNOR_CMD_PP_4_4_4,

	/* Octal SPI */
	SNOR_CMD_PP_1_1_8,
	SNOR_CMD_PP_1_8_8,
	SNOR_CMD_PP_8_8_8,

	SNOR_CMD_PP_MAX
};

struct spi_nor_flash_parameter {
	u64				size;
	u32				page_size;

	struct spi_nor_hwcaps		hwcaps;
	struct spi_nor_read_command	reads[SNOR_CMD_READ_MAX];
	struct spi_nor_pp_command	page_programs[SNOR_CMD_PP_MAX];

	int (*quad_enable)(struct spi_nor *nor);
};

static void
spi_nor_set_read_settings(struct spi_nor_read_command *read,
			  u8 num_mode_clocks,
			  u8 num_wait_states,
			  u8 opcode,
			  enum spi_nor_protocol proto)
{
	read->num_mode_clocks = num_mode_clocks;
	read->num_wait_states = num_wait_states;
	read->opcode = opcode;
	read->proto = proto;
}

static void
spi_nor_set_pp_settings(struct spi_nor_pp_command *pp,
			u8 opcode,
			enum spi_nor_protocol proto)
{
	pp->opcode = opcode;
	pp->proto = proto;
}

/*
 * Serial Flash Discoverable Parameters (SFDP) parsing.
 */

/**
 * spi_nor_read_sfdp() - read Serial Flash Discoverable Parameters.
 * @nor:	pointer to a 'struct spi_nor'
 * @addr:	offset in the SFDP area to start reading data from
 * @len:	number of bytes to read
 * @buf:	buffer where the SFDP data are copied into (dma-safe memory)
 *
 * Whatever the actual numbers of bytes for address and dummy cycles are
 * for (Fast) Read commands, the Read SFDP (5Ah) instruction is always
 * followed by a 3-byte address and 8 dummy clock cycles.
 *
 * Return: 0 on success, -errno otherwise.
 */
static int spi_nor_read_sfdp(struct spi_nor *nor, u32 addr,
			     size_t len, void *buf)
{
	u8 addr_width, read_opcode, read_dummy;
	int ret;

	read_opcode = nor->read_opcode;
	addr_width = nor->addr_width;
	read_dummy = nor->read_dummy;

	nor->read_opcode = SPINOR_OP_RDSFDP;
	nor->addr_width = 3;
	nor->read_dummy = 8;

	while (len) {
		ret = nor->read(nor, addr, len, (u8 *)buf);
		if (!ret || ret > len) {
			ret = -EIO;
			goto read_err;
		}
		if (ret < 0)
			goto read_err;

		buf += ret;
		addr += ret;
		len -= ret;
	}
	ret = 0;

read_err:
	nor->read_opcode = read_opcode;
	nor->addr_width = addr_width;
	nor->read_dummy = read_dummy;

	return ret;
}

/**
 * spi_nor_read_sfdp_dma_unsafe() - read Serial Flash Discoverable Parameters.
 * @nor:	pointer to a 'struct spi_nor'
 * @addr:	offset in the SFDP area to start reading data from
 * @len:	number of bytes to read
 * @buf:	buffer where the SFDP data are copied into
 *
 * Wrap spi_nor_read_sfdp() using a kmalloc'ed bounce buffer as @buf is now not
 * guaranteed to be dma-safe.
 *
 * Return: -ENOMEM if kmalloc() fails, the return code of spi_nor_read_sfdp()
 *          otherwise.
 */
static int spi_nor_read_sfdp_dma_unsafe(struct spi_nor *nor, u32 addr,
					size_t len, void *buf)
{
	void *dma_safe_buf;
	int ret;

	dma_safe_buf = kmalloc(len, GFP_KERNEL);
	if (!dma_safe_buf)
		return -ENOMEM;

	ret = spi_nor_read_sfdp(nor, addr, len, dma_safe_buf);
	memcpy(buf, dma_safe_buf, len);
	kfree(dma_safe_buf);

	return ret;
}

struct sfdp_parameter_header {
	u8		id_lsb;
	u8		minor;
	u8		major;
	u8		length; /* in double words */
	u8		parameter_table_pointer[3]; /* byte address */
	u8		id_msb;
};

#define SFDP_PARAM_HEADER_ID(p)	(((p)->id_msb << 8) | (p)->id_lsb)
#define SFDP_PARAM_HEADER_PTP(p) \
	(((p)->parameter_table_pointer[2] << 16) | \
	 ((p)->parameter_table_pointer[1] <<  8) | \
	 ((p)->parameter_table_pointer[0] <<  0))

#define SFDP_BFPT_ID		0xff00	/* Basic Flash Parameter Table */
#define SFDP_SECTOR_MAP_ID	0xff81	/* Sector Map Table */

#define SFDP_SIGNATURE		0x50444653U
#define SFDP_JESD216_MAJOR	1
#define SFDP_JESD216_MINOR	0
#define SFDP_JESD216A_MINOR	5
#define SFDP_JESD216B_MINOR	6

struct sfdp_header {
	u32		signature; /* Ox50444653U <=> "SFDP" */
	u8		minor;
	u8		major;
	u8		nph; /* 0-base number of parameter headers */
	u8		unused;

	/* Basic Flash Parameter Table. */
	struct sfdp_parameter_header	bfpt_header;
};

/* Basic Flash Parameter Table */

/*
 * JESD216 rev B defines a Basic Flash Parameter Table of 16 DWORDs.
 * They are indexed from 1 but C arrays are indexed from 0.
 */
#define BFPT_DWORD(i)		((i) - 1)
#define BFPT_DWORD_MAX		16

/* The first version of JESB216 defined only 9 DWORDs. */
#define BFPT_DWORD_MAX_JESD216			9

/* 1st DWORD. */
#define BFPT_DWORD1_FAST_READ_1_1_2		BIT(16)
#define BFPT_DWORD1_ADDRESS_BYTES_MASK		GENMASK(18, 17)
#define BFPT_DWORD1_ADDRESS_BYTES_3_ONLY	(0x0UL << 17)
#define BFPT_DWORD1_ADDRESS_BYTES_3_OR_4	(0x1UL << 17)
#define BFPT_DWORD1_ADDRESS_BYTES_4_ONLY	(0x2UL << 17)
#define BFPT_DWORD1_DTR				BIT(19)
#define BFPT_DWORD1_FAST_READ_1_2_2		BIT(20)
#define BFPT_DWORD1_FAST_READ_1_4_4		BIT(21)
#define BFPT_DWORD1_FAST_READ_1_1_4		BIT(22)

/* 5th DWORD. */
#define BFPT_DWORD5_FAST_READ_2_2_2		BIT(0)
#define BFPT_DWORD5_FAST_READ_4_4_4		BIT(4)

/* 11th DWORD. */
#define BFPT_DWORD11_PAGE_SIZE_SHIFT		4
#define BFPT_DWORD11_PAGE_SIZE_MASK		GENMASK(7, 4)

/* 15th DWORD. */

/*
 * (from JESD216 rev B)
 * Quad Enable Requirements (QER):
 * - 000b: Device does not have a QE bit. Device detects 1-1-4 and 1-4-4
 *         reads based on instruction. DQ3/HOLD# functions are hold during
 *         instruction phase.
 * - 001b: QE is bit 1 of status register 2. It is set via Write Status with
 *         two data bytes where bit 1 of the second byte is one.
 *         [...]
 *         Writing only one byte to the status register has the side-effect of
 *         clearing status register 2, including the QE bit. The 100b code is
 *         used if writing one byte to the status register does not modify
 *         status register 2.
 * - 010b: QE is bit 6 of status register 1. It is set via Write Status with
 *         one data byte where bit 6 is one.
 *         [...]
 * - 011b: QE is bit 7 of status register 2. It is set via Write status
 *         register 2 instruction 3Eh with one data byte where bit 7 is one.
 *         [...]
 *         The status register 2 is read using instruction 3Fh.
 * - 100b: QE is bit 1 of status register 2. It is set via Write Status with
 *         two data bytes where bit 1 of the second byte is one.
 *         [...]
 *         In contrast to the 001b code, writing one byte to the status
 *         register does not modify status register 2.
 * - 101b: QE is bit 1 of status register 2. Status register 1 is read using
 *         Read Status instruction 05h. Status register2 is read using
 *         instruction 35h. QE is set via Writ Status instruction 01h with
 *         two data bytes where bit 1 of the second byte is one.
 *         [...]
 */
#define BFPT_DWORD15_QER_MASK			GENMASK(22, 20)
#define BFPT_DWORD15_QER_NONE			(0x0UL << 20) /* Micron */
#define BFPT_DWORD15_QER_SR2_BIT1_BUGGY		(0x1UL << 20)
#define BFPT_DWORD15_QER_SR1_BIT6		(0x2UL << 20) /* Macronix */
#define BFPT_DWORD15_QER_SR2_BIT7		(0x3UL << 20)
#define BFPT_DWORD15_QER_SR2_BIT1_NO_RD		(0x4UL << 20)
#define BFPT_DWORD15_QER_SR2_BIT1		(0x5UL << 20) /* Spansion */

struct sfdp_bfpt {
	u32	dwords[BFPT_DWORD_MAX];
};

/* Fast Read settings. */

static inline void
spi_nor_set_read_settings_from_bfpt(struct spi_nor_read_command *read,
				    u16 half,
				    enum spi_nor_protocol proto)
{
	read->num_mode_clocks = (half >> 5) & 0x07;
	read->num_wait_states = (half >> 0) & 0x1f;
	read->opcode = (half >> 8) & 0xff;
	read->proto = proto;
}

struct sfdp_bfpt_read {
	/* The Fast Read x-y-z hardware capability in params->hwcaps.mask. */
	u32			hwcaps;

	/*
	 * The <supported_bit> bit in <supported_dword> BFPT DWORD tells us
	 * whether the Fast Read x-y-z command is supported.
	 */
	u32			supported_dword;
	u32			supported_bit;

	/*
	 * The half-word at offset <setting_shift> in <setting_dword> BFPT DWORD
	 * encodes the op code, the number of mode clocks and the number of wait
	 * states to be used by Fast Read x-y-z command.
	 */
	u32			settings_dword;
	u32			settings_shift;

	/* The SPI protocol for this Fast Read x-y-z command. */
	enum spi_nor_protocol	proto;
};

static const struct sfdp_bfpt_read sfdp_bfpt_reads[] = {
	/* Fast Read 1-1-2 */
	{
		SNOR_HWCAPS_READ_1_1_2,
		BFPT_DWORD(1), BIT(16),	/* Supported bit */
		BFPT_DWORD(4), 0,	/* Settings */
		SNOR_PROTO_1_1_2,
	},

	/* Fast Read 1-2-2 */
	{
		SNOR_HWCAPS_READ_1_2_2,
		BFPT_DWORD(1), BIT(20),	/* Supported bit */
		BFPT_DWORD(4), 16,	/* Settings */
		SNOR_PROTO_1_2_2,
	},

	/* Fast Read 2-2-2 */
	{
		SNOR_HWCAPS_READ_2_2_2,
		BFPT_DWORD(5),  BIT(0),	/* Supported bit */
		BFPT_DWORD(6), 16,	/* Settings */
		SNOR_PROTO_2_2_2,
	},

	/* Fast Read 1-1-4 */
	{
		SNOR_HWCAPS_READ_1_1_4,
		BFPT_DWORD(1), BIT(22),	/* Supported bit */
		BFPT_DWORD(3), 16,	/* Settings */
		SNOR_PROTO_1_1_4,
	},

	/* Fast Read 1-4-4 */
	{
		SNOR_HWCAPS_READ_1_4_4,
		BFPT_DWORD(1), BIT(21),	/* Supported bit */
		BFPT_DWORD(3), 0,	/* Settings */
		SNOR_PROTO_1_4_4,
	},

	/* Fast Read 4-4-4 */
	{
		SNOR_HWCAPS_READ_4_4_4,
		BFPT_DWORD(5), BIT(4),	/* Supported bit */
		BFPT_DWORD(7), 16,	/* Settings */
		SNOR_PROTO_4_4_4,
	},
};

struct sfdp_bfpt_erase {
	/*
	 * The half-word at offset <shift> in DWORD <dwoard> encodes the
	 * op code and erase sector size to be used by Sector Erase commands.
	 */
	u32			dword;
	u32			shift;
};

static const struct sfdp_bfpt_erase sfdp_bfpt_erases[] = {
	/* Erase Type 1 in DWORD8 bits[15:0] */
	{BFPT_DWORD(8), 0},

	/* Erase Type 2 in DWORD8 bits[31:16] */
	{BFPT_DWORD(8), 16},

	/* Erase Type 3 in DWORD9 bits[15:0] */
	{BFPT_DWORD(9), 0},

	/* Erase Type 4 in DWORD9 bits[31:16] */
	{BFPT_DWORD(9), 16},
};

static int spi_nor_hwcaps_read2cmd(u32 hwcaps);

/**
 * spi_nor_parse_bfpt() - read and parse the Basic Flash Parameter Table.
 * @nor:		pointer to a 'struct spi_nor'
 * @bfpt_header:	pointer to the 'struct sfdp_parameter_header' describing
 *			the Basic Flash Parameter Table length and version
 * @params:		pointer to the 'struct spi_nor_flash_parameter' to be
 *			filled
 *
 * The Basic Flash Parameter Table is the main and only mandatory table as
 * defined by the SFDP (JESD216) specification.
 * It provides us with the total size (memory density) of the data array and
 * the number of address bytes for Fast Read, Page Program and Sector Erase
 * commands.
 * For Fast READ commands, it also gives the number of mode clock cycles and
 * wait states (regrouped in the number of dummy clock cycles) for each
 * supported instruction op code.
 * For Page Program, the page size is now available since JESD216 rev A, however
 * the supported instruction op codes are still not provided.
 * For Sector Erase commands, this table stores the supported instruction op
 * codes and the associated sector sizes.
 * Finally, the Quad Enable Requirements (QER) are also available since JESD216
 * rev A. The QER bits encode the manufacturer dependent procedure to be
 * executed to set the Quad Enable (QE) bit in some internal register of the
 * Quad SPI memory. Indeed the QE bit, when it exists, must be set before
 * sending any Quad SPI command to the memory. Actually, setting the QE bit
 * tells the memory to reassign its WP# and HOLD#/RESET# pins to functions IO2
 * and IO3 hence enabling 4 (Quad) I/O lines.
 *
 * Return: 0 on success, -errno otherwise.
 */
static int spi_nor_parse_bfpt(struct spi_nor *nor,
			      const struct sfdp_parameter_header *bfpt_header,
			      struct spi_nor_flash_parameter *params)
{
	struct mtd_info *mtd = &nor->mtd;
	struct sfdp_bfpt bfpt;
	size_t len;
	int i, cmd, err;
	u32 addr;
	u16 half;

	/* JESD216 Basic Flash Parameter Table length is at least 9 DWORDs. */
	if (bfpt_header->length < BFPT_DWORD_MAX_JESD216)
		return -EINVAL;

	/* Read the Basic Flash Parameter Table. */
	len = min_t(size_t, sizeof(bfpt),
		    bfpt_header->length * sizeof(u32));
	addr = SFDP_PARAM_HEADER_PTP(bfpt_header);
	memset(&bfpt, 0, sizeof(bfpt));
	err = spi_nor_read_sfdp_dma_unsafe(nor,  addr, len, &bfpt);
	if (err < 0)
		return err;

	/* Fix endianness of the BFPT DWORDs. */
	for (i = 0; i < BFPT_DWORD_MAX; i++)
		bfpt.dwords[i] = le32_to_cpu(bfpt.dwords[i]);

	/* Number of address bytes. */
	switch (bfpt.dwords[BFPT_DWORD(1)] & BFPT_DWORD1_ADDRESS_BYTES_MASK) {
	case BFPT_DWORD1_ADDRESS_BYTES_3_ONLY:
		nor->addr_width = 3;
		break;

	case BFPT_DWORD1_ADDRESS_BYTES_4_ONLY:
		nor->addr_width = 4;
		break;

	default:
		break;
	}

	/* Flash Memory Density (in bits). */
	params->size = bfpt.dwords[BFPT_DWORD(2)];
	if (params->size & BIT(31)) {
		params->size &= ~BIT(31);

		/*
		 * Prevent overflows on params->size. Anyway, a NOR of 2^64
		 * bits is unlikely to exist so this error probably means
		 * the BFPT we are reading is corrupted/wrong.
		 */
		if (params->size > 63)
			return -EINVAL;

		params->size = 1ULL << params->size;
	} else {
		params->size++;
	}
	params->size >>= 3; /* Convert to bytes. */


	/* Fast Read settings. */
	for (i = 0; i < ARRAY_SIZE(sfdp_bfpt_reads); i++) {
		const struct sfdp_bfpt_read *rd = &sfdp_bfpt_reads[i];
		struct spi_nor_read_command *read;

		if (!(bfpt.dwords[rd->supported_dword] & rd->supported_bit)) {
			params->hwcaps.mask &= ~rd->hwcaps;
			continue;
		}

		params->hwcaps.mask |= rd->hwcaps;
		cmd = spi_nor_hwcaps_read2cmd(rd->hwcaps);
		read = &params->reads[cmd];
		half = bfpt.dwords[rd->settings_dword] >> rd->settings_shift;
		spi_nor_set_read_settings_from_bfpt(read, half, rd->proto);
	}

	/* Sector Erase settings. */
	for (i = 0; i < ARRAY_SIZE(sfdp_bfpt_erases); i++) {
		const struct sfdp_bfpt_erase *er = &sfdp_bfpt_erases[i];
		u32 erasesize;
		u8 opcode;

		half = bfpt.dwords[er->dword] >> er->shift;
		erasesize = half & 0xff;

		/* erasesize == 0 means this Erase Type is not supported. */
		if (!erasesize)
			continue;

		erasesize = 1U << erasesize;
		opcode = (half >> 8) & 0xff;
#ifdef CONFIG_MTD_SPI_NOR_USE_4K_SECTORS
		if (erasesize == SZ_4K) {
			nor->erase_opcode = opcode;
			mtd->erasesize = erasesize;
			break;
		}
#endif
		if (!mtd->erasesize || mtd->erasesize < erasesize) {
			nor->erase_opcode = opcode;
			mtd->erasesize = erasesize;
		}
	}
	if (params->size > 0x1000000 && nor->addr_width == 3)
		return -EINVAL;

	/* Stop here if not JESD216 rev A or later. */
	if (bfpt_header->length < BFPT_DWORD_MAX)
		return 0;

	/* Page size: this field specifies 'N' so the page size = 2^N bytes. */
	params->page_size = bfpt.dwords[BFPT_DWORD(11)];
	params->page_size &= BFPT_DWORD11_PAGE_SIZE_MASK;
	params->page_size >>= BFPT_DWORD11_PAGE_SIZE_SHIFT;
	params->page_size = 1U << params->page_size;

	/* Quad Enable Requirements. */
	switch (bfpt.dwords[BFPT_DWORD(15)] & BFPT_DWORD15_QER_MASK) {
	case BFPT_DWORD15_QER_NONE:
		params->quad_enable = NULL;
		break;

	case BFPT_DWORD15_QER_SR2_BIT1_BUGGY:
	case BFPT_DWORD15_QER_SR2_BIT1_NO_RD:
		params->quad_enable = spansion_no_read_cr_quad_enable;
		break;

	case BFPT_DWORD15_QER_SR1_BIT6:
		params->quad_enable = macronix_quad_enable;
		break;

	case BFPT_DWORD15_QER_SR2_BIT7:
		params->quad_enable = sr2_bit7_quad_enable;
		break;

	case BFPT_DWORD15_QER_SR2_BIT1:
		params->quad_enable = spansion_read_cr_quad_enable;
		break;

	default:
		return -EINVAL;
	}

	return 0;
}

/**
 * spi_nor_parse_sfdp() - parse the Serial Flash Discoverable Parameters.
 * @nor:		pointer to a 'struct spi_nor'
 * @params:		pointer to the 'struct spi_nor_flash_parameter' to be
 *			filled
 *
 * The Serial Flash Discoverable Parameters are described by the JEDEC JESD216
 * specification. This is a standard which tends to supported by almost all
 * (Q)SPI memory manufacturers. Those hard-coded tables allow us to learn at
 * runtime the main parameters needed to perform basic SPI flash operations such
 * as Fast Read, Page Program or Sector Erase commands.
 *
 * Return: 0 on success, -errno otherwise.
 */
static int spi_nor_parse_sfdp(struct spi_nor *nor,
			      struct spi_nor_flash_parameter *params)
{
	const struct sfdp_parameter_header *param_header, *bfpt_header;
	struct sfdp_parameter_header *param_headers = NULL;
	struct sfdp_header header;
	struct device *dev = nor->dev;
	size_t psize;
	int i, err;

	/* Get the SFDP header. */
	err = spi_nor_read_sfdp_dma_unsafe(nor, 0, sizeof(header), &header);
	if (err < 0)
		return err;

	/* Check the SFDP header version. */
	if (le32_to_cpu(header.signature) != SFDP_SIGNATURE ||
	    header.major != SFDP_JESD216_MAJOR)
		return -EINVAL;

	/*
	 * Verify that the first and only mandatory parameter header is a
	 * Basic Flash Parameter Table header as specified in JESD216.
	 */
	bfpt_header = &header.bfpt_header;
	if (SFDP_PARAM_HEADER_ID(bfpt_header) != SFDP_BFPT_ID ||
	    bfpt_header->major != SFDP_JESD216_MAJOR)
		return -EINVAL;

	/*
	 * Allocate memory then read all parameter headers with a single
	 * Read SFDP command. These parameter headers will actually be parsed
	 * twice: a first time to get the latest revision of the basic flash
	 * parameter table, then a second time to handle the supported optional
	 * tables.
	 * Hence we read the parameter headers once for all to reduce the
	 * processing time. Also we use kmalloc() instead of devm_kmalloc()
	 * because we don't need to keep these parameter headers: the allocated
	 * memory is always released with kfree() before exiting this function.
	 */
	if (header.nph) {
		psize = header.nph * sizeof(*param_headers);

		param_headers = kmalloc(psize, GFP_KERNEL);
		if (!param_headers)
			return -ENOMEM;

		err = spi_nor_read_sfdp(nor, sizeof(header),
					psize, param_headers);
		if (err < 0) {
			dev_err(dev, "failed to read SFDP parameter headers\n");
			goto exit;
		}
	}

	/*
	 * Check other parameter headers to get the latest revision of
	 * the basic flash parameter table.
	 */
	for (i = 0; i < header.nph; i++) {
		param_header = &param_headers[i];

		if (SFDP_PARAM_HEADER_ID(param_header) == SFDP_BFPT_ID &&
		    param_header->major == SFDP_JESD216_MAJOR &&
		    (param_header->minor > bfpt_header->minor ||
		     (param_header->minor == bfpt_header->minor &&
		      param_header->length > bfpt_header->length)))
			bfpt_header = param_header;
	}

	err = spi_nor_parse_bfpt(nor, bfpt_header, params);
	if (err)
		goto exit;

	/* Parse other parameter headers. */
	for (i = 0; i < header.nph; i++) {
		param_header = &param_headers[i];

		switch (SFDP_PARAM_HEADER_ID(param_header)) {
		case SFDP_SECTOR_MAP_ID:
			dev_info(dev, "non-uniform erase sector maps are not supported yet.\n");
			break;

		default:
			break;
		}

		if (err)
			goto exit;
	}

exit:
	kfree(param_headers);
	return err;
}

static int spi_nor_init_params(struct spi_nor *nor,
			       const struct flash_info *info,
			       struct spi_nor_flash_parameter *params)
{
	/* Set legacy flash parameters as default. */
	memset(params, 0, sizeof(*params));

	/* Set SPI NOR sizes. */
	params->size = info->sector_size * info->n_sectors;
	params->page_size = info->page_size;

	/* (Fast) Read settings. */
	params->hwcaps.mask |= SNOR_HWCAPS_READ;
	spi_nor_set_read_settings(&params->reads[SNOR_CMD_READ],
				  0, 0, SPINOR_OP_READ,
				  SNOR_PROTO_1_1_1);

	if (!(info->flags & SPI_NOR_NO_FR)) {
		params->hwcaps.mask |= SNOR_HWCAPS_READ_FAST;
		spi_nor_set_read_settings(&params->reads[SNOR_CMD_READ_FAST],
					  0, 8, SPINOR_OP_READ_FAST,
					  SNOR_PROTO_1_1_1);
	}

	if (info->flags & SPI_NOR_DUAL_READ) {
		params->hwcaps.mask |= SNOR_HWCAPS_READ_1_1_2;
		spi_nor_set_read_settings(&params->reads[SNOR_CMD_READ_1_1_2],
					  0, 8, SPINOR_OP_READ_1_1_2,
					  SNOR_PROTO_1_1_2);
	}

	if (info->flags & SPI_NOR_QUAD_READ) {
		params->hwcaps.mask |= SNOR_HWCAPS_READ_1_1_4;
		spi_nor_set_read_settings(&params->reads[SNOR_CMD_READ_1_1_4],
					  0, 8, SPINOR_OP_READ_1_1_4,
					  SNOR_PROTO_1_1_4);
	}

	if (info->flags & SPI_NOR_OCTAL_READ) {
		params->hwcaps.mask |= SNOR_HWCAPS_READ_1_1_8;
		spi_nor_set_read_settings(&params->reads[SNOR_CMD_READ_1_1_8],
					  0, 8, SPINOR_OP_READ_1_1_8,
					  SNOR_PROTO_1_1_8);
		if (!(nor->flags & SNOR_F_BROKEN_OCTAL_DDR)) {
			params->hwcaps.mask |= SNOR_HWCAPS_READ_8_8_8;
			spi_nor_set_read_settings(&params->reads[SNOR_CMD_READ_8_8_8],
						  0, 16, SPINOR_OP_READ_1_1_8,
						  SNOR_PROTO_8_8_8);
		}
	}

	/* Page Program settings. */
	if (info->flags & SPI_NOR_OCTAL_WRITE) {
		params->hwcaps.mask |= SNOR_HWCAPS_PP_1_1_8;
		spi_nor_set_pp_settings(&params->page_programs[SNOR_CMD_PP_1_1_8],
					SPINOR_OP_PP_1_1_8, SNOR_PROTO_1_1_8);
		if (!(nor->flags & SNOR_F_BROKEN_OCTAL_DDR)) {
			params->hwcaps.mask |= SNOR_HWCAPS_PP_8_8_8;
			spi_nor_set_pp_settings(&params->page_programs[SNOR_CMD_PP_8_8_8],
						SPINOR_OP_PP_1_1_8,
						SNOR_PROTO_8_8_8);
		}
	}
	if (nor->spi && (nor->spi->mode & SPI_TX_QUAD)) {
		params->hwcaps.mask |= SNOR_HWCAPS_PP_1_1_4;
		spi_nor_set_pp_settings(&params->page_programs[SNOR_CMD_PP_1_1_4],
					SPINOR_OP_PP_1_1_4, SNOR_PROTO_1_1_4);
	} else {
		params->hwcaps.mask |= SNOR_HWCAPS_PP;
		spi_nor_set_pp_settings(&params->page_programs[SNOR_CMD_PP],
					SPINOR_OP_PP, SNOR_PROTO_1_1_1);
	}

	/* Select the procedure to set the Quad Enable bit. */
	if (params->hwcaps.mask & (SNOR_HWCAPS_READ_QUAD |
				   SNOR_HWCAPS_PP_QUAD)) {
		switch (JEDEC_MFR(info)) {
		case SNOR_MFR_MACRONIX:
		case SNOR_MFR_ISSI:
			params->quad_enable = macronix_quad_enable;
			break;

		case SNOR_MFR_ST:
		case SNOR_MFR_MICRON:
			break;

		default:
			/* Kept only for backward compatibility purpose. */
			params->quad_enable = spansion_quad_enable;
			break;
		}

		/*
		 * Some manufacturer like GigaDevice may use different
		 * bit to set QE on different memories, so the MFR can't
		 * indicate the quad_enable method for this case, we need
		 * set it in flash info list.
		 */
		if (info->quad_enable)
			params->quad_enable = info->quad_enable;
	}

	/* Override the parameters with data read from SFDP tables. */
	nor->addr_width = 0;
	nor->mtd.erasesize = 0;
	if ((info->flags & (SPI_NOR_DUAL_READ | SPI_NOR_QUAD_READ)) &&
	    !(info->flags & SPI_NOR_SKIP_SFDP)) {
		struct spi_nor_flash_parameter sfdp_params;

		memcpy(&sfdp_params, params, sizeof(sfdp_params));
		if (spi_nor_parse_sfdp(nor, &sfdp_params)) {
			nor->addr_width = 0;
			nor->mtd.erasesize = 0;
		} else {
			memcpy(params, &sfdp_params, sizeof(*params));
		}
	}

	/* Fix bank selection for IS25WP256D (0x9d7019) by explicitly reading the hardware state. */
	if (!strcmp(info->name, "is25wp256d")) {
		int status = read_ear(nor,  (struct flash_info*)info);

		if (status < 0)
			dev_warn(nor->dev, "failed to read ear reg\n");
		else
			nor->curbank = status & EAR_SEGMENT_MASK;
	}

	return 0;
}

static int spi_nor_hwcaps2cmd(u32 hwcaps, const int table[][2], size_t size)
{
	size_t i;

	for (i = 0; i < size; i++)
		if (table[i][0] == (int)hwcaps)
			return table[i][1];

	return -EINVAL;
}

static int spi_nor_hwcaps_read2cmd(u32 hwcaps)
{
	static const int hwcaps_read2cmd[][2] = {
		{ SNOR_HWCAPS_READ,		SNOR_CMD_READ },
		{ SNOR_HWCAPS_READ_FAST,	SNOR_CMD_READ_FAST },
		{ SNOR_HWCAPS_READ_1_1_1_DTR,	SNOR_CMD_READ_1_1_1_DTR },
		{ SNOR_HWCAPS_READ_1_1_2,	SNOR_CMD_READ_1_1_2 },
		{ SNOR_HWCAPS_READ_1_2_2,	SNOR_CMD_READ_1_2_2 },
		{ SNOR_HWCAPS_READ_2_2_2,	SNOR_CMD_READ_2_2_2 },
		{ SNOR_HWCAPS_READ_1_2_2_DTR,	SNOR_CMD_READ_1_2_2_DTR },
		{ SNOR_HWCAPS_READ_1_1_4,	SNOR_CMD_READ_1_1_4 },
		{ SNOR_HWCAPS_READ_1_4_4,	SNOR_CMD_READ_1_4_4 },
		{ SNOR_HWCAPS_READ_4_4_4,	SNOR_CMD_READ_4_4_4 },
		{ SNOR_HWCAPS_READ_1_4_4_DTR,	SNOR_CMD_READ_1_4_4_DTR },
		{ SNOR_HWCAPS_READ_1_1_8,	SNOR_CMD_READ_1_1_8 },
		{ SNOR_HWCAPS_READ_1_8_8,	SNOR_CMD_READ_1_8_8 },
		{ SNOR_HWCAPS_READ_8_8_8,	SNOR_CMD_READ_8_8_8 },
		{ SNOR_HWCAPS_READ_1_8_8_DTR,	SNOR_CMD_READ_1_8_8_DTR },
	};

	return spi_nor_hwcaps2cmd(hwcaps, hwcaps_read2cmd,
				  ARRAY_SIZE(hwcaps_read2cmd));
}

static int spi_nor_hwcaps_pp2cmd(u32 hwcaps)
{
	static const int hwcaps_pp2cmd[][2] = {
		{ SNOR_HWCAPS_PP,		SNOR_CMD_PP },
		{ SNOR_HWCAPS_PP_1_1_4,		SNOR_CMD_PP_1_1_4 },
		{ SNOR_HWCAPS_PP_1_4_4,		SNOR_CMD_PP_1_4_4 },
		{ SNOR_HWCAPS_PP_4_4_4,		SNOR_CMD_PP_4_4_4 },
		{ SNOR_HWCAPS_PP_1_1_8,		SNOR_CMD_PP_1_1_8 },
		{ SNOR_HWCAPS_PP_1_8_8,		SNOR_CMD_PP_1_8_8 },
		{ SNOR_HWCAPS_PP_8_8_8,		SNOR_CMD_PP_8_8_8 },
	};

	return spi_nor_hwcaps2cmd(hwcaps, hwcaps_pp2cmd,
				  ARRAY_SIZE(hwcaps_pp2cmd));
}

static int spi_nor_select_read(struct spi_nor *nor,
			       const struct spi_nor_flash_parameter *params,
			       u32 shared_hwcaps)
{
	int cmd, best_match = fls(shared_hwcaps & SNOR_HWCAPS_READ_MASK) - 1;
	const struct spi_nor_read_command *read;

	if (best_match < 0)
		return -EINVAL;

	cmd = spi_nor_hwcaps_read2cmd(BIT(best_match));
	if (cmd < 0)
		return -EINVAL;

	read = &params->reads[cmd];
	nor->read_opcode = read->opcode;
	nor->read_proto = read->proto;

	/*
	 * In the spi-nor framework, we don't need to make the difference
	 * between mode clock cycles and wait state clock cycles.
	 * Indeed, the value of the mode clock cycles is used by a QSPI
	 * flash memory to know whether it should enter or leave its 0-4-4
	 * (Continuous Read / XIP) mode.
	 * eXecution In Place is out of the scope of the mtd sub-system.
	 * Hence we choose to merge both mode and wait state clock cycles
	 * into the so called dummy clock cycles.
	 */
	nor->read_dummy = read->num_mode_clocks + read->num_wait_states;
	return 0;
}

static int spi_nor_select_pp(struct spi_nor *nor,
			     const struct spi_nor_flash_parameter *params,
			     u32 shared_hwcaps)
{
	int cmd, best_match = fls(shared_hwcaps & SNOR_HWCAPS_PP_MASK) - 1;
	const struct spi_nor_pp_command *pp;

	if (best_match < 0)
		return -EINVAL;

	cmd = spi_nor_hwcaps_pp2cmd(BIT(best_match));
	if (cmd < 0)
		return -EINVAL;

	pp = &params->page_programs[cmd];
	nor->program_opcode = pp->opcode;
	nor->write_proto = pp->proto;
	return 0;
}

static int spi_nor_select_erase(struct spi_nor *nor,
				const struct flash_info *info)
{
	struct mtd_info *mtd = &nor->mtd;

	/* Do nothing if already configured from SFDP. */

	if (mtd->erasesize &&
	    JEDEC_MFR(info) != SNOR_MFR_SPANSION)
		return 0;

#ifdef CONFIG_MTD_SPI_NOR_USE_4K_SECTORS
	/* prefer "small sector" erase if possible */
	if (info->flags & SECT_4K) {
		nor->erase_opcode = SPINOR_OP_BE_4K;
		mtd->erasesize = 4096;
	} else if (info->flags & SECT_4K_PMC) {
		nor->erase_opcode = SPINOR_OP_BE_4K_PMC;
		mtd->erasesize = 4096;
	} else
#endif
	{
		nor->erase_opcode = SPINOR_OP_SE;
		mtd->erasesize = info->sector_size;
	}
	return 0;
}

static int spi_nor_setup(struct spi_nor *nor, const struct flash_info *info,
			 const struct spi_nor_flash_parameter *params,
			 const struct spi_nor_hwcaps *hwcaps)
{
	u32 ignored_mask, shared_mask;
	bool enable_quad_io;
	int err;

	/*
	 * Keep only the hardware capabilities supported by both the SPI
	 * controller and the SPI flash memory.
	 */
	shared_mask = hwcaps->mask & params->hwcaps.mask;

	/* SPI n-n-n protocols are not supported yet. */
	ignored_mask = (SNOR_HWCAPS_READ_2_2_2 |
			SNOR_HWCAPS_READ_4_4_4 |
			SNOR_HWCAPS_READ_8_8_8 |
			SNOR_HWCAPS_PP_4_4_4 |
			SNOR_HWCAPS_PP_8_8_8);

	if (!(nor->flags & SNOR_F_BROKEN_OCTAL_DDR)) {
		if (hwcaps->mask & SNOR_HWCAPS_READ_8_8_8)
			ignored_mask &= ~SNOR_HWCAPS_READ_8_8_8;
		if (hwcaps->mask & SNOR_HWCAPS_PP_8_8_8)
			ignored_mask &= ~SNOR_HWCAPS_PP_8_8_8;
	}

	if (shared_mask & ignored_mask) {
		dev_dbg(nor->dev,
			"SPI n-n-n protocols are not supported yet.\n");
		shared_mask &= ~ignored_mask;
	}

	/* Select the (Fast) Read command. */
	err = spi_nor_select_read(nor, params, shared_mask);
	if (err) {
		dev_err(nor->dev,
			"can't select read settings supported by both the SPI controller and memory.\n");
		return err;
	}

	/* Select the Page Program command. */
	err = spi_nor_select_pp(nor, params, shared_mask);
	if (err) {
		dev_err(nor->dev,
			"can't select write settings supported by both the SPI controller and memory.\n");
		return err;
	}

	/* Select the Sector Erase command. */
	err = spi_nor_select_erase(nor, info);
	if (err) {
		dev_err(nor->dev,
			"can't select erase settings supported by both the SPI controller and memory.\n");
		return err;
	}

	/* Enable Quad I/O if needed. */
	enable_quad_io = (spi_nor_get_protocol_width(nor->read_proto) == 4 ||
			  spi_nor_get_protocol_width(nor->write_proto) == 4);
	if (enable_quad_io && params->quad_enable)
		nor->quad_enable = params->quad_enable;
	else
		nor->quad_enable = NULL;

	return 0;
}

static int spi_nor_switch_micron_octal_ddr(struct spi_nor *nor)
{
	u8 cr = SPINOR_VCR_OCTAL_DDR;
	int ret;
	u8 program_opcode;

	program_opcode = nor->program_opcode;
	write_enable(nor);
	nor->program_opcode = SPINOR_OP_WRCR;
	nor->addr_width = 3;
	ret = nor->write(nor, 0x0, 1, &cr);
	nor->program_opcode = program_opcode;
	nor->addr_width = 4;
	if (ret < 0) {
		dev_err(nor->dev,
			"error while writing configuration register\n");
		return -EINVAL;
	}

	return 0;
}

static int spi_nor_init(struct spi_nor *nor)
{
	int err;

	/*
	 * Atmel, SST, Intel/Numonyx, and others serial NOR tend to power up
	 * with the software protection bits set
	 */
	if (JEDEC_MFR(nor->info) == SNOR_MFR_ATMEL ||
	    JEDEC_MFR(nor->info) == SNOR_MFR_INTEL ||
	    JEDEC_MFR(nor->info) == SNOR_MFR_SST ||
	    nor->info->flags & SPI_NOR_HAS_LOCK) {
		write_enable(nor);
		write_sr(nor, 0);
		spi_nor_wait_till_ready(nor);
	}

	if (nor->quad_enable) {
		err = nor->quad_enable(nor);
		if (err) {
			dev_err(nor->dev, "quad mode not supported\n");
			return err;
		}
	}

	if ((nor->addr_width == 4) &&
	    (JEDEC_MFR(nor->info) != SNOR_MFR_SPANSION) &&
	    !(nor->info->flags & SPI_NOR_4B_OPCODES)) {
		/*
		 * If the RESET# pin isn't hooked up properly, or the system
		 * otherwise doesn't perform a reset command in the boot
		 * sequence, it's impossible to 100% protect against unexpected
		 * reboots (e.g., crashes). Warn the user (or hopefully, system
		 * designer) that this is bad.
		 */
		WARN_ONCE(nor->flags & SNOR_F_BROKEN_RESET,
			  "enabling reset hack; may not recover from unexpected reboots\n");
		set_4byte(nor, nor->info, 1);
	}

	return 0;
}

/* mtd resume handler */
static void spi_nor_resume(struct mtd_info *mtd)
{
	struct spi_nor *nor = mtd_to_spi_nor(mtd);
	struct device *dev = nor->dev;
	int ret;

	/* re-initialize the nor chip */
	ret = spi_nor_init(nor);
	if (ret)
		dev_err(dev, "resume() failed\n");
}

void spi_nor_restore(struct spi_nor *nor)
{
	/* restore the addressing mode */
	if ((nor->addr_width == 4) &&
	    (JEDEC_MFR(nor->info) != SNOR_MFR_SPANSION) &&
	    !(nor->info->flags & SPI_NOR_4B_OPCODES) &&
	    (nor->flags & SNOR_F_BROKEN_RESET))
		set_4byte(nor, nor->info, 0);
}
EXPORT_SYMBOL_GPL(spi_nor_restore);

int spi_nor_scan(struct spi_nor *nor, const char *name,
		 const struct spi_nor_hwcaps *hwcaps)
{
	struct spi_nor_flash_parameter params;
	struct flash_info *info = NULL;
	struct device *dev = nor->dev;
	struct mtd_info *mtd = &nor->mtd;
	struct device_node *np = spi_nor_get_flash_node(nor);
	struct device_node *np_spi;
	int ret;
	int i;
	u32 is_dual;

	ret = spi_nor_check(nor);
	if (ret)
		return ret;

	/* Reset SPI protocol for all commands. */
	nor->reg_proto = SNOR_PROTO_1_1_1;
	nor->read_proto = SNOR_PROTO_1_1_1;
	nor->write_proto = SNOR_PROTO_1_1_1;

	if (name)
		info = (struct flash_info *)spi_nor_match_id(name);
	/* Try to auto-detect if chip name wasn't specified or not found */
	if (!info)
		info = (struct flash_info *)spi_nor_read_id(nor);
	if (IS_ERR_OR_NULL(info))
		return -ENOENT;

	/*
	 * If caller has specified name of flash model that can normally be
	 * detected using JEDEC, let's verify it.
	 */
	if (name && info->id_len) {
		const struct flash_info *jinfo;

		jinfo = spi_nor_read_id(nor);
		if (IS_ERR(jinfo)) {
			return PTR_ERR(jinfo);
		} else if (jinfo != info) {
			/*
			 * JEDEC knows better, so overwrite platform ID. We
			 * can't trust partitions any longer, but we'll let
			 * mtd apply them anyway, since some partitions may be
			 * marked read-only, and we don't want to lose that
			 * information, even if it's not 100% accurate.
			 */
			dev_warn(dev, "found %s, expected %s\n",
				 jinfo->name, info->name);
			info = (struct flash_info *)jinfo;
		}
	}

	mutex_init(&nor->lock);

	/*
	 * Make sure the XSR_RDY flag is set before calling
	 * spi_nor_wait_till_ready(). Xilinx S3AN share MFR
	 * with Atmel spi-nor
	 */
	if (info->flags & SPI_S3AN)
		nor->flags |=  SNOR_F_READY_XSR_RDY;

	if ((u16)JEDEC_MFR(info) != SNOR_MFR_MICRON)
		nor->flags |= SNOR_F_BROKEN_OCTAL_DDR;

	/* Parse the Serial Flash Discoverable Parameters table. */
	ret = spi_nor_init_params(nor, info, &params);
	if (ret)
		return ret;

	/*
	 * Atmel, SST, Intel/Numonyx, and others serial NOR tend to power up
	 * with the software protection bits set
	 */

	if (JEDEC_MFR(info) == SNOR_MFR_ATMEL ||
	    JEDEC_MFR(info) == SNOR_MFR_INTEL ||
	    JEDEC_MFR(info) == SNOR_MFR_SST ||
	    info->flags & SPI_NOR_HAS_LOCK) {
		write_enable(nor);
		write_sr(nor, 0);
		if (info->flags & SST_GLOBAL_PROT_UNLK) {
			write_enable(nor);
			/* Unlock global write protection bits */
			nor->write_reg(nor, GLOBAL_BLKPROT_UNLK, NULL, 0);
		}
		spi_nor_wait_till_ready(nor);
	}

	if (!mtd->name)
		mtd->name = dev_name(dev);
	mtd->priv = nor;
	mtd->type = MTD_NORFLASH;
	mtd->writesize = 1;
	mtd->flags = MTD_CAP_NORFLASH;
	mtd->size = params.size;
	mtd->_erase = spi_nor_erase;
	mtd->_read = spi_nor_read;
#ifdef CONFIG_OF
	np_spi = of_get_next_parent(np);
	if ((of_property_match_string(np_spi, "compatible",
		    "xlnx,zynq-qspi-1.0") >= 0) ||
			(of_property_match_string(np_spi, "compatible",
					"xlnx,zynqmp-qspi-1.0") >= 0) ||
			(of_property_match_string(np_spi, "compatible",
					"xlnx,versal-qspi-1.0") >= 0)) {
			if (of_property_read_u32(np_spi, "is-dual",
						 &is_dual) < 0) {
				/* Default to single if prop not defined */
				nor->shift = 0;
				nor->isstacked = 0;
				nor->isparallel = 0;
			} else {
				if (is_dual == 1) {
					/* dual parallel */
					nor->shift = 1;
					info->sector_size <<= nor->shift;
					info->page_size <<= nor->shift;
					mtd->size <<= nor->shift;
					nor->isparallel = 1;
					nor->isstacked = 0;
					nor->spi->master->flags |=
							(SPI_MASTER_DATA_STRIPE
							| SPI_MASTER_BOTH_CS);
				} else {
#ifdef CONFIG_SPI_ZYNQ_QSPI_DUAL_STACKED
					/* dual stacked */
					nor->shift = 0;
					mtd->size <<= 1;
					info->n_sectors <<= 1;
					nor->isstacked = 1;
					nor->isparallel = 0;
#else
					u32 is_stacked;
					if (of_property_read_u32(np_spi,
							"is-stacked",
							&is_stacked) < 0) {
						is_stacked = 0;
					}
					if (is_stacked) {
						/* dual stacked */
						nor->shift = 0;
						mtd->size <<= 1;
						info->n_sectors <<= 1;
						nor->isstacked = 1;
						nor->isparallel = 0;
					} else {
						/* single */
						nor->shift = 0;
						nor->isstacked = 0;
						nor->isparallel = 0;
					}
#endif
				}
			}
	}
#if 0
	pr_info("parallel %d stacked %d shift %d mtsize %d\n",
		nor->isparallel, nor->isstacked, nor->shift, mtd->size);
#endif
#else
	/* Default to single */
	nor->shift = 0;
	nor->isstacked = 0;
	nor->isparallel = 0;
#endif

	mtd->_resume = spi_nor_resume;

	/* NOR protection support for STmicro/Micron chips and similar */
<<<<<<< HEAD
	if (info->flags & SPI_NOR_HAS_LOCK) {
=======
	if (JEDEC_MFR(info) == SNOR_MFR_ST ||
	    JEDEC_MFR(info) == SNOR_MFR_MICRON ||
	    info->flags & SPI_NOR_HAS_LOCK) {
>>>>>>> a3862d13
		nor->flash_lock = stm_lock;
		nor->flash_unlock = stm_unlock;
		nor->flash_is_locked = stm_is_locked;
	}

	if (nor->flash_lock && nor->flash_unlock && nor->flash_is_locked) {
		mtd->_lock = spi_nor_lock;
		mtd->_unlock = spi_nor_unlock;
		mtd->_is_locked = spi_nor_is_locked;
	}

	/* sst nor chips use AAI word program */
	if (info->flags & SST_WRITE)
		mtd->_write = sst_write;
	else
		mtd->_write = spi_nor_write;

	if (info->flags & USE_FSR)
		nor->flags |= SNOR_F_USE_FSR;
	if (info->flags & SPI_NOR_HAS_TB)
		nor->flags |= SNOR_F_HAS_SR_TB;
	if (info->flags & NO_CHIP_ERASE)
		nor->flags |= SNOR_F_NO_OP_CHIP_ERASE;
	if (info->flags & USE_CLSR)
		nor->flags |= SNOR_F_USE_CLSR;

	if (nor->shift)
		mtd->erasesize = info->sector_size;

#ifdef CONFIG_MTD_SPI_NOR_USE_4K_SECTORS
	/* prefer "small sector" erase if possible */
	if (nor->shift &&
			(info->flags & SECT_4K ||
			info->flags & SECT_4K_PMC)) {
		mtd->erasesize = 4096 << nor->shift;
	}
#endif

	if (info->flags & SPI_NOR_NO_ERASE)
		mtd->flags |= MTD_NO_ERASE;

	nor->jedec_id = info->id[0];
	mtd->dev.parent = dev;
	nor->page_size = params.page_size;
	mtd->writebufsize = nor->page_size;

	if (np) {
		/* If we were instantiated by DT, use it */
		if (of_property_read_bool(np, "m25p,fast-read"))
			params.hwcaps.mask |= SNOR_HWCAPS_READ_FAST;
		else
			params.hwcaps.mask &= ~SNOR_HWCAPS_READ_FAST;
	} else {
		/* If we weren't instantiated by DT, default to fast-read */
		params.hwcaps.mask |= SNOR_HWCAPS_READ_FAST;
	}

	if (of_property_read_bool(np, "broken-flash-reset"))
		nor->flags |= SNOR_F_BROKEN_RESET;

	/* Some devices cannot do fast-read, no matter what DT tells us */
	if (info->flags & SPI_NOR_NO_FR)
		params.hwcaps.mask &= ~SNOR_HWCAPS_READ_FAST;

	/*
	 * Configure the SPI memory:
	 * - select op codes for (Fast) Read, Page Program and Sector Erase.
	 * - set the number of dummy cycles (mode cycles + wait states).
	 * - set the SPI protocols for register and memory accesses.
	 * - set the Quad Enable bit if needed (required by SPI x-y-4 protos).
	 */
	ret = spi_nor_setup(nor, info, &params, hwcaps);
	if (ret)
		return ret;

	if (nor->addr_width) {
		/* already configured from SFDP */
	} else if (info->addr_width) {
		nor->addr_width = info->addr_width;
	} else if (mtd->size > 0x1000000) {
#ifdef CONFIG_OF
		np_spi = of_get_next_parent(np);
		if (of_property_match_string(np_spi, "compatible",
					     "xlnx,zynq-qspi-1.0") >= 0) {
			int status;

			nor->addr_width = 3;
			set_4byte(nor, info, 0);
			status = read_ear(nor, info);
			if (status < 0)
				dev_warn(dev, "failed to read ear reg\n");
			else
				nor->curbank = status & EAR_SEGMENT_MASK;
		} else {
#endif
			/*
			 * enable 4-byte addressing
			 * if the device exceeds 16MiB
			 */
			nor->addr_width = 4;
			if (JEDEC_MFR(info) == SNOR_MFR_SPANSION ||
			    info->flags & SPI_NOR_4B_OPCODES)
				spi_nor_set_4byte_opcodes(nor, info);
			else {
				np_spi = of_get_next_parent(np);
				if (of_property_match_string(np_spi,
						"compatible",
						"xlnx,xps-spi-2.00.a") >= 0) {
					nor->addr_width = 3;
					set_4byte(nor, info, 0);
				} else {
					set_4byte(nor, info, 1);
					if (nor->isstacked) {
						nor->spi->master->flags |=
							SPI_MASTER_U_PAGE;
						set_4byte(nor, info, 1);
						nor->spi->master->flags &=
							~SPI_MASTER_U_PAGE;
					}
				}
			}
#ifdef CONFIG_OF
		}
#endif
	} else {
		nor->addr_width = 3;
	}

	if (nor->addr_width > SPI_NOR_MAX_ADDR_WIDTH) {
		dev_err(dev, "address width is too large: %u\n",
			nor->addr_width);
		return -EINVAL;
	}

	if (info->flags & SPI_S3AN) {
		ret = s3an_nor_scan(info, nor);
		if (ret)
			return ret;
	}

	/* Send all the required SPI flash commands to initialize device */
	nor->info = info;
	ret = spi_nor_init(nor);
	if (ret)
		return ret;

	dev_info(dev, "%s (%lld Kbytes)\n", info->name,
			(long long)mtd->size >> 10);

	dev_dbg(dev,
		"mtd .name = %s, .size = 0x%llx (%lldMiB), "
		".erasesize = 0x%.8x (%uKiB) .numeraseregions = %d\n",
		mtd->name, (long long)mtd->size, (long long)(mtd->size >> 20),
		mtd->erasesize, mtd->erasesize / 1024, mtd->numeraseregions);

	if (hwcaps->mask & (SNOR_HWCAPS_READ_8_8_8 | SNOR_HWCAPS_PP_8_8_8)) {
		if (!(nor->flags & SNOR_F_BROKEN_OCTAL_DDR)) {
			ret = spi_nor_switch_micron_octal_ddr(nor);
			if (ret)
				return ret;
		}
	}

	if (mtd->numeraseregions)
		for (i = 0; i < mtd->numeraseregions; i++)
			dev_dbg(dev,
				"mtd.eraseregions[%d] = { .offset = 0x%llx, "
				".erasesize = 0x%.8x (%uKiB), "
				".numblocks = %d }\n",
				i, (long long)mtd->eraseregions[i].offset,
				mtd->eraseregions[i].erasesize,
				mtd->eraseregions[i].erasesize / 1024,
				mtd->eraseregions[i].numblocks);
	return 0;
}
EXPORT_SYMBOL_GPL(spi_nor_scan);

static const struct flash_info *spi_nor_match_id(const char *name)
{
	const struct flash_info *id = spi_nor_ids;

	while (id->name) {
		if (!strcmp(name, id->name))
			return id;
		id++;
	}
	return NULL;
}

void spi_nor_shutdown(struct spi_nor *nor)
{
	if (nor->addr_width == 3 &&
		(nor->mtd.size >> nor->shift) > 0x1000000)
		write_ear(nor, 0);
}
EXPORT_SYMBOL_GPL(spi_nor_shutdown);

MODULE_LICENSE("GPL");
MODULE_AUTHOR("Huang Shijie <shijie8@gmail.com>");
MODULE_AUTHOR("Mike Lavender");
MODULE_DESCRIPTION("framework for SPI NOR");<|MERGE_RESOLUTION|>--- conflicted
+++ resolved
@@ -3590,13 +3590,8 @@
 	mtd->_resume = spi_nor_resume;
 
 	/* NOR protection support for STmicro/Micron chips and similar */
-<<<<<<< HEAD
-	if (info->flags & SPI_NOR_HAS_LOCK) {
-=======
-	if (JEDEC_MFR(info) == SNOR_MFR_ST ||
-	    JEDEC_MFR(info) == SNOR_MFR_MICRON ||
+	if (JEDEC_MFR(info) == SNOR_MFR_MICRON ||
 	    info->flags & SPI_NOR_HAS_LOCK) {
->>>>>>> a3862d13
 		nor->flash_lock = stm_lock;
 		nor->flash_unlock = stm_unlock;
 		nor->flash_is_locked = stm_is_locked;
