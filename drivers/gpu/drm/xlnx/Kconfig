--- conflicted
+++ resolved
@@ -3,13 +3,6 @@
 	depends on ARCH_ZYNQMP || COMPILE_TEST
 	depends on COMMON_CLK && DRM && OF
 	depends on DMADEVICES
-<<<<<<< HEAD
-	depends on DRM_XLNX
-	select VIDEOMODE_HELPERS
-	select XILINX_DMA_ENGINES
-	select PHY_XILINX_ZYNQMP
-	select XILINX_ZYNQMP_DPDMA
-=======
 	depends on PHY_XILINX_ZYNQMP
 	depends on XILINX_ZYNQMP_DPDMA
 	depends on DRM_XLNX
@@ -23,7 +16,6 @@
 	select GENERIC_PHY
 	select DRM_DISPLAY_HELPER
 	select DRM_DISPLAY_DP_HELPER
->>>>>>> d82b0891
 	select MFD_SYSCON
 	help
 	  This is a DRM/KMS driver for ZynqMP DisplayPort controller. Choose
@@ -34,13 +26,8 @@
 	tristate "Xilinx DRM KMS Driver"
 	depends on DRM && OF
 	select DRM_KMS_HELPER
-<<<<<<< HEAD
-	select DRM_KMS_CMA_HELPER
-	select DRM_GEM_CMA_HELPER
-=======
 	select DRM_KMS_DMA_HELPER
 	select DRM_GEM_DMA_HELPER
->>>>>>> d82b0891
 	select SND_PCM_ELD
 	help
 	  Xilinx DRM KMS driver. Choose this option if you have
@@ -71,12 +58,9 @@
 config DRM_XLNX_DPTX
 	tristate "Xilinx DRM DisplayPort Subsystem Driver"
 	depends on DRM_XLNX
-<<<<<<< HEAD
-=======
 	select DRM_DISPLAY_HELPER
 	select DRM_DISPLAY_HDMI_HELPER
 	select DRM_DISPLAY_DP_HELPER
->>>>>>> d82b0891
 	help
 	  DRM driver for Xilinx DisplayPort Tx Subsystem for FPGA. Choose
 	  this option if you have a FPGA display pipeline that includes
@@ -122,12 +106,9 @@
 config DRM_XLNX_SDI
 	tristate "Xilinx DRM SDI Subsystem Driver"
 	depends on DRM_XLNX
-<<<<<<< HEAD
-=======
 	select DRM_DISPLAY_HELPER
 	select DRM_DISPLAY_HDMI_HELPER
 	select DRM_DISPLAY_DP_HELPER
->>>>>>> d82b0891
 	help
 	  DRM driver for Xilinx SDI Tx Subsystem.
 
