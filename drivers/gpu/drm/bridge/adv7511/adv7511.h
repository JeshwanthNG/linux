--- conflicted
+++ resolved
@@ -347,11 +347,8 @@
 
 	struct regmap *regmap;
 	struct regmap *regmap_cec;
-<<<<<<< HEAD
+	unsigned int reg_cec_offset;
 	struct regmap *regmap_edid;
-=======
-	unsigned int reg_cec_offset;
->>>>>>> cb1f2dbc
 	enum drm_connector_status status;
 	bool powered;
 
