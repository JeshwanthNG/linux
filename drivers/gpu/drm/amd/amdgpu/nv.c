/*
 * Copyright 2019 Advanced Micro Devices, Inc.
 *
 * Permission is hereby granted, free of charge, to any person obtaining a
 * copy of this software and associated documentation files (the "Software"),
 * to deal in the Software without restriction, including without limitation
 * the rights to use, copy, modify, merge, publish, distribute, sublicense,
 * and/or sell copies of the Software, and to permit persons to whom the
 * Software is furnished to do so, subject to the following conditions:
 *
 * The above copyright notice and this permission notice shall be included in
 * all copies or substantial portions of the Software.
 *
 * THE SOFTWARE IS PROVIDED "AS IS", WITHOUT WARRANTY OF ANY KIND, EXPRESS OR
 * IMPLIED, INCLUDING BUT NOT LIMITED TO THE WARRANTIES OF MERCHANTABILITY,
 * FITNESS FOR A PARTICULAR PURPOSE AND NONINFRINGEMENT.  IN NO EVENT SHALL
 * THE COPYRIGHT HOLDER(S) OR AUTHOR(S) BE LIABLE FOR ANY CLAIM, DAMAGES OR
 * OTHER LIABILITY, WHETHER IN AN ACTION OF CONTRACT, TORT OR OTHERWISE,
 * ARISING FROM, OUT OF OR IN CONNECTION WITH THE SOFTWARE OR THE USE OR
 * OTHER DEALINGS IN THE SOFTWARE.
 *
 */
#include <linux/firmware.h>
#include <linux/slab.h>
#include <linux/module.h>
#include <linux/pci.h>

#include <drm/amdgpu_drm.h>

#include "amdgpu.h"
#include "amdgpu_atombios.h"
#include "amdgpu_ih.h"
#include "amdgpu_uvd.h"
#include "amdgpu_vce.h"
#include "amdgpu_ucode.h"
#include "amdgpu_psp.h"
#include "atom.h"
#include "amd_pcie.h"

#include "gc/gc_10_1_0_offset.h"
#include "gc/gc_10_1_0_sh_mask.h"
#include "mp/mp_11_0_offset.h"

#include "soc15.h"
#include "soc15_common.h"
#include "gmc_v10_0.h"
#include "gfxhub_v2_0.h"
#include "mmhub_v2_0.h"
#include "nbio_v2_3.h"
#include "nbio_v7_2.h"
#include "hdp_v5_0.h"
#include "nv.h"
#include "navi10_ih.h"
#include "gfx_v10_0.h"
#include "sdma_v5_0.h"
#include "sdma_v5_2.h"
#include "vcn_v2_0.h"
#include "jpeg_v2_0.h"
#include "vcn_v3_0.h"
#include "jpeg_v3_0.h"
#include "dce_virtual.h"
#include "mes_v10_1.h"
#include "mxgpu_nv.h"
#include "smuio_v11_0.h"
#include "smuio_v11_0_6.h"

static const struct amd_ip_funcs nv_common_ip_funcs;

/* Navi */
static const struct amdgpu_video_codec_info nv_video_codecs_encode_array[] =
{
	{codec_info_build(AMDGPU_INFO_VIDEO_CAPS_CODEC_IDX_MPEG4_AVC, 4096, 2304, 0)},
	{codec_info_build(AMDGPU_INFO_VIDEO_CAPS_CODEC_IDX_HEVC, 4096, 2304, 0)},
};

static const struct amdgpu_video_codecs nv_video_codecs_encode =
{
	.codec_count = ARRAY_SIZE(nv_video_codecs_encode_array),
	.codec_array = nv_video_codecs_encode_array,
};

/* Navi1x */
static const struct amdgpu_video_codec_info nv_video_codecs_decode_array[] =
{
	{codec_info_build(AMDGPU_INFO_VIDEO_CAPS_CODEC_IDX_MPEG2, 4096, 4906, 3)},
	{codec_info_build(AMDGPU_INFO_VIDEO_CAPS_CODEC_IDX_MPEG4, 4096, 4906, 5)},
	{codec_info_build(AMDGPU_INFO_VIDEO_CAPS_CODEC_IDX_MPEG4_AVC, 4096, 4906, 52)},
	{codec_info_build(AMDGPU_INFO_VIDEO_CAPS_CODEC_IDX_VC1, 4096, 4906, 4)},
	{codec_info_build(AMDGPU_INFO_VIDEO_CAPS_CODEC_IDX_HEVC, 8192, 4352, 186)},
	{codec_info_build(AMDGPU_INFO_VIDEO_CAPS_CODEC_IDX_JPEG, 4096, 4096, 0)},
	{codec_info_build(AMDGPU_INFO_VIDEO_CAPS_CODEC_IDX_VP9, 8192, 4352, 0)},
};

static const struct amdgpu_video_codecs nv_video_codecs_decode =
{
	.codec_count = ARRAY_SIZE(nv_video_codecs_decode_array),
	.codec_array = nv_video_codecs_decode_array,
};

/* Sienna Cichlid */
static const struct amdgpu_video_codec_info sc_video_codecs_decode_array[] =
{
	{codec_info_build(AMDGPU_INFO_VIDEO_CAPS_CODEC_IDX_MPEG2, 4096, 4906, 3)},
	{codec_info_build(AMDGPU_INFO_VIDEO_CAPS_CODEC_IDX_MPEG4, 4096, 4906, 5)},
	{codec_info_build(AMDGPU_INFO_VIDEO_CAPS_CODEC_IDX_MPEG4_AVC, 4096, 4906, 52)},
	{codec_info_build(AMDGPU_INFO_VIDEO_CAPS_CODEC_IDX_VC1, 4096, 4906, 4)},
	{codec_info_build(AMDGPU_INFO_VIDEO_CAPS_CODEC_IDX_HEVC, 8192, 4352, 186)},
	{codec_info_build(AMDGPU_INFO_VIDEO_CAPS_CODEC_IDX_JPEG, 4096, 4096, 0)},
	{codec_info_build(AMDGPU_INFO_VIDEO_CAPS_CODEC_IDX_VP9, 8192, 4352, 0)},
	{codec_info_build(AMDGPU_INFO_VIDEO_CAPS_CODEC_IDX_AV1, 8192, 4352, 0)},
};

static const struct amdgpu_video_codecs sc_video_codecs_decode =
{
	.codec_count = ARRAY_SIZE(sc_video_codecs_decode_array),
	.codec_array = sc_video_codecs_decode_array,
};

/* SRIOV Sienna Cichlid, not const since data is controlled by host */
static struct amdgpu_video_codec_info sriov_sc_video_codecs_encode_array[] =
{
	{codec_info_build(AMDGPU_INFO_VIDEO_CAPS_CODEC_IDX_MPEG4_AVC, 4096, 2304, 0)},
	{codec_info_build(AMDGPU_INFO_VIDEO_CAPS_CODEC_IDX_HEVC, 4096, 2304, 0)},
};

static struct amdgpu_video_codec_info sriov_sc_video_codecs_decode_array[] =
{
	{codec_info_build(AMDGPU_INFO_VIDEO_CAPS_CODEC_IDX_MPEG2, 4096, 4906, 3)},
	{codec_info_build(AMDGPU_INFO_VIDEO_CAPS_CODEC_IDX_MPEG4, 4096, 4906, 5)},
	{codec_info_build(AMDGPU_INFO_VIDEO_CAPS_CODEC_IDX_MPEG4_AVC, 4096, 4906, 52)},
	{codec_info_build(AMDGPU_INFO_VIDEO_CAPS_CODEC_IDX_VC1, 4096, 4906, 4)},
	{codec_info_build(AMDGPU_INFO_VIDEO_CAPS_CODEC_IDX_HEVC, 8192, 4352, 186)},
	{codec_info_build(AMDGPU_INFO_VIDEO_CAPS_CODEC_IDX_JPEG, 4096, 4096, 0)},
	{codec_info_build(AMDGPU_INFO_VIDEO_CAPS_CODEC_IDX_VP9, 8192, 4352, 0)},
	{codec_info_build(AMDGPU_INFO_VIDEO_CAPS_CODEC_IDX_AV1, 8192, 4352, 0)},
};

static struct amdgpu_video_codecs sriov_sc_video_codecs_encode =
{
	.codec_count = ARRAY_SIZE(sriov_sc_video_codecs_encode_array),
	.codec_array = sriov_sc_video_codecs_encode_array,
};

static struct amdgpu_video_codecs sriov_sc_video_codecs_decode =
{
	.codec_count = ARRAY_SIZE(sriov_sc_video_codecs_decode_array),
	.codec_array = sriov_sc_video_codecs_decode_array,
};

/* Beige Goby*/
static const struct amdgpu_video_codec_info bg_video_codecs_decode_array[] = {
	{codec_info_build(AMDGPU_INFO_VIDEO_CAPS_CODEC_IDX_MPEG4_AVC, 4096, 4906, 52)},
	{codec_info_build(AMDGPU_INFO_VIDEO_CAPS_CODEC_IDX_HEVC, 8192, 4352, 186)},
	{codec_info_build(AMDGPU_INFO_VIDEO_CAPS_CODEC_IDX_VP9, 8192, 4352, 0)},
};

static const struct amdgpu_video_codecs bg_video_codecs_decode = {
	.codec_count = ARRAY_SIZE(bg_video_codecs_decode_array),
	.codec_array = bg_video_codecs_decode_array,
};

static const struct amdgpu_video_codecs bg_video_codecs_encode = {
	.codec_count = 0,
	.codec_array = NULL,
};

/* Yellow Carp*/
static const struct amdgpu_video_codec_info yc_video_codecs_decode_array[] = {
	{codec_info_build(AMDGPU_INFO_VIDEO_CAPS_CODEC_IDX_MPEG4_AVC, 4096, 4906, 52)},
	{codec_info_build(AMDGPU_INFO_VIDEO_CAPS_CODEC_IDX_HEVC, 8192, 4352, 186)},
	{codec_info_build(AMDGPU_INFO_VIDEO_CAPS_CODEC_IDX_VP9, 8192, 4352, 0)},
	{codec_info_build(AMDGPU_INFO_VIDEO_CAPS_CODEC_IDX_JPEG, 4096, 4096, 0)},
};

static const struct amdgpu_video_codecs yc_video_codecs_decode = {
	.codec_count = ARRAY_SIZE(yc_video_codecs_decode_array),
	.codec_array = yc_video_codecs_decode_array,
};

static int nv_query_video_codecs(struct amdgpu_device *adev, bool encode,
				 const struct amdgpu_video_codecs **codecs)
{
	switch (adev->asic_type) {
	case CHIP_SIENNA_CICHLID:
		if (amdgpu_sriov_vf(adev)) {
			if (encode)
				*codecs = &sriov_sc_video_codecs_encode;
			else
				*codecs = &sriov_sc_video_codecs_decode;
		} else {
			if (encode)
				*codecs = &nv_video_codecs_encode;
			else
				*codecs = &sc_video_codecs_decode;
		}
		return 0;
	case CHIP_NAVY_FLOUNDER:
	case CHIP_DIMGREY_CAVEFISH:
	case CHIP_VANGOGH:
		if (encode)
			*codecs = &nv_video_codecs_encode;
		else
			*codecs = &sc_video_codecs_decode;
		return 0;
	case CHIP_YELLOW_CARP:
		if (encode)
			*codecs = &nv_video_codecs_encode;
		else
			*codecs = &yc_video_codecs_decode;
		return 0;
	case CHIP_BEIGE_GOBY:
		if (encode)
			*codecs = &bg_video_codecs_encode;
		else
			*codecs = &bg_video_codecs_decode;
		return 0;
	case CHIP_NAVI10:
	case CHIP_NAVI14:
	case CHIP_NAVI12:
		if (encode)
			*codecs = &nv_video_codecs_encode;
		else
			*codecs = &nv_video_codecs_decode;
		return 0;
	default:
		return -EINVAL;
	}
}

/*
 * Indirect registers accessor
 */
static u32 nv_pcie_rreg(struct amdgpu_device *adev, u32 reg)
{
	unsigned long address, data;
	address = adev->nbio.funcs->get_pcie_index_offset(adev);
	data = adev->nbio.funcs->get_pcie_data_offset(adev);

	return amdgpu_device_indirect_rreg(adev, address, data, reg);
}

static void nv_pcie_wreg(struct amdgpu_device *adev, u32 reg, u32 v)
{
	unsigned long address, data;

	address = adev->nbio.funcs->get_pcie_index_offset(adev);
	data = adev->nbio.funcs->get_pcie_data_offset(adev);

	amdgpu_device_indirect_wreg(adev, address, data, reg, v);
}

static u64 nv_pcie_rreg64(struct amdgpu_device *adev, u32 reg)
{
	unsigned long address, data;
	address = adev->nbio.funcs->get_pcie_index_offset(adev);
	data = adev->nbio.funcs->get_pcie_data_offset(adev);

	return amdgpu_device_indirect_rreg64(adev, address, data, reg);
}

static u32 nv_pcie_port_rreg(struct amdgpu_device *adev, u32 reg)
{
	unsigned long flags, address, data;
	u32 r;
	address = adev->nbio.funcs->get_pcie_port_index_offset(adev);
	data = adev->nbio.funcs->get_pcie_port_data_offset(adev);

	spin_lock_irqsave(&adev->pcie_idx_lock, flags);
	WREG32(address, reg * 4);
	(void)RREG32(address);
	r = RREG32(data);
	spin_unlock_irqrestore(&adev->pcie_idx_lock, flags);
	return r;
}

static void nv_pcie_wreg64(struct amdgpu_device *adev, u32 reg, u64 v)
{
	unsigned long address, data;

	address = adev->nbio.funcs->get_pcie_index_offset(adev);
	data = adev->nbio.funcs->get_pcie_data_offset(adev);

	amdgpu_device_indirect_wreg64(adev, address, data, reg, v);
}

static void nv_pcie_port_wreg(struct amdgpu_device *adev, u32 reg, u32 v)
{
	unsigned long flags, address, data;

	address = adev->nbio.funcs->get_pcie_port_index_offset(adev);
	data = adev->nbio.funcs->get_pcie_port_data_offset(adev);

	spin_lock_irqsave(&adev->pcie_idx_lock, flags);
	WREG32(address, reg * 4);
	(void)RREG32(address);
	WREG32(data, v);
	(void)RREG32(data);
	spin_unlock_irqrestore(&adev->pcie_idx_lock, flags);
}

static u32 nv_didt_rreg(struct amdgpu_device *adev, u32 reg)
{
	unsigned long flags, address, data;
	u32 r;

	address = SOC15_REG_OFFSET(GC, 0, mmDIDT_IND_INDEX);
	data = SOC15_REG_OFFSET(GC, 0, mmDIDT_IND_DATA);

	spin_lock_irqsave(&adev->didt_idx_lock, flags);
	WREG32(address, (reg));
	r = RREG32(data);
	spin_unlock_irqrestore(&adev->didt_idx_lock, flags);
	return r;
}

static void nv_didt_wreg(struct amdgpu_device *adev, u32 reg, u32 v)
{
	unsigned long flags, address, data;

	address = SOC15_REG_OFFSET(GC, 0, mmDIDT_IND_INDEX);
	data = SOC15_REG_OFFSET(GC, 0, mmDIDT_IND_DATA);

	spin_lock_irqsave(&adev->didt_idx_lock, flags);
	WREG32(address, (reg));
	WREG32(data, (v));
	spin_unlock_irqrestore(&adev->didt_idx_lock, flags);
}

static u32 nv_get_config_memsize(struct amdgpu_device *adev)
{
	return adev->nbio.funcs->get_memsize(adev);
}

static u32 nv_get_xclk(struct amdgpu_device *adev)
{
	return adev->clock.spll.reference_freq;
}


void nv_grbm_select(struct amdgpu_device *adev,
		     u32 me, u32 pipe, u32 queue, u32 vmid)
{
	u32 grbm_gfx_cntl = 0;
	grbm_gfx_cntl = REG_SET_FIELD(grbm_gfx_cntl, GRBM_GFX_CNTL, PIPEID, pipe);
	grbm_gfx_cntl = REG_SET_FIELD(grbm_gfx_cntl, GRBM_GFX_CNTL, MEID, me);
	grbm_gfx_cntl = REG_SET_FIELD(grbm_gfx_cntl, GRBM_GFX_CNTL, VMID, vmid);
	grbm_gfx_cntl = REG_SET_FIELD(grbm_gfx_cntl, GRBM_GFX_CNTL, QUEUEID, queue);

	WREG32_SOC15(GC, 0, mmGRBM_GFX_CNTL, grbm_gfx_cntl);
}

static void nv_vga_set_state(struct amdgpu_device *adev, bool state)
{
	/* todo */
}

static bool nv_read_disabled_bios(struct amdgpu_device *adev)
{
	/* todo */
	return false;
}

static bool nv_read_bios_from_rom(struct amdgpu_device *adev,
				  u8 *bios, u32 length_bytes)
{
	u32 *dw_ptr;
	u32 i, length_dw;
	u32 rom_index_offset, rom_data_offset;

	if (bios == NULL)
		return false;
	if (length_bytes == 0)
		return false;
	/* APU vbios image is part of sbios image */
	if (adev->flags & AMD_IS_APU)
		return false;

	dw_ptr = (u32 *)bios;
	length_dw = ALIGN(length_bytes, 4) / 4;

	rom_index_offset =
		adev->smuio.funcs->get_rom_index_offset(adev);
	rom_data_offset =
		adev->smuio.funcs->get_rom_data_offset(adev);

	/* set rom index to 0 */
	WREG32(rom_index_offset, 0);
	/* read out the rom data */
	for (i = 0; i < length_dw; i++)
		dw_ptr[i] = RREG32(rom_data_offset);

	return true;
}

static struct soc15_allowed_register_entry nv_allowed_read_registers[] = {
	{ SOC15_REG_ENTRY(GC, 0, mmGRBM_STATUS)},
	{ SOC15_REG_ENTRY(GC, 0, mmGRBM_STATUS2)},
	{ SOC15_REG_ENTRY(GC, 0, mmGRBM_STATUS_SE0)},
	{ SOC15_REG_ENTRY(GC, 0, mmGRBM_STATUS_SE1)},
	{ SOC15_REG_ENTRY(GC, 0, mmGRBM_STATUS_SE2)},
	{ SOC15_REG_ENTRY(GC, 0, mmGRBM_STATUS_SE3)},
	{ SOC15_REG_ENTRY(SDMA0, 0, mmSDMA0_STATUS_REG)},
	{ SOC15_REG_ENTRY(SDMA1, 0, mmSDMA1_STATUS_REG)},
	{ SOC15_REG_ENTRY(GC, 0, mmCP_STAT)},
	{ SOC15_REG_ENTRY(GC, 0, mmCP_STALLED_STAT1)},
	{ SOC15_REG_ENTRY(GC, 0, mmCP_STALLED_STAT2)},
	{ SOC15_REG_ENTRY(GC, 0, mmCP_STALLED_STAT3)},
	{ SOC15_REG_ENTRY(GC, 0, mmCP_CPF_BUSY_STAT)},
	{ SOC15_REG_ENTRY(GC, 0, mmCP_CPF_STALLED_STAT1)},
	{ SOC15_REG_ENTRY(GC, 0, mmCP_CPF_STATUS)},
	{ SOC15_REG_ENTRY(GC, 0, mmCP_CPC_BUSY_STAT)},
	{ SOC15_REG_ENTRY(GC, 0, mmCP_CPC_STALLED_STAT1)},
	{ SOC15_REG_ENTRY(GC, 0, mmCP_CPC_STATUS)},
	{ SOC15_REG_ENTRY(GC, 0, mmGB_ADDR_CONFIG)},
};

static uint32_t nv_read_indexed_register(struct amdgpu_device *adev, u32 se_num,
					 u32 sh_num, u32 reg_offset)
{
	uint32_t val;

	mutex_lock(&adev->grbm_idx_mutex);
	if (se_num != 0xffffffff || sh_num != 0xffffffff)
		amdgpu_gfx_select_se_sh(adev, se_num, sh_num, 0xffffffff);

	val = RREG32(reg_offset);

	if (se_num != 0xffffffff || sh_num != 0xffffffff)
		amdgpu_gfx_select_se_sh(adev, 0xffffffff, 0xffffffff, 0xffffffff);
	mutex_unlock(&adev->grbm_idx_mutex);
	return val;
}

static uint32_t nv_get_register_value(struct amdgpu_device *adev,
				      bool indexed, u32 se_num,
				      u32 sh_num, u32 reg_offset)
{
	if (indexed) {
		return nv_read_indexed_register(adev, se_num, sh_num, reg_offset);
	} else {
		if (reg_offset == SOC15_REG_OFFSET(GC, 0, mmGB_ADDR_CONFIG))
			return adev->gfx.config.gb_addr_config;
		return RREG32(reg_offset);
	}
}

static int nv_read_register(struct amdgpu_device *adev, u32 se_num,
			    u32 sh_num, u32 reg_offset, u32 *value)
{
	uint32_t i;
	struct soc15_allowed_register_entry  *en;

	*value = 0;
	for (i = 0; i < ARRAY_SIZE(nv_allowed_read_registers); i++) {
		en = &nv_allowed_read_registers[i];
		if ((i == 7 && (adev->sdma.num_instances == 1)) || /* some asics don't have SDMA1 */
		    reg_offset !=
		    (adev->reg_offset[en->hwip][en->inst][en->seg] + en->reg_offset))
			continue;

		*value = nv_get_register_value(adev,
					       nv_allowed_read_registers[i].grbm_indexed,
					       se_num, sh_num, reg_offset);
		return 0;
	}
	return -EINVAL;
}

static int nv_asic_mode2_reset(struct amdgpu_device *adev)
{
	u32 i;
	int ret = 0;

	amdgpu_atombios_scratch_regs_engine_hung(adev, true);

	/* disable BM */
	pci_clear_master(adev->pdev);

	amdgpu_device_cache_pci_state(adev->pdev);

	ret = amdgpu_dpm_mode2_reset(adev);
	if (ret)
		dev_err(adev->dev, "GPU mode2 reset failed\n");

	amdgpu_device_load_pci_state(adev->pdev);

	/* wait for asic to come out of reset */
	for (i = 0; i < adev->usec_timeout; i++) {
		u32 memsize = adev->nbio.funcs->get_memsize(adev);

		if (memsize != 0xffffffff)
			break;
		udelay(1);
	}

	amdgpu_atombios_scratch_regs_engine_hung(adev, false);

	return ret;
}

static enum amd_reset_method
nv_asic_reset_method(struct amdgpu_device *adev)
{
	if (amdgpu_reset_method == AMD_RESET_METHOD_MODE1 ||
	    amdgpu_reset_method == AMD_RESET_METHOD_MODE2 ||
	    amdgpu_reset_method == AMD_RESET_METHOD_BACO ||
	    amdgpu_reset_method == AMD_RESET_METHOD_PCI)
		return amdgpu_reset_method;

	if (amdgpu_reset_method != -1)
		dev_warn(adev->dev, "Specified reset method:%d isn't supported, using AUTO instead.\n",
				  amdgpu_reset_method);

	switch (adev->asic_type) {
	case CHIP_VANGOGH:
	case CHIP_YELLOW_CARP:
		return AMD_RESET_METHOD_MODE2;
	case CHIP_SIENNA_CICHLID:
	case CHIP_NAVY_FLOUNDER:
	case CHIP_DIMGREY_CAVEFISH:
	case CHIP_BEIGE_GOBY:
		return AMD_RESET_METHOD_MODE1;
	default:
		if (amdgpu_dpm_is_baco_supported(adev))
			return AMD_RESET_METHOD_BACO;
		else
			return AMD_RESET_METHOD_MODE1;
	}
}

static int nv_asic_reset(struct amdgpu_device *adev)
{
	int ret = 0;

	switch (nv_asic_reset_method(adev)) {
	case AMD_RESET_METHOD_PCI:
		dev_info(adev->dev, "PCI reset\n");
		ret = amdgpu_device_pci_reset(adev);
		break;
	case AMD_RESET_METHOD_BACO:
		dev_info(adev->dev, "BACO reset\n");
		ret = amdgpu_dpm_baco_reset(adev);
		break;
	case AMD_RESET_METHOD_MODE2:
		dev_info(adev->dev, "MODE2 reset\n");
		ret = nv_asic_mode2_reset(adev);
		break;
	default:
		dev_info(adev->dev, "MODE1 reset\n");
		ret = amdgpu_device_mode1_reset(adev);
		break;
	}

	return ret;
}

static int nv_set_uvd_clocks(struct amdgpu_device *adev, u32 vclk, u32 dclk)
{
	/* todo */
	return 0;
}

static int nv_set_vce_clocks(struct amdgpu_device *adev, u32 evclk, u32 ecclk)
{
	/* todo */
	return 0;
}

static void nv_pcie_gen3_enable(struct amdgpu_device *adev)
{
	if (pci_is_root_bus(adev->pdev->bus))
		return;

	if (amdgpu_pcie_gen2 == 0)
		return;

	if (!(adev->pm.pcie_gen_mask & (CAIL_PCIE_LINK_SPEED_SUPPORT_GEN2 |
					CAIL_PCIE_LINK_SPEED_SUPPORT_GEN3)))
		return;

	/* todo */
}

static void nv_program_aspm(struct amdgpu_device *adev)
{
	if (!amdgpu_aspm)
		return;

	if (!(adev->flags & AMD_IS_APU) &&
	    (adev->nbio.funcs->program_aspm))
		adev->nbio.funcs->program_aspm(adev);

}

static void nv_enable_doorbell_aperture(struct amdgpu_device *adev,
					bool enable)
{
	adev->nbio.funcs->enable_doorbell_aperture(adev, enable);
	adev->nbio.funcs->enable_doorbell_selfring_aperture(adev, enable);
}

static const struct amdgpu_ip_block_version nv_common_ip_block =
{
	.type = AMD_IP_BLOCK_TYPE_COMMON,
	.major = 1,
	.minor = 0,
	.rev = 0,
	.funcs = &nv_common_ip_funcs,
};

static bool nv_is_headless_sku(struct pci_dev *pdev)
{
	if ((pdev->device == 0x731E &&
	    (pdev->revision == 0xC6 || pdev->revision == 0xC7)) ||
	    (pdev->device == 0x7340 && pdev->revision == 0xC9)  ||
	    (pdev->device == 0x7360 && pdev->revision == 0xC7))
		return true;
	return false;
}

static int nv_reg_base_init(struct amdgpu_device *adev)
{
	int r;

	if (amdgpu_discovery) {
		r = amdgpu_discovery_reg_base_init(adev);
		if (r) {
			DRM_WARN("failed to init reg base from ip discovery table, "
					"fallback to legacy init method\n");
			goto legacy_init;
		}

		amdgpu_discovery_harvest_ip(adev);
		if (nv_is_headless_sku(adev->pdev)) {
			adev->harvest_ip_mask |= AMD_HARVEST_IP_VCN_MASK;
			adev->harvest_ip_mask |= AMD_HARVEST_IP_JPEG_MASK;
		}

		return 0;
	}

legacy_init:
	switch (adev->asic_type) {
	case CHIP_NAVI10:
		navi10_reg_base_init(adev);
		break;
	case CHIP_NAVI14:
		navi14_reg_base_init(adev);
		break;
	case CHIP_NAVI12:
		navi12_reg_base_init(adev);
		break;
	case CHIP_SIENNA_CICHLID:
	case CHIP_NAVY_FLOUNDER:
		sienna_cichlid_reg_base_init(adev);
		break;
	case CHIP_VANGOGH:
		vangogh_reg_base_init(adev);
		break;
	case CHIP_DIMGREY_CAVEFISH:
		dimgrey_cavefish_reg_base_init(adev);
		break;
	case CHIP_BEIGE_GOBY:
		beige_goby_reg_base_init(adev);
		break;
	case CHIP_YELLOW_CARP:
		yellow_carp_reg_base_init(adev);
		break;
	case CHIP_CYAN_SKILLFISH:
		cyan_skillfish_reg_base_init(adev);
		break;
	default:
		return -EINVAL;
	}

	return 0;
}

void nv_set_virt_ops(struct amdgpu_device *adev)
{
	adev->virt.ops = &xgpu_nv_virt_ops;
}

int nv_set_ip_blocks(struct amdgpu_device *adev)
{
	int r;

	if (adev->asic_type == CHIP_CYAN_SKILLFISH) {
		adev->nbio.funcs = &nbio_v2_3_funcs;
		adev->nbio.hdp_flush_reg = &nbio_v2_3_hdp_flush_reg;
	} else if (adev->flags & AMD_IS_APU) {
		adev->nbio.funcs = &nbio_v7_2_funcs;
		adev->nbio.hdp_flush_reg = &nbio_v7_2_hdp_flush_reg;
	} else {
		adev->nbio.funcs = &nbio_v2_3_funcs;
		adev->nbio.hdp_flush_reg = &nbio_v2_3_hdp_flush_reg;
	}
	adev->hdp.funcs = &hdp_v5_0_funcs;

	if (adev->asic_type >= CHIP_SIENNA_CICHLID)
		adev->smuio.funcs = &smuio_v11_0_6_funcs;
	else
		adev->smuio.funcs = &smuio_v11_0_funcs;

	if (adev->asic_type == CHIP_SIENNA_CICHLID)
		adev->gmc.xgmi.supported = true;

	/* Set IP register base before any HW register access */
	r = nv_reg_base_init(adev);
	if (r)
		return r;

	switch (adev->asic_type) {
	case CHIP_NAVI10:
	case CHIP_NAVI14:
		amdgpu_device_ip_block_add(adev, &nv_common_ip_block);
		amdgpu_device_ip_block_add(adev, &gmc_v10_0_ip_block);
		amdgpu_device_ip_block_add(adev, &navi10_ih_ip_block);
		amdgpu_device_ip_block_add(adev, &psp_v11_0_ip_block);
		if (adev->firmware.load_type == AMDGPU_FW_LOAD_PSP &&
		    !amdgpu_sriov_vf(adev))
			amdgpu_device_ip_block_add(adev, &smu_v11_0_ip_block);
		if (adev->enable_virtual_display || amdgpu_sriov_vf(adev))
			amdgpu_device_ip_block_add(adev, &dce_virtual_ip_block);
#if defined(CONFIG_DRM_AMD_DC)
		else if (amdgpu_device_has_dc_support(adev))
			amdgpu_device_ip_block_add(adev, &dm_ip_block);
#endif
		amdgpu_device_ip_block_add(adev, &gfx_v10_0_ip_block);
		amdgpu_device_ip_block_add(adev, &sdma_v5_0_ip_block);
		if (adev->firmware.load_type == AMDGPU_FW_LOAD_DIRECT &&
		    !amdgpu_sriov_vf(adev))
			amdgpu_device_ip_block_add(adev, &smu_v11_0_ip_block);
		amdgpu_device_ip_block_add(adev, &vcn_v2_0_ip_block);
		amdgpu_device_ip_block_add(adev, &jpeg_v2_0_ip_block);
		if (adev->enable_mes)
			amdgpu_device_ip_block_add(adev, &mes_v10_1_ip_block);
		break;
	case CHIP_NAVI12:
		amdgpu_device_ip_block_add(adev, &nv_common_ip_block);
		amdgpu_device_ip_block_add(adev, &gmc_v10_0_ip_block);
		if (!amdgpu_sriov_vf(adev)) {
			amdgpu_device_ip_block_add(adev, &navi10_ih_ip_block);
			amdgpu_device_ip_block_add(adev, &psp_v11_0_ip_block);
		} else {
			amdgpu_device_ip_block_add(adev, &psp_v11_0_ip_block);
			amdgpu_device_ip_block_add(adev, &navi10_ih_ip_block);
		}
		if (adev->firmware.load_type == AMDGPU_FW_LOAD_PSP)
			amdgpu_device_ip_block_add(adev, &smu_v11_0_ip_block);
		if (adev->enable_virtual_display || amdgpu_sriov_vf(adev))
			amdgpu_device_ip_block_add(adev, &dce_virtual_ip_block);
#if defined(CONFIG_DRM_AMD_DC)
		else if (amdgpu_device_has_dc_support(adev))
			amdgpu_device_ip_block_add(adev, &dm_ip_block);
#endif
		amdgpu_device_ip_block_add(adev, &gfx_v10_0_ip_block);
		amdgpu_device_ip_block_add(adev, &sdma_v5_0_ip_block);
		if (adev->firmware.load_type == AMDGPU_FW_LOAD_DIRECT &&
		    !amdgpu_sriov_vf(adev))
			amdgpu_device_ip_block_add(adev, &smu_v11_0_ip_block);
		amdgpu_device_ip_block_add(adev, &vcn_v2_0_ip_block);
		if (!amdgpu_sriov_vf(adev))
			amdgpu_device_ip_block_add(adev, &jpeg_v2_0_ip_block);
		break;
	case CHIP_SIENNA_CICHLID:
		amdgpu_device_ip_block_add(adev, &nv_common_ip_block);
		amdgpu_device_ip_block_add(adev, &gmc_v10_0_ip_block);
		if (!amdgpu_sriov_vf(adev)) {
			amdgpu_device_ip_block_add(adev, &navi10_ih_ip_block);
			if (likely(adev->firmware.load_type == AMDGPU_FW_LOAD_PSP))
				amdgpu_device_ip_block_add(adev, &psp_v11_0_ip_block);
		} else {
			if (likely(adev->firmware.load_type == AMDGPU_FW_LOAD_PSP))
				amdgpu_device_ip_block_add(adev, &psp_v11_0_ip_block);
			amdgpu_device_ip_block_add(adev, &navi10_ih_ip_block);
		}
		if (adev->firmware.load_type == AMDGPU_FW_LOAD_PSP &&
		    is_support_sw_smu(adev))
			amdgpu_device_ip_block_add(adev, &smu_v11_0_ip_block);
		if (adev->enable_virtual_display || amdgpu_sriov_vf(adev))
			amdgpu_device_ip_block_add(adev, &dce_virtual_ip_block);
#if defined(CONFIG_DRM_AMD_DC)
		else if (amdgpu_device_has_dc_support(adev))
			amdgpu_device_ip_block_add(adev, &dm_ip_block);
#endif
		amdgpu_device_ip_block_add(adev, &gfx_v10_0_ip_block);
		amdgpu_device_ip_block_add(adev, &sdma_v5_2_ip_block);
		amdgpu_device_ip_block_add(adev, &vcn_v3_0_ip_block);
		if (!amdgpu_sriov_vf(adev))
			amdgpu_device_ip_block_add(adev, &jpeg_v3_0_ip_block);
		if (adev->enable_mes)
			amdgpu_device_ip_block_add(adev, &mes_v10_1_ip_block);
		break;
	case CHIP_NAVY_FLOUNDER:
		amdgpu_device_ip_block_add(adev, &nv_common_ip_block);
		amdgpu_device_ip_block_add(adev, &gmc_v10_0_ip_block);
		amdgpu_device_ip_block_add(adev, &navi10_ih_ip_block);
		if (likely(adev->firmware.load_type == AMDGPU_FW_LOAD_PSP))
			amdgpu_device_ip_block_add(adev, &psp_v11_0_ip_block);
		if (adev->firmware.load_type == AMDGPU_FW_LOAD_PSP &&
		    is_support_sw_smu(adev))
			amdgpu_device_ip_block_add(adev, &smu_v11_0_ip_block);
		if (adev->enable_virtual_display || amdgpu_sriov_vf(adev))
			amdgpu_device_ip_block_add(adev, &dce_virtual_ip_block);
#if defined(CONFIG_DRM_AMD_DC)
		else if (amdgpu_device_has_dc_support(adev))
			amdgpu_device_ip_block_add(adev, &dm_ip_block);
#endif
		amdgpu_device_ip_block_add(adev, &gfx_v10_0_ip_block);
		amdgpu_device_ip_block_add(adev, &sdma_v5_2_ip_block);
		amdgpu_device_ip_block_add(adev, &vcn_v3_0_ip_block);
		amdgpu_device_ip_block_add(adev, &jpeg_v3_0_ip_block);
		if (adev->firmware.load_type == AMDGPU_FW_LOAD_DIRECT &&
		    is_support_sw_smu(adev))
			amdgpu_device_ip_block_add(adev, &smu_v11_0_ip_block);
		break;
	case CHIP_VANGOGH:
		amdgpu_device_ip_block_add(adev, &nv_common_ip_block);
		amdgpu_device_ip_block_add(adev, &gmc_v10_0_ip_block);
		amdgpu_device_ip_block_add(adev, &navi10_ih_ip_block);
		if (likely(adev->firmware.load_type == AMDGPU_FW_LOAD_PSP))
			amdgpu_device_ip_block_add(adev, &psp_v11_0_ip_block);
		amdgpu_device_ip_block_add(adev, &smu_v11_0_ip_block);
		if (adev->enable_virtual_display || amdgpu_sriov_vf(adev))
			amdgpu_device_ip_block_add(adev, &dce_virtual_ip_block);
#if defined(CONFIG_DRM_AMD_DC)
		else if (amdgpu_device_has_dc_support(adev))
			amdgpu_device_ip_block_add(adev, &dm_ip_block);
#endif
		amdgpu_device_ip_block_add(adev, &gfx_v10_0_ip_block);
		amdgpu_device_ip_block_add(adev, &sdma_v5_2_ip_block);
		amdgpu_device_ip_block_add(adev, &vcn_v3_0_ip_block);
		amdgpu_device_ip_block_add(adev, &jpeg_v3_0_ip_block);
		break;
	case CHIP_DIMGREY_CAVEFISH:
		amdgpu_device_ip_block_add(adev, &nv_common_ip_block);
		amdgpu_device_ip_block_add(adev, &gmc_v10_0_ip_block);
		amdgpu_device_ip_block_add(adev, &navi10_ih_ip_block);
		if (likely(adev->firmware.load_type == AMDGPU_FW_LOAD_PSP))
			amdgpu_device_ip_block_add(adev, &psp_v11_0_ip_block);
		if (adev->firmware.load_type == AMDGPU_FW_LOAD_PSP &&
		    is_support_sw_smu(adev))
			amdgpu_device_ip_block_add(adev, &smu_v11_0_ip_block);
		if (adev->enable_virtual_display || amdgpu_sriov_vf(adev))
			amdgpu_device_ip_block_add(adev, &dce_virtual_ip_block);
#if defined(CONFIG_DRM_AMD_DC)
                else if (amdgpu_device_has_dc_support(adev))
                        amdgpu_device_ip_block_add(adev, &dm_ip_block);
#endif
		amdgpu_device_ip_block_add(adev, &gfx_v10_0_ip_block);
		amdgpu_device_ip_block_add(adev, &sdma_v5_2_ip_block);
		amdgpu_device_ip_block_add(adev, &vcn_v3_0_ip_block);
		amdgpu_device_ip_block_add(adev, &jpeg_v3_0_ip_block);
		break;
	case CHIP_BEIGE_GOBY:
		amdgpu_device_ip_block_add(adev, &nv_common_ip_block);
		amdgpu_device_ip_block_add(adev, &gmc_v10_0_ip_block);
		amdgpu_device_ip_block_add(adev, &navi10_ih_ip_block);
		if (likely(adev->firmware.load_type == AMDGPU_FW_LOAD_PSP))
			amdgpu_device_ip_block_add(adev, &psp_v11_0_ip_block);
		if (adev->firmware.load_type == AMDGPU_FW_LOAD_PSP &&
		    is_support_sw_smu(adev))
			amdgpu_device_ip_block_add(adev, &smu_v11_0_ip_block);
		amdgpu_device_ip_block_add(adev, &gfx_v10_0_ip_block);
		amdgpu_device_ip_block_add(adev, &sdma_v5_2_ip_block);
		if (adev->enable_virtual_display || amdgpu_sriov_vf(adev))
			amdgpu_device_ip_block_add(adev, &dce_virtual_ip_block);
#if defined(CONFIG_DRM_AMD_DC)
		else if (amdgpu_device_has_dc_support(adev))
			amdgpu_device_ip_block_add(adev, &dm_ip_block);
#endif
		if (adev->firmware.load_type == AMDGPU_FW_LOAD_DIRECT &&
		    is_support_sw_smu(adev))
			amdgpu_device_ip_block_add(adev, &smu_v11_0_ip_block);
		amdgpu_device_ip_block_add(adev, &vcn_v3_0_ip_block);
		break;
	case CHIP_YELLOW_CARP:
		amdgpu_device_ip_block_add(adev, &nv_common_ip_block);
		amdgpu_device_ip_block_add(adev, &gmc_v10_0_ip_block);
		amdgpu_device_ip_block_add(adev, &navi10_ih_ip_block);
		if (likely(adev->firmware.load_type == AMDGPU_FW_LOAD_PSP))
			amdgpu_device_ip_block_add(adev, &psp_v13_0_ip_block);
		amdgpu_device_ip_block_add(adev, &smu_v13_0_ip_block);
		if (adev->enable_virtual_display || amdgpu_sriov_vf(adev))
			amdgpu_device_ip_block_add(adev, &dce_virtual_ip_block);
		amdgpu_device_ip_block_add(adev, &gfx_v10_0_ip_block);
		amdgpu_device_ip_block_add(adev, &sdma_v5_2_ip_block);
		if (adev->enable_virtual_display || amdgpu_sriov_vf(adev))
			amdgpu_device_ip_block_add(adev, &dce_virtual_ip_block);
#if defined(CONFIG_DRM_AMD_DC)
		else if (amdgpu_device_has_dc_support(adev))
			amdgpu_device_ip_block_add(adev, &dm_ip_block);
#endif
		amdgpu_device_ip_block_add(adev, &vcn_v3_0_ip_block);
		amdgpu_device_ip_block_add(adev, &jpeg_v3_0_ip_block);
		break;
	case CHIP_CYAN_SKILLFISH:
		amdgpu_device_ip_block_add(adev, &nv_common_ip_block);
		amdgpu_device_ip_block_add(adev, &gmc_v10_0_ip_block);
		amdgpu_device_ip_block_add(adev, &navi10_ih_ip_block);
		if (adev->apu_flags & AMD_APU_IS_CYAN_SKILLFISH2) {
			if (likely(adev->firmware.load_type == AMDGPU_FW_LOAD_PSP))
				amdgpu_device_ip_block_add(adev, &psp_v11_0_8_ip_block);
			amdgpu_device_ip_block_add(adev, &smu_v11_0_ip_block);
		}
		if (adev->enable_virtual_display || amdgpu_sriov_vf(adev))
			amdgpu_device_ip_block_add(adev, &dce_virtual_ip_block);
		amdgpu_device_ip_block_add(adev, &gfx_v10_0_ip_block);
		amdgpu_device_ip_block_add(adev, &sdma_v5_0_ip_block);
		break;
	default:
		return -EINVAL;
	}

	return 0;
}

static uint32_t nv_get_rev_id(struct amdgpu_device *adev)
{
	return adev->nbio.funcs->get_rev_id(adev);
}

static bool nv_need_full_reset(struct amdgpu_device *adev)
{
	return true;
}

static bool nv_need_reset_on_init(struct amdgpu_device *adev)
{
	u32 sol_reg;

	if (adev->flags & AMD_IS_APU)
		return false;

	/* Check sOS sign of life register to confirm sys driver and sOS
	 * are already been loaded.
	 */
	sol_reg = RREG32_SOC15(MP0, 0, mmMP0_SMN_C2PMSG_81);
	if (sol_reg)
		return true;

	return false;
}

static uint64_t nv_get_pcie_replay_count(struct amdgpu_device *adev)
{

	/* TODO
	 * dummy implement for pcie_replay_count sysfs interface
	 * */

	return 0;
}

static void nv_init_doorbell_index(struct amdgpu_device *adev)
{
	adev->doorbell_index.kiq = AMDGPU_NAVI10_DOORBELL_KIQ;
	adev->doorbell_index.mec_ring0 = AMDGPU_NAVI10_DOORBELL_MEC_RING0;
	adev->doorbell_index.mec_ring1 = AMDGPU_NAVI10_DOORBELL_MEC_RING1;
	adev->doorbell_index.mec_ring2 = AMDGPU_NAVI10_DOORBELL_MEC_RING2;
	adev->doorbell_index.mec_ring3 = AMDGPU_NAVI10_DOORBELL_MEC_RING3;
	adev->doorbell_index.mec_ring4 = AMDGPU_NAVI10_DOORBELL_MEC_RING4;
	adev->doorbell_index.mec_ring5 = AMDGPU_NAVI10_DOORBELL_MEC_RING5;
	adev->doorbell_index.mec_ring6 = AMDGPU_NAVI10_DOORBELL_MEC_RING6;
	adev->doorbell_index.mec_ring7 = AMDGPU_NAVI10_DOORBELL_MEC_RING7;
	adev->doorbell_index.userqueue_start = AMDGPU_NAVI10_DOORBELL_USERQUEUE_START;
	adev->doorbell_index.userqueue_end = AMDGPU_NAVI10_DOORBELL_USERQUEUE_END;
	adev->doorbell_index.gfx_ring0 = AMDGPU_NAVI10_DOORBELL_GFX_RING0;
	adev->doorbell_index.gfx_ring1 = AMDGPU_NAVI10_DOORBELL_GFX_RING1;
	adev->doorbell_index.mes_ring = AMDGPU_NAVI10_DOORBELL_MES_RING;
	adev->doorbell_index.sdma_engine[0] = AMDGPU_NAVI10_DOORBELL_sDMA_ENGINE0;
	adev->doorbell_index.sdma_engine[1] = AMDGPU_NAVI10_DOORBELL_sDMA_ENGINE1;
	adev->doorbell_index.sdma_engine[2] = AMDGPU_NAVI10_DOORBELL_sDMA_ENGINE2;
	adev->doorbell_index.sdma_engine[3] = AMDGPU_NAVI10_DOORBELL_sDMA_ENGINE3;
	adev->doorbell_index.ih = AMDGPU_NAVI10_DOORBELL_IH;
	adev->doorbell_index.vcn.vcn_ring0_1 = AMDGPU_NAVI10_DOORBELL64_VCN0_1;
	adev->doorbell_index.vcn.vcn_ring2_3 = AMDGPU_NAVI10_DOORBELL64_VCN2_3;
	adev->doorbell_index.vcn.vcn_ring4_5 = AMDGPU_NAVI10_DOORBELL64_VCN4_5;
	adev->doorbell_index.vcn.vcn_ring6_7 = AMDGPU_NAVI10_DOORBELL64_VCN6_7;
	adev->doorbell_index.first_non_cp = AMDGPU_NAVI10_DOORBELL64_FIRST_NON_CP;
	adev->doorbell_index.last_non_cp = AMDGPU_NAVI10_DOORBELL64_LAST_NON_CP;

	adev->doorbell_index.max_assignment = AMDGPU_NAVI10_DOORBELL_MAX_ASSIGNMENT << 1;
	adev->doorbell_index.sdma_doorbell_range = 20;
}

static void nv_pre_asic_init(struct amdgpu_device *adev)
{
}

static int nv_update_umd_stable_pstate(struct amdgpu_device *adev,
				       bool enter)
{
	if (enter)
		amdgpu_gfx_rlc_enter_safe_mode(adev);
	else
		amdgpu_gfx_rlc_exit_safe_mode(adev);

	if (adev->gfx.funcs->update_perfmon_mgcg)
		adev->gfx.funcs->update_perfmon_mgcg(adev, !enter);

	if (!(adev->flags & AMD_IS_APU) &&
	    (adev->nbio.funcs->enable_aspm))
		adev->nbio.funcs->enable_aspm(adev, !enter);

	return 0;
}

static const struct amdgpu_asic_funcs nv_asic_funcs =
{
	.read_disabled_bios = &nv_read_disabled_bios,
	.read_bios_from_rom = &nv_read_bios_from_rom,
	.read_register = &nv_read_register,
	.reset = &nv_asic_reset,
	.reset_method = &nv_asic_reset_method,
	.set_vga_state = &nv_vga_set_state,
	.get_xclk = &nv_get_xclk,
	.set_uvd_clocks = &nv_set_uvd_clocks,
	.set_vce_clocks = &nv_set_vce_clocks,
	.get_config_memsize = &nv_get_config_memsize,
	.init_doorbell_index = &nv_init_doorbell_index,
	.need_full_reset = &nv_need_full_reset,
	.need_reset_on_init = &nv_need_reset_on_init,
	.get_pcie_replay_count = &nv_get_pcie_replay_count,
	.supports_baco = &amdgpu_dpm_is_baco_supported,
	.pre_asic_init = &nv_pre_asic_init,
	.update_umd_stable_pstate = &nv_update_umd_stable_pstate,
	.query_video_codecs = &nv_query_video_codecs,
};

static int nv_common_early_init(void *handle)
{
#define MMIO_REG_HOLE_OFFSET (0x80000 - PAGE_SIZE)
	struct amdgpu_device *adev = (struct amdgpu_device *)handle;

	adev->rmmio_remap.reg_offset = MMIO_REG_HOLE_OFFSET;
	adev->rmmio_remap.bus_addr = adev->rmmio_base + MMIO_REG_HOLE_OFFSET;
	adev->smc_rreg = NULL;
	adev->smc_wreg = NULL;
	adev->pcie_rreg = &nv_pcie_rreg;
	adev->pcie_wreg = &nv_pcie_wreg;
	adev->pcie_rreg64 = &nv_pcie_rreg64;
	adev->pcie_wreg64 = &nv_pcie_wreg64;
	adev->pciep_rreg = &nv_pcie_port_rreg;
	adev->pciep_wreg = &nv_pcie_port_wreg;

	/* TODO: will add them during VCN v2 implementation */
	adev->uvd_ctx_rreg = NULL;
	adev->uvd_ctx_wreg = NULL;

	adev->didt_rreg = &nv_didt_rreg;
	adev->didt_wreg = &nv_didt_wreg;

	adev->asic_funcs = &nv_asic_funcs;

	adev->rev_id = nv_get_rev_id(adev);
	adev->external_rev_id = 0xff;
	switch (adev->asic_type) {
	case CHIP_NAVI10:
		adev->cg_flags = AMD_CG_SUPPORT_GFX_MGCG |
			AMD_CG_SUPPORT_GFX_CGCG |
			AMD_CG_SUPPORT_IH_CG |
			AMD_CG_SUPPORT_HDP_MGCG |
			AMD_CG_SUPPORT_HDP_LS |
			AMD_CG_SUPPORT_SDMA_MGCG |
			AMD_CG_SUPPORT_SDMA_LS |
			AMD_CG_SUPPORT_MC_MGCG |
			AMD_CG_SUPPORT_MC_LS |
			AMD_CG_SUPPORT_ATHUB_MGCG |
			AMD_CG_SUPPORT_ATHUB_LS |
			AMD_CG_SUPPORT_VCN_MGCG |
			AMD_CG_SUPPORT_JPEG_MGCG |
			AMD_CG_SUPPORT_BIF_MGCG |
			AMD_CG_SUPPORT_BIF_LS;
		adev->pg_flags = AMD_PG_SUPPORT_VCN |
			AMD_PG_SUPPORT_VCN_DPG |
			AMD_PG_SUPPORT_JPEG |
			AMD_PG_SUPPORT_ATHUB;
		adev->external_rev_id = adev->rev_id + 0x1;
		break;
	case CHIP_NAVI14:
		adev->cg_flags = AMD_CG_SUPPORT_GFX_MGCG |
			AMD_CG_SUPPORT_GFX_CGCG |
			AMD_CG_SUPPORT_IH_CG |
			AMD_CG_SUPPORT_HDP_MGCG |
			AMD_CG_SUPPORT_HDP_LS |
			AMD_CG_SUPPORT_SDMA_MGCG |
			AMD_CG_SUPPORT_SDMA_LS |
			AMD_CG_SUPPORT_MC_MGCG |
			AMD_CG_SUPPORT_MC_LS |
			AMD_CG_SUPPORT_ATHUB_MGCG |
			AMD_CG_SUPPORT_ATHUB_LS |
			AMD_CG_SUPPORT_VCN_MGCG |
			AMD_CG_SUPPORT_JPEG_MGCG |
			AMD_CG_SUPPORT_BIF_MGCG |
			AMD_CG_SUPPORT_BIF_LS;
		adev->pg_flags = AMD_PG_SUPPORT_VCN |
			AMD_PG_SUPPORT_JPEG |
			AMD_PG_SUPPORT_VCN_DPG;
		adev->external_rev_id = adev->rev_id + 20;
		break;
	case CHIP_NAVI12:
		adev->cg_flags = AMD_CG_SUPPORT_GFX_MGCG |
			AMD_CG_SUPPORT_GFX_MGLS |
			AMD_CG_SUPPORT_GFX_CGCG |
			AMD_CG_SUPPORT_GFX_CP_LS |
			AMD_CG_SUPPORT_GFX_RLC_LS |
			AMD_CG_SUPPORT_IH_CG |
			AMD_CG_SUPPORT_HDP_MGCG |
			AMD_CG_SUPPORT_HDP_LS |
			AMD_CG_SUPPORT_SDMA_MGCG |
			AMD_CG_SUPPORT_SDMA_LS |
			AMD_CG_SUPPORT_MC_MGCG |
			AMD_CG_SUPPORT_MC_LS |
			AMD_CG_SUPPORT_ATHUB_MGCG |
			AMD_CG_SUPPORT_ATHUB_LS |
			AMD_CG_SUPPORT_VCN_MGCG |
			AMD_CG_SUPPORT_JPEG_MGCG;
		adev->pg_flags = AMD_PG_SUPPORT_VCN |
			AMD_PG_SUPPORT_VCN_DPG |
			AMD_PG_SUPPORT_JPEG |
			AMD_PG_SUPPORT_ATHUB;
		/* guest vm gets 0xffffffff when reading RCC_DEV0_EPF0_STRAP0,
		 * as a consequence, the rev_id and external_rev_id are wrong.
		 * workaround it by hardcoding rev_id to 0 (default value).
		 */
		if (amdgpu_sriov_vf(adev))
			adev->rev_id = 0;
		adev->external_rev_id = adev->rev_id + 0xa;
		break;
	case CHIP_SIENNA_CICHLID:
		adev->cg_flags = AMD_CG_SUPPORT_GFX_MGCG |
			AMD_CG_SUPPORT_GFX_CGCG |
			AMD_CG_SUPPORT_GFX_CGLS |
			AMD_CG_SUPPORT_GFX_3D_CGCG |
			AMD_CG_SUPPORT_MC_MGCG |
			AMD_CG_SUPPORT_VCN_MGCG |
			AMD_CG_SUPPORT_JPEG_MGCG |
			AMD_CG_SUPPORT_HDP_MGCG |
			AMD_CG_SUPPORT_HDP_LS |
			AMD_CG_SUPPORT_IH_CG |
			AMD_CG_SUPPORT_MC_LS;
		adev->pg_flags = AMD_PG_SUPPORT_VCN |
			AMD_PG_SUPPORT_VCN_DPG |
			AMD_PG_SUPPORT_JPEG |
			AMD_PG_SUPPORT_ATHUB |
			AMD_PG_SUPPORT_MMHUB;
		if (amdgpu_sriov_vf(adev)) {
			/* hypervisor control CG and PG enablement */
			adev->cg_flags = 0;
			adev->pg_flags = 0;
		}
		adev->external_rev_id = adev->rev_id + 0x28;
		break;
	case CHIP_NAVY_FLOUNDER:
		adev->cg_flags = AMD_CG_SUPPORT_GFX_MGCG |
			AMD_CG_SUPPORT_GFX_CGCG |
			AMD_CG_SUPPORT_GFX_CGLS |
			AMD_CG_SUPPORT_GFX_3D_CGCG |
			AMD_CG_SUPPORT_VCN_MGCG |
			AMD_CG_SUPPORT_JPEG_MGCG |
			AMD_CG_SUPPORT_MC_MGCG |
			AMD_CG_SUPPORT_MC_LS |
			AMD_CG_SUPPORT_HDP_MGCG |
			AMD_CG_SUPPORT_HDP_LS |
			AMD_CG_SUPPORT_IH_CG;
		adev->pg_flags = AMD_PG_SUPPORT_VCN |
			AMD_PG_SUPPORT_VCN_DPG |
			AMD_PG_SUPPORT_JPEG |
			AMD_PG_SUPPORT_ATHUB |
			AMD_PG_SUPPORT_MMHUB;
		adev->external_rev_id = adev->rev_id + 0x32;
		break;

	case CHIP_VANGOGH:
		adev->cg_flags = AMD_CG_SUPPORT_GFX_MGCG |
			AMD_CG_SUPPORT_GFX_MGLS |
			AMD_CG_SUPPORT_GFX_CP_LS |
			AMD_CG_SUPPORT_GFX_RLC_LS |
			AMD_CG_SUPPORT_GFX_CGCG |
			AMD_CG_SUPPORT_GFX_CGLS |
			AMD_CG_SUPPORT_GFX_3D_CGCG |
			AMD_CG_SUPPORT_GFX_3D_CGLS |
			AMD_CG_SUPPORT_MC_MGCG |
			AMD_CG_SUPPORT_MC_LS |
			AMD_CG_SUPPORT_GFX_FGCG |
			AMD_CG_SUPPORT_VCN_MGCG |
			AMD_CG_SUPPORT_SDMA_MGCG |
			AMD_CG_SUPPORT_SDMA_LS |
			AMD_CG_SUPPORT_JPEG_MGCG;
		adev->pg_flags = AMD_PG_SUPPORT_GFX_PG |
			AMD_PG_SUPPORT_VCN |
			AMD_PG_SUPPORT_VCN_DPG |
			AMD_PG_SUPPORT_JPEG;
		if (adev->apu_flags & AMD_APU_IS_VANGOGH)
			adev->external_rev_id = adev->rev_id + 0x01;
		break;
	case CHIP_DIMGREY_CAVEFISH:
		adev->cg_flags = AMD_CG_SUPPORT_GFX_MGCG |
			AMD_CG_SUPPORT_GFX_CGCG |
			AMD_CG_SUPPORT_GFX_CGLS |
			AMD_CG_SUPPORT_GFX_3D_CGCG |
			AMD_CG_SUPPORT_VCN_MGCG |
			AMD_CG_SUPPORT_JPEG_MGCG |
			AMD_CG_SUPPORT_MC_MGCG |
			AMD_CG_SUPPORT_MC_LS |
			AMD_CG_SUPPORT_HDP_MGCG |
			AMD_CG_SUPPORT_HDP_LS |
			AMD_CG_SUPPORT_IH_CG;
		adev->pg_flags = AMD_PG_SUPPORT_VCN |
			AMD_PG_SUPPORT_VCN_DPG |
			AMD_PG_SUPPORT_JPEG |
			AMD_PG_SUPPORT_ATHUB |
			AMD_PG_SUPPORT_MMHUB;
		adev->external_rev_id = adev->rev_id + 0x3c;
		break;
	case CHIP_BEIGE_GOBY:
		adev->cg_flags = AMD_CG_SUPPORT_GFX_MGCG |
			AMD_CG_SUPPORT_GFX_CGCG |
			AMD_CG_SUPPORT_GFX_CGLS |
			AMD_CG_SUPPORT_GFX_3D_CGCG |
			AMD_CG_SUPPORT_MC_MGCG |
			AMD_CG_SUPPORT_MC_LS |
			AMD_CG_SUPPORT_HDP_MGCG |
			AMD_CG_SUPPORT_HDP_LS |
			AMD_CG_SUPPORT_IH_CG |
			AMD_CG_SUPPORT_VCN_MGCG;
		adev->pg_flags = AMD_PG_SUPPORT_VCN |
			AMD_PG_SUPPORT_VCN_DPG |
			AMD_PG_SUPPORT_ATHUB |
			AMD_PG_SUPPORT_MMHUB;
		adev->external_rev_id = adev->rev_id + 0x46;
		break;
	case CHIP_YELLOW_CARP:
		adev->cg_flags = AMD_CG_SUPPORT_GFX_MGCG |
			AMD_CG_SUPPORT_GFX_MGLS |
			AMD_CG_SUPPORT_GFX_CGCG |
			AMD_CG_SUPPORT_GFX_CGLS |
			AMD_CG_SUPPORT_GFX_3D_CGCG |
			AMD_CG_SUPPORT_GFX_3D_CGLS |
			AMD_CG_SUPPORT_GFX_RLC_LS |
			AMD_CG_SUPPORT_GFX_CP_LS |
			AMD_CG_SUPPORT_GFX_FGCG |
			AMD_CG_SUPPORT_MC_MGCG |
			AMD_CG_SUPPORT_MC_LS |
			AMD_CG_SUPPORT_SDMA_LS |
			AMD_CG_SUPPORT_HDP_MGCG |
			AMD_CG_SUPPORT_HDP_LS |
			AMD_CG_SUPPORT_ATHUB_MGCG |
			AMD_CG_SUPPORT_ATHUB_LS |
			AMD_CG_SUPPORT_IH_CG |
			AMD_CG_SUPPORT_VCN_MGCG |
			AMD_CG_SUPPORT_JPEG_MGCG;
		adev->pg_flags = AMD_PG_SUPPORT_GFX_PG |
			AMD_PG_SUPPORT_VCN |
			AMD_PG_SUPPORT_VCN_DPG |
			AMD_PG_SUPPORT_JPEG;
		if (adev->pdev->device == 0x1681)
			adev->external_rev_id = adev->rev_id + 0x19;
		else
			adev->external_rev_id = adev->rev_id + 0x01;
<<<<<<< HEAD
=======
		break;
	case CHIP_CYAN_SKILLFISH:
		adev->cg_flags = 0;
		adev->pg_flags = 0;
		adev->external_rev_id = adev->rev_id + 0x82;
>>>>>>> 544dcd74
		break;
	default:
		/* FIXME: not supported yet */
		return -EINVAL;
	}

	if (adev->harvest_ip_mask & AMD_HARVEST_IP_VCN_MASK)
		adev->pg_flags &= ~(AMD_PG_SUPPORT_VCN |
				    AMD_PG_SUPPORT_VCN_DPG |
				    AMD_PG_SUPPORT_JPEG);

	if (amdgpu_sriov_vf(adev)) {
		amdgpu_virt_init_setting(adev);
		xgpu_nv_mailbox_set_irq_funcs(adev);
	}

	return 0;
}

static int nv_common_late_init(void *handle)
{
	struct amdgpu_device *adev = (struct amdgpu_device *)handle;

	if (amdgpu_sriov_vf(adev)) {
		xgpu_nv_mailbox_get_irq(adev);
		amdgpu_virt_update_sriov_video_codec(adev,
				sriov_sc_video_codecs_encode_array, ARRAY_SIZE(sriov_sc_video_codecs_encode_array),
				sriov_sc_video_codecs_decode_array, ARRAY_SIZE(sriov_sc_video_codecs_decode_array));
	}

	return 0;
}

static int nv_common_sw_init(void *handle)
{
	struct amdgpu_device *adev = (struct amdgpu_device *)handle;

	if (amdgpu_sriov_vf(adev))
		xgpu_nv_mailbox_add_irq_id(adev);

	return 0;
}

static int nv_common_sw_fini(void *handle)
{
	return 0;
}

static int nv_common_hw_init(void *handle)
{
	struct amdgpu_device *adev = (struct amdgpu_device *)handle;

	if (adev->nbio.funcs->apply_lc_spc_mode_wa)
		adev->nbio.funcs->apply_lc_spc_mode_wa(adev);

	if (adev->nbio.funcs->apply_l1_link_width_reconfig_wa)
		adev->nbio.funcs->apply_l1_link_width_reconfig_wa(adev);

	/* enable pcie gen2/3 link */
	nv_pcie_gen3_enable(adev);
	/* enable aspm */
	nv_program_aspm(adev);
	/* setup nbio registers */
	adev->nbio.funcs->init_registers(adev);
	/* remap HDP registers to a hole in mmio space,
	 * for the purpose of expose those registers
	 * to process space
	 */
	if (adev->nbio.funcs->remap_hdp_registers)
		adev->nbio.funcs->remap_hdp_registers(adev);
	/* enable the doorbell aperture */
	nv_enable_doorbell_aperture(adev, true);

	return 0;
}

static int nv_common_hw_fini(void *handle)
{
	struct amdgpu_device *adev = (struct amdgpu_device *)handle;

	/* disable the doorbell aperture */
	nv_enable_doorbell_aperture(adev, false);

	return 0;
}

static int nv_common_suspend(void *handle)
{
	struct amdgpu_device *adev = (struct amdgpu_device *)handle;

	return nv_common_hw_fini(adev);
}

static int nv_common_resume(void *handle)
{
	struct amdgpu_device *adev = (struct amdgpu_device *)handle;

	return nv_common_hw_init(adev);
}

static bool nv_common_is_idle(void *handle)
{
	return true;
}

static int nv_common_wait_for_idle(void *handle)
{
	return 0;
}

static int nv_common_soft_reset(void *handle)
{
	return 0;
}

static int nv_common_set_clockgating_state(void *handle,
					   enum amd_clockgating_state state)
{
	struct amdgpu_device *adev = (struct amdgpu_device *)handle;

	if (amdgpu_sriov_vf(adev))
		return 0;

	switch (adev->asic_type) {
	case CHIP_NAVI10:
	case CHIP_NAVI14:
	case CHIP_NAVI12:
	case CHIP_SIENNA_CICHLID:
	case CHIP_NAVY_FLOUNDER:
	case CHIP_DIMGREY_CAVEFISH:
	case CHIP_BEIGE_GOBY:
		adev->nbio.funcs->update_medium_grain_clock_gating(adev,
				state == AMD_CG_STATE_GATE);
		adev->nbio.funcs->update_medium_grain_light_sleep(adev,
				state == AMD_CG_STATE_GATE);
		adev->hdp.funcs->update_clock_gating(adev,
				state == AMD_CG_STATE_GATE);
		adev->smuio.funcs->update_rom_clock_gating(adev,
				state == AMD_CG_STATE_GATE);
		break;
	default:
		break;
	}
	return 0;
}

static int nv_common_set_powergating_state(void *handle,
					   enum amd_powergating_state state)
{
	/* TODO */
	return 0;
}

static void nv_common_get_clockgating_state(void *handle, u32 *flags)
{
	struct amdgpu_device *adev = (struct amdgpu_device *)handle;

	if (amdgpu_sriov_vf(adev))
		*flags = 0;

	adev->nbio.funcs->get_clockgating_state(adev, flags);

	adev->hdp.funcs->get_clock_gating_state(adev, flags);

	adev->smuio.funcs->get_clock_gating_state(adev, flags);

	return;
}

static const struct amd_ip_funcs nv_common_ip_funcs = {
	.name = "nv_common",
	.early_init = nv_common_early_init,
	.late_init = nv_common_late_init,
	.sw_init = nv_common_sw_init,
	.sw_fini = nv_common_sw_fini,
	.hw_init = nv_common_hw_init,
	.hw_fini = nv_common_hw_fini,
	.suspend = nv_common_suspend,
	.resume = nv_common_resume,
	.is_idle = nv_common_is_idle,
	.wait_for_idle = nv_common_wait_for_idle,
	.soft_reset = nv_common_soft_reset,
	.set_clockgating_state = nv_common_set_clockgating_state,
	.set_powergating_state = nv_common_set_powergating_state,
	.get_clockgating_state = nv_common_get_clockgating_state,
};<|MERGE_RESOLUTION|>--- conflicted
+++ resolved
@@ -1260,14 +1260,11 @@
 			adev->external_rev_id = adev->rev_id + 0x19;
 		else
 			adev->external_rev_id = adev->rev_id + 0x01;
-<<<<<<< HEAD
-=======
 		break;
 	case CHIP_CYAN_SKILLFISH:
 		adev->cg_flags = 0;
 		adev->pg_flags = 0;
 		adev->external_rev_id = adev->rev_id + 0x82;
->>>>>>> 544dcd74
 		break;
 	default:
 		/* FIXME: not supported yet */
