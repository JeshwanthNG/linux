--- conflicted
+++ resolved
@@ -164,11 +164,7 @@
  *
  * Returns true if data stripe need to be enabled, else returns false
  */
-<<<<<<< HEAD
-bool zynq_qspi_update_stripe(const struct spi_mem_op *op)
-=======
 static bool zynq_qspi_update_stripe(const struct spi_mem_op *op)
->>>>>>> 08485d4c
 {
 	if (op->cmd.opcode ==  SPINOR_OP_BE_4K ||
 	    op->cmd.opcode ==  SPINOR_OP_BE_32K ||
@@ -779,11 +775,7 @@
 	ctlr->setup = zynq_qspi_setup_op;
 	ctlr->max_speed_hz = clk_get_rate(xqspi->refclk) / 2;
 	ctlr->dev.of_node = np;
-<<<<<<< HEAD
-	ctlr->multi_cs_cap = true;
-=======
 	ctlr->flags |= SPI_CONTROLLER_MULTI_CS;
->>>>>>> 08485d4c
 
 	/* QSPI controller initializations */
 	zynq_qspi_init_hw(xqspi, ctlr->num_chipselect);
