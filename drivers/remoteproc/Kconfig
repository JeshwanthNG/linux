--- conflicted
+++ resolved
@@ -246,32 +246,13 @@
 
 config ZYNQ_REMOTEPROC
 	tristate "Support ZYNQ remoteproc"
-<<<<<<< HEAD
-	depends on ARCH_ZYNQ && SMP && !DEBUG_SG
-	select RPMSG_VIRTIO
-	select HOTPLUG_CPU
-=======
 	depends on ARCH_ZYNQ && SMP && !DEBUG_SG && BL_SWITCHER
 	select RPMSG_VIRTIO
->>>>>>> a4adc2c2
 	select SRAM
 	help
 	  Say y here to support Xilinx ZynQ remote processors (the second
 	  ARM CORTEX-A9 cpu) via the remote processor framework.
 
-<<<<<<< HEAD
-config ZYNQMP_R5_REMOTEPROC
-	tristate "ZynqMP_r5 remoteproc support"
-	depends on ARM64 && PM && ARCH_ZYNQMP
-	select RPMSG_VIRTIO
-	select MAILBOX
-	select ZYNQMP_IPI_MBOX
-	help
-	  Say y here to support ZynqMP R5 remote processors via the remote
-	  processor framework.
-
-=======
->>>>>>> a4adc2c2
 config ST_SLIM_REMOTEPROC
 	tristate
 
