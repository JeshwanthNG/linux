--- conflicted
+++ resolved
@@ -1137,14 +1137,9 @@
 		*conf |= XADC_CONF0_MUX | XADC_CONF0_CHAN(ext_mux_chan);
 	}
 
-<<<<<<< HEAD
-	channels = kmemdup(xadc_channels, sizeof(xadc_channels), GFP_KERNEL);
+	channels = devm_kmemdup(dev, xadc_channels,
+				sizeof(xadc_channels), GFP_KERNEL);
 	if (!channels)
-=======
-	iio_xadc_channels = devm_kmemdup(dev, xadc_channels,
-				sizeof(xadc_channels), GFP_KERNEL);
-	if (!iio_xadc_channels)
->>>>>>> 256af411
 		return -ENOMEM;
 
 	num_channels = 9;
@@ -1179,14 +1174,9 @@
 	of_node_put(chan_node);
 
 	indio_dev->num_channels = num_channels;
-<<<<<<< HEAD
-	indio_dev->channels = krealloc(channels, sizeof(*channels) *
-					num_channels, GFP_KERNEL);
-=======
-	indio_dev->channels = devm_krealloc(dev, iio_xadc_channels,
-					    sizeof(*iio_xadc_channels) * num_channels,
+	indio_dev->channels = devm_krealloc(dev, channels,
+					    sizeof(*channels) * num_channels,
 					    GFP_KERNEL);
->>>>>>> 256af411
 	/* If we can't resize the channels array, just use the original */
 	if (!indio_dev->channels)
 		indio_dev->channels = channels;
