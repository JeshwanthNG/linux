/*
 * ADF4350/ADF4351 SPI Wideband Synthesizer driver
 *
 * Copyright 2012 Analog Devices Inc.
 *
 * Licensed under the GPL-2.
 */

#include <linux/device.h>
#include <linux/kernel.h>
#include <linux/slab.h>
#include <linux/sysfs.h>
#include <linux/spi/spi.h>
#include <linux/regulator/consumer.h>
#include <linux/err.h>
#include <linux/module.h>
#include <linux/gcd.h>
#include <linux/gpio.h>
#include <asm/div64.h>
#include <linux/clk.h>
#include <linux/of.h>

#include <linux/iio/iio.h>
#include <linux/iio/sysfs.h>
#include <linux/iio/frequency/adf4350.h>

enum {
	ADF4350_FREQ,
	ADF4350_FREQ_REFIN,
	ADF4350_FREQ_RESOLUTION,
	ADF4350_PWRDOWN,
};

struct adf4350_state {
	struct spi_device		*spi;
	struct regulator		*reg;
	struct adf4350_platform_data	*pdata;
	struct clk 			*clk;
	unsigned long			clkin;
	unsigned long			chspc; /* Channel Spacing */
	unsigned long			fpfd; /* Phase Frequency Detector */
	unsigned long			min_out_freq;
	unsigned			r0_fract;
	unsigned			r0_int;
	unsigned			r1_mod;
	unsigned			r4_rf_div_sel;
	unsigned long			regs[6];
	unsigned long			regs_hw[6];
	unsigned long long		freq_req;
	/*
	 * DMA (thus cache coherency maintenance) requires the
	 * transfer buffers to live in their own cache lines.
	 */
	__be32				val ____cacheline_aligned;
};

static struct adf4350_platform_data default_pdata = {
	.channel_spacing = 10000,
	.r2_user_settings = ADF4350_REG2_PD_POLARITY_POS |
			    ADF4350_REG2_CHARGE_PUMP_CURR_uA(2500),
	.r3_user_settings = ADF4350_REG3_12BIT_CLKDIV_MODE(0),
	.r4_user_settings = ADF4350_REG4_OUTPUT_PWR(3) |
			    ADF4350_REG4_MUTE_TILL_LOCK_EN,
	.gpio_lock_detect = -1,
};

static int adf4350_sync_config(struct adf4350_state *st)
{
	int ret, i, doublebuf = 0;

	for (i = ADF4350_REG5; i >= ADF4350_REG0; i--) {
		if ((st->regs_hw[i] != st->regs[i]) ||
			((i == ADF4350_REG0) && doublebuf)) {

			switch (i) {
			case ADF4350_REG1:
			case ADF4350_REG4:
				doublebuf = 1;
				break;
			}

			st->val  = cpu_to_be32(st->regs[i] | i);
			ret = spi_write(st->spi, &st->val, 4);
			if (ret < 0)
				return ret;
			st->regs_hw[i] = st->regs[i];
			dev_dbg(&st->spi->dev, "[%d] 0x%X\n",
				i, (u32)st->regs[i] | i);
		}
	}
	return 0;
}

static int adf4350_reg_access(struct iio_dev *indio_dev,
			      unsigned reg, unsigned writeval,
			      unsigned *readval)
{
	struct adf4350_state *st = iio_priv(indio_dev);
	int ret;

	if (reg > ADF4350_REG5)
		return -EINVAL;

	mutex_lock(&indio_dev->mlock);
	if (readval == NULL) {
		st->regs[reg] = writeval & ~(BIT(0) | BIT(1) | BIT(2));
		ret = adf4350_sync_config(st);
	} else {
		*readval =  st->regs_hw[reg];
		ret = 0;
	}
	mutex_unlock(&indio_dev->mlock);

	return ret;
}

static int adf4350_tune_r_cnt(struct adf4350_state *st, unsigned short r_cnt)
{
	struct adf4350_platform_data *pdata = st->pdata;

	do {
		r_cnt++;
		st->fpfd = (st->clkin * (pdata->ref_doubler_en ? 2 : 1)) /
			   (r_cnt * (pdata->ref_div2_en ? 2 : 1));
	} while (st->fpfd > ADF4350_MAX_FREQ_PFD);

	return r_cnt;
}

static int adf4350_set_freq(struct adf4350_state *st, unsigned long long freq)
{
	struct adf4350_platform_data *pdata = st->pdata;
	u64 tmp;
	u32 div_gcd, prescaler, chspc;
	u16 mdiv, r_cnt = 0;
	u8 band_sel_div;

	if (freq > ADF4350_MAX_OUT_FREQ || freq < st->min_out_freq)
		return -EINVAL;

	if (freq > ADF4350_MAX_FREQ_45_PRESC) {
		prescaler = ADF4350_REG1_PRESCALER;
		mdiv = 75;
	} else {
		prescaler = 0;
		mdiv = 23;
	}

	st->r4_rf_div_sel = 0;

	while (freq < ADF4350_MIN_VCO_FREQ) {
		freq <<= 1;
		st->r4_rf_div_sel++;
	}

	/*
	 * Allow a predefined reference division factor
	 * if not set, compute our own
	 */
	if (pdata->ref_div_factor)
		r_cnt = pdata->ref_div_factor - 1;

	chspc = st->chspc;

	do  {
		do {
			do {
				r_cnt = adf4350_tune_r_cnt(st, r_cnt);
				st->r1_mod = st->fpfd / chspc;
				if (r_cnt > ADF4350_MAX_R_CNT) {
					/* try higher spacing values */
					chspc++;
					r_cnt = 0;
				}
			} while ((st->r1_mod > ADF4350_MAX_MODULUS) && r_cnt);
		} while (r_cnt == 0);

		tmp = freq * (u64)st->r1_mod + (st->fpfd >> 1);
		do_div(tmp, st->fpfd); /* Div round closest (n + d/2)/d */
		st->r0_fract = do_div(tmp, st->r1_mod);
		st->r0_int = tmp;
	} while (mdiv > st->r0_int);

	band_sel_div = DIV_ROUND_UP(st->fpfd, ADF4350_MAX_BANDSEL_CLK);

	if (st->r0_fract && st->r1_mod) {
		div_gcd = gcd(st->r1_mod, st->r0_fract);
		st->r1_mod /= div_gcd;
		st->r0_fract /= div_gcd;
	} else {
		st->r0_fract = 0;
		st->r1_mod = 1;
	}

	dev_dbg(&st->spi->dev, "VCO: %llu Hz, PFD %lu Hz\n"
		"REF_DIV %d, R0_INT %d, R0_FRACT %d\n"
		"R1_MOD %d, RF_DIV %d\nPRESCALER %s, BAND_SEL_DIV %d\n",
		freq, st->fpfd, r_cnt, st->r0_int, st->r0_fract, st->r1_mod,
		1 << st->r4_rf_div_sel, prescaler ? "8/9" : "4/5",
		band_sel_div);

	st->regs[ADF4350_REG0] = ADF4350_REG0_INT(st->r0_int) |
				 ADF4350_REG0_FRACT(st->r0_fract);

	st->regs[ADF4350_REG1] = ADF4350_REG1_PHASE(1) |
				 ADF4350_REG1_MOD(st->r1_mod) |
				 prescaler;

	st->regs[ADF4350_REG2] =
		ADF4350_REG2_10BIT_R_CNT(r_cnt) |
		ADF4350_REG2_DOUBLE_BUFF_EN |
		(pdata->ref_doubler_en ? ADF4350_REG2_RMULT2_EN : 0) |
		(pdata->ref_div2_en ? ADF4350_REG2_RDIV2_EN : 0) |
		(pdata->r2_user_settings & (ADF4350_REG2_PD_POLARITY_POS |
		ADF4350_REG2_LDP_6ns | ADF4350_REG2_LDF_INT_N |
		ADF4350_REG2_CHARGE_PUMP_CURR_uA(5000) |
		ADF4350_REG2_MUXOUT(0x7) | ADF4350_REG2_NOISE_MODE(0x3)));

	st->regs[ADF4350_REG3] = pdata->r3_user_settings &
				 (ADF4350_REG3_12BIT_CLKDIV(0xFFF) |
				 ADF4350_REG3_12BIT_CLKDIV_MODE(0x3) |
				 ADF4350_REG3_12BIT_CSR_EN |
				 ADF4351_REG3_CHARGE_CANCELLATION_EN |
				 ADF4351_REG3_ANTI_BACKLASH_3ns_EN |
				 ADF4351_REG3_BAND_SEL_CLOCK_MODE_HIGH);

	st->regs[ADF4350_REG4] =
		ADF4350_REG4_FEEDBACK_FUND |
		ADF4350_REG4_RF_DIV_SEL(st->r4_rf_div_sel) |
		ADF4350_REG4_8BIT_BAND_SEL_CLKDIV(band_sel_div) |
		ADF4350_REG4_RF_OUT_EN |
		(pdata->r4_user_settings &
		(ADF4350_REG4_OUTPUT_PWR(0x3) |
		ADF4350_REG4_AUX_OUTPUT_PWR(0x3) |
		ADF4350_REG4_AUX_OUTPUT_EN |
		ADF4350_REG4_AUX_OUTPUT_FUND |
		ADF4350_REG4_MUTE_TILL_LOCK_EN));

	st->regs[ADF4350_REG5] = ADF4350_REG5_LD_PIN_MODE_DIGITAL;
	st->freq_req = freq;

	return adf4350_sync_config(st);
}

static ssize_t adf4350_write(struct iio_dev *indio_dev,
				    uintptr_t private,
				    const struct iio_chan_spec *chan,
				    const char *buf, size_t len)
{
	struct adf4350_state *st = iio_priv(indio_dev);
	unsigned long long readin;
	unsigned long tmp;
	int ret;

	ret = kstrtoull(buf, 10, &readin);
	if (ret)
		return ret;

	mutex_lock(&indio_dev->mlock);
	switch ((u32)private) {
	case ADF4350_FREQ:
		ret = adf4350_set_freq(st, readin);
		break;
	case ADF4350_FREQ_REFIN:
		if (readin > ADF4350_MAX_FREQ_REFIN) {
			ret = -EINVAL;
			break;
		}

		if (st->clk) {
			tmp = clk_round_rate(st->clk, readin);
			if (tmp != readin) {
				ret = -EINVAL;
				break;
			}
			ret = clk_set_rate(st->clk, tmp);
			if (ret < 0)
				break;
		}
		st->clkin = readin;
		ret = adf4350_set_freq(st, st->freq_req);
		break;
	case ADF4350_FREQ_RESOLUTION:
		if (readin == 0)
			ret = -EINVAL;
		else
			st->chspc = readin;
		break;
	case ADF4350_PWRDOWN:
		if (readin)
			st->regs[ADF4350_REG2] |= ADF4350_REG2_POWER_DOWN_EN;
		else
			st->regs[ADF4350_REG2] &= ~ADF4350_REG2_POWER_DOWN_EN;

		adf4350_sync_config(st);
		break;
	default:
		ret = -EINVAL;
	}
	mutex_unlock(&indio_dev->mlock);

	return ret ? ret : len;
}

static ssize_t adf4350_read(struct iio_dev *indio_dev,
				   uintptr_t private,
				   const struct iio_chan_spec *chan,
				   char *buf)
{
	struct adf4350_state *st = iio_priv(indio_dev);
	unsigned long long val;
	int ret = 0;

	mutex_lock(&indio_dev->mlock);
	switch ((u32)private) {
	case ADF4350_FREQ:
		val = (u64)((st->r0_int * st->r1_mod) + st->r0_fract) *
			(u64)st->fpfd;
		do_div(val, st->r1_mod * (1 << st->r4_rf_div_sel));
		/* PLL unlocked? return error */
		if (gpio_is_valid(st->pdata->gpio_lock_detect))
			if (!gpio_get_value(st->pdata->gpio_lock_detect)) {
				dev_dbg(&st->spi->dev, "PLL un-locked\n");
				ret = -EBUSY;
			}
		break;
	case ADF4350_FREQ_REFIN:
		if (st->clk) {
			st->clkin = clk_get_rate(st->clk);
		}
		val = st->clkin;
		break;
	case ADF4350_FREQ_RESOLUTION:
		val = st->chspc;
		break;
	case ADF4350_PWRDOWN:
		val = !!(st->regs[ADF4350_REG2] & ADF4350_REG2_POWER_DOWN_EN);
		break;
	default:
		ret = -EINVAL;
	}
	mutex_unlock(&indio_dev->mlock);

	return ret < 0 ? ret : sprintf(buf, "%llu\n", val);
}

#define _ADF4350_EXT_INFO(_name, _ident) { \
	.name = _name, \
	.read = adf4350_read, \
	.write = adf4350_write, \
	.private = _ident, \
}

static const struct iio_chan_spec_ext_info adf4350_ext_info[] = {
	/* Ideally we use IIO_CHAN_INFO_FREQUENCY, but there are
	 * values > 2^32 in order to support the entire frequency range
	 * in Hz. Using scale is a bit ugly.
	 */
	_ADF4350_EXT_INFO("frequency", ADF4350_FREQ),
	_ADF4350_EXT_INFO("frequency_resolution", ADF4350_FREQ_RESOLUTION),
	_ADF4350_EXT_INFO("refin_frequency", ADF4350_FREQ_REFIN),
	_ADF4350_EXT_INFO("powerdown", ADF4350_PWRDOWN),
	{ },
};

static const struct iio_chan_spec adf4350_chan = {
	.type = IIO_ALTVOLTAGE,
	.indexed = 1,
	.output = 1,
	.ext_info = adf4350_ext_info,
};

static const struct iio_info adf4350_info = {
	.debugfs_reg_access = &adf4350_reg_access,
	.driver_module = THIS_MODULE,
};

<<<<<<< HEAD
#ifdef CONFIG_OF
static struct adf4350_platform_data *adf4350_parse_dt(struct device *dev)
{
	struct device_node *np = dev->of_node;
	struct adf4350_platform_data *pdata;
	unsigned int tmp;
	const char *str;
	int ret;

	pdata = devm_kzalloc(dev, sizeof(*pdata), GFP_KERNEL);
	if (!pdata) {
		dev_err(dev, "could not allocate memory for platform data\n");
		return NULL;
	}

	ret = of_property_read_string(np, "name", &str);
	if (ret >= 0)
		strncpy(&pdata->name[0], str, SPI_NAME_SIZE - 1);

	tmp = 0;
	of_property_read_u32(np, "adf4350-clkin", &tmp);
	pdata->clkin = tmp;

	tmp = 0;
	of_property_read_u32(np, "adf4350-channel-spacing", &tmp);
	pdata->channel_spacing = tmp;

	tmp = 0;
	of_property_read_u32(np, "adf4350-power-up-frequency", &tmp);
	pdata->power_up_frequency = tmp;

	tmp = 0;
	of_property_read_u32(np, "adf4350-ref-div-factor", &tmp);
	pdata->ref_div_factor = tmp;

	ret = of_property_read_u32(np, "adf4350-gpio-lock-detect", &pdata->gpio_lock_detect);
	if (ret < 0)
		pdata->gpio_lock_detect = -1;

	pdata->ref_doubler_en = of_property_read_bool(np, "adf4350-ref-doubler-en");
	pdata->ref_div2_en = of_property_read_bool(np, "adf4350-ref-div2-en");

	/* r2_user_settings */
	pdata->r2_user_settings =
		of_property_read_bool(np, "adf4350-reg2-pd-polarity-pos-en") ?
					ADF4350_REG2_PD_POLARITY_POS : 0;
	pdata->r2_user_settings |=
		of_property_read_bool(np, "adf4350-reg2-ldp-6ns-en") ?
					ADF4350_REG2_LDP_6ns : 0;
	pdata->r2_user_settings |=
		of_property_read_bool(np, "adf4350-reg2-ldf-int-n-en") ?
					ADF4350_REG2_LDF_INT_N : 0;
	tmp = 0;
	of_property_read_u32(np, "adf4350-reg2-charge-pump-curr-ua", &tmp);
	pdata->r2_user_settings |= ADF4350_REG2_CHARGE_PUMP_CURR_uA(tmp);

	tmp = 0;
	of_property_read_u32(np, "adf4350-reg2-muxout", &tmp);
	pdata->r2_user_settings |= ADF4350_REG2_MUXOUT(tmp);

	tmp = 0;
	of_property_read_u32(np, "adf4350-reg2-noise-mode", &tmp);
	pdata->r2_user_settings |= ADF4350_REG2_NOISE_MODE(tmp);

	/* r3_user_settings */

	pdata->r3_user_settings =
		of_property_read_bool(np, "adf4350-reg3-12bit-csr-en") ?
					ADF4350_REG3_12BIT_CSR_EN : 0;
	pdata->r3_user_settings |=
		of_property_read_bool(np, "adf4350-reg3-charge-cancellation-en") ?
					ADF4351_REG3_CHARGE_CANCELLATION_EN : 0;
	pdata->r3_user_settings |=
		of_property_read_bool(np, "adf4350-reg3-anit-backlash-3ns-en") ?
					ADF4351_REG3_ANTI_BACKLASH_3ns_EN : 0;
	pdata->r3_user_settings |=
		of_property_read_bool(np, "adf4350-reg3-band-sel-clock-mode-high-en") ?
					ADF4351_REG3_BAND_SEL_CLOCK_MODE_HIGH : 0;

	tmp = 0;
	of_property_read_u32(np, "adf4350-reg3-12bit-clkdiv", &tmp);
	pdata->r3_user_settings |= ADF4350_REG3_12BIT_CLKDIV(tmp);

	tmp = 0;
	of_property_read_u32(np, "adf4350-reg3-12bit-clkdiv-mode", &tmp);
	pdata->r3_user_settings |= ADF4350_REG3_12BIT_CLKDIV_MODE(tmp);

	/* r4_user_settings */

	pdata->r4_user_settings =
		of_property_read_bool(np, "adf4350-reg4-aux-output-en") ?
					ADF4350_REG4_AUX_OUTPUT_EN : 0;
	pdata->r4_user_settings |=
		of_property_read_bool(np, "adf4350-reg4-aux-output-fund-en") ?
					ADF4350_REG4_AUX_OUTPUT_FUND : 0;
	pdata->r4_user_settings |=
		of_property_read_bool(np, "adf4350-reg4-mute-till-lock-en") ?
					ADF4350_REG4_MUTE_TILL_LOCK_EN : 0;
	tmp = 0;
	of_property_read_u32(np, "adf4350-reg4-output-pwr", &tmp);
	pdata->r4_user_settings |= ADF4350_REG4_OUTPUT_PWR(tmp);

	tmp = 0;
	of_property_read_u32(np, "adf4350-reg4-aux-output-pwr", &tmp);
	pdata->r4_user_settings |= ADF4350_REG4_AUX_OUTPUT_PWR(tmp);

	return pdata;
}
#else
static
struct adf4350_platform_data *adf4350_parse_dt(struct device *dev)
{
	return NULL;
}
#endif

static int __devinit adf4350_probe(struct spi_device *spi)
=======
static int adf4350_probe(struct spi_device *spi)
>>>>>>> cea35652
{
	struct adf4350_platform_data *pdata;
	struct iio_dev *indio_dev;
	struct adf4350_state *st;
	struct clk *clk = NULL;
	int ret;

	if (spi->dev.of_node) {
		pdata = adf4350_parse_dt(&spi->dev);
		if (IS_ERR(pdata))
			return PTR_ERR(pdata);
	} else {
		pdata = spi->dev.platform_data;
	}

	if (!pdata) {
		dev_warn(&spi->dev, "no platform data? using default\n");

		pdata = &default_pdata;
	}

	if (!pdata->clkin) {
		clk = clk_get(&spi->dev, "clkin");
		if (IS_ERR(clk)) {
			return -EPROBE_DEFER;
		}

		ret = clk_prepare(clk);
		if (ret < 0)
			return ret;

		ret = clk_enable(clk);
		if (ret < 0) {
			clk_unprepare(clk);
			return ret;
		}
	}


	indio_dev = iio_device_alloc(sizeof(*st));
	if (indio_dev == NULL)
		return -ENOMEM;

	st = iio_priv(indio_dev);

	st->reg = regulator_get(&spi->dev, "vcc");
	if (!IS_ERR(st->reg)) {
		ret = regulator_enable(st->reg);
		if (ret)
			goto error_put_reg;
	}

	spi_set_drvdata(spi, indio_dev);
	st->spi = spi;
	st->pdata = pdata;

	indio_dev->dev.parent = &spi->dev;
	indio_dev->name = (pdata->name[0] != 0) ? pdata->name :
		spi_get_device_id(spi)->name;

	indio_dev->info = &adf4350_info;
	indio_dev->modes = INDIO_DIRECT_MODE;
	indio_dev->channels = &adf4350_chan;
	indio_dev->num_channels = 1;

	st->chspc = pdata->channel_spacing;
	if (clk) {
		st->clk = clk;
		st->clkin = clk_get_rate(clk);
	} else {
		st->clkin = pdata->clkin;
	}

	st->min_out_freq = spi_get_device_id(spi)->driver_data == 4351 ?
		ADF4351_MIN_OUT_FREQ : ADF4350_MIN_OUT_FREQ;

	memset(st->regs_hw, 0xFF, sizeof(st->regs_hw));

	if (gpio_is_valid(pdata->gpio_lock_detect)) {
		ret = gpio_request(pdata->gpio_lock_detect, indio_dev->name);
		if (ret) {
			dev_err(&spi->dev, "fail to request lock detect GPIO-%d",
				pdata->gpio_lock_detect);
			goto error_disable_reg;
		}
		gpio_direction_input(pdata->gpio_lock_detect);
	}

	if (pdata->power_up_frequency) {
		ret = adf4350_set_freq(st, pdata->power_up_frequency);
		if (ret)
			goto error_free_gpio;
	}

	ret = iio_device_register(indio_dev);
	if (ret)
		goto error_free_gpio;

	return 0;

error_free_gpio:
	if (gpio_is_valid(pdata->gpio_lock_detect))
		gpio_free(pdata->gpio_lock_detect);

error_disable_reg:
	if (!IS_ERR(st->reg))
		regulator_disable(st->reg);
error_put_reg:
	if (!IS_ERR(st->reg))
		regulator_put(st->reg);

	iio_device_free(indio_dev);

	return ret;
}

static int adf4350_remove(struct spi_device *spi)
{
	struct iio_dev *indio_dev = spi_get_drvdata(spi);
	struct adf4350_state *st = iio_priv(indio_dev);
	struct regulator *reg = st->reg;

	st->regs[ADF4350_REG2] |= ADF4350_REG2_POWER_DOWN_EN;
	adf4350_sync_config(st);

	iio_device_unregister(indio_dev);

	if (!IS_ERR(reg)) {
		regulator_disable(reg);
		regulator_put(reg);
	}

	if (gpio_is_valid(st->pdata->gpio_lock_detect))
		gpio_free(st->pdata->gpio_lock_detect);

	iio_device_free(indio_dev);

	return 0;
}

static const struct spi_device_id adf4350_id[] = {
	{"adf4350", 4350},
	{"adf4351", 4351},
	{}
};

static struct spi_driver adf4350_driver = {
	.driver = {
		.name	= "adf4350",
		.owner	= THIS_MODULE,
	},
	.probe		= adf4350_probe,
	.remove		= adf4350_remove,
	.id_table	= adf4350_id,
};
module_spi_driver(adf4350_driver);

MODULE_AUTHOR("Michael Hennerich <hennerich@blackfin.uclinux.org>");
MODULE_DESCRIPTION("Analog Devices ADF4350/ADF4351 PLL");
MODULE_LICENSE("GPL v2");<|MERGE_RESOLUTION|>--- conflicted
+++ resolved
@@ -375,7 +375,6 @@
 	.driver_module = THIS_MODULE,
 };
 
-<<<<<<< HEAD
 #ifdef CONFIG_OF
 static struct adf4350_platform_data *adf4350_parse_dt(struct device *dev)
 {
@@ -492,10 +491,7 @@
 }
 #endif
 
-static int __devinit adf4350_probe(struct spi_device *spi)
-=======
 static int adf4350_probe(struct spi_device *spi)
->>>>>>> cea35652
 {
 	struct adf4350_platform_data *pdata;
 	struct iio_dev *indio_dev;
