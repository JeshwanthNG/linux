--- conflicted
+++ resolved
@@ -189,7 +189,6 @@
 static void uvc_stop_streaming(struct vb2_queue *vq)
 {
 	struct uvc_video_queue *queue = vb2_get_drv_priv(vq);
-<<<<<<< HEAD
 	struct uvc_streaming *stream = uvc_queue_to_stream(queue);
 
 	/* Prevent new buffers coming in. */
@@ -202,9 +201,6 @@
 	 * all URBs will be free'd during uvc_video_enable(s, 0).
 	 */
 	flush_workqueue(stream->async_wq);
-=======
-	unsigned long flags;
->>>>>>> 84df9525
 
 	if (vq->type != V4L2_BUF_TYPE_META_CAPTURE)
 		uvc_video_enable(uvc_queue_to_stream(queue), 0);
