--- conflicted
+++ resolved
@@ -822,12 +822,7 @@
 
 /* ---------------------------- PAD OPS ------------------------------------- */
 
-<<<<<<< HEAD
-static int adv7511_get_edid(struct v4l2_subdev *sd,
-			    struct v4l2_subdev_edid *edid)
-=======
 static int adv7511_get_edid(struct v4l2_subdev *sd, struct v4l2_edid *edid)
->>>>>>> 19583ca5
 {
 	struct adv7511_state *state = get_adv7511_state(sd);
 
