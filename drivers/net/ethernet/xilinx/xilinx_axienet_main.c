--- conflicted
+++ resolved
@@ -46,10 +46,6 @@
 #include <linux/net_tstamp.h>
 #include <linux/random.h>
 #include <net/sock.h>
-<<<<<<< HEAD
-#include <linux/clk.h>
-=======
->>>>>>> 08485d4c
 #include <linux/ptp/ptp_xilinx.h>
 #include <linux/workqueue.h>
 
@@ -601,10 +597,9 @@
 	struct axienet_local *lp = netdev_priv(ndev);
 	int ret;
 	u32 err, val;
-<<<<<<< HEAD
+	u8 maj, minor;
 	struct axienet_dma_q *q;
 	u32 i;
-	u8 maj, minor;
 
 	if (lp->axienet_config->mactype == XAXIENET_10G_25G ||
 	    lp->axienet_config->mactype == XAXIENET_1G_10G_25G) {
@@ -619,25 +614,6 @@
 		axienet_iow(lp, XXV_GT_RESET_OFFSET, val);
 	}
 
-=======
-	u8 maj, minor;
-	struct axienet_dma_q *q;
-	u32 i;
-
-	if (lp->axienet_config->mactype == XAXIENET_10G_25G ||
-	    lp->axienet_config->mactype == XAXIENET_1G_10G_25G) {
-		/* Reset the XXV MAC */
-		val = axienet_ior(lp, XXV_GT_RESET_OFFSET);
-		val |= XXV_GT_RESET_MASK;
-		axienet_iow(lp, XXV_GT_RESET_OFFSET, val);
-		/* Wait for 1ms for GT reset to complete as per spec */
-		mdelay(1);
-		val = axienet_ior(lp, XXV_GT_RESET_OFFSET);
-		val &= ~XXV_GT_RESET_MASK;
-		axienet_iow(lp, XXV_GT_RESET_OFFSET, val);
-	}
-
->>>>>>> 08485d4c
 	if (lp->axienet_config->mactype == XAXIENET_MRMAC) {
 		/* Reset MRMAC */
 		axienet_mrmac_reset(lp);
@@ -683,7 +659,6 @@
 		axienet_status &= ~XAE_RCW1_RX_MASK;
 		axienet_iow(lp, XAE_RCW1_OFFSET, axienet_status);
 	}
-<<<<<<< HEAD
 
 	if (lp->axienet_config->mactype == XAXIENET_10G_25G ||
 	    lp->axienet_config->mactype == XAXIENET_1G_10G_25G) {
@@ -713,36 +688,6 @@
 			netdev_err(ndev, "XXV MAC block lock not complete! Cross-check the MAC ref clock configuration\n");
 
 #ifdef CONFIG_XILINX_AXI_EMAC_HWTSTAMP
-=======
-
-	if (lp->axienet_config->mactype == XAXIENET_10G_25G ||
-	    lp->axienet_config->mactype == XAXIENET_1G_10G_25G) {
-		/* Check for block lock bit got set or not
-		 * This ensures that 10G ethernet IP
-		 * is functioning normally or not.
-		 * IP version 3.2 and above, check GT status
-		 * before reading any register
-		 */
-		maj = lp->xxv_ip_version & XXV_MAJ_MASK;
-		minor = (lp->xxv_ip_version & XXV_MIN_MASK) >> 8;
-
-		if (maj == 3 ? minor >= 2 : maj > 3) {
-			err = readl_poll_timeout(lp->regs + XXV_STAT_GTWIZ_OFFSET,
-						 val, (val & XXV_GTWIZ_RESET_DONE),
-						 10, DELAY_OF_ONE_MILLISEC);
-			if (err) {
-				netdev_err(ndev, "XXV MAC GT reset not complete! Cross-check the MAC ref clock configuration\n");
-				axienet_dma_bd_release(ndev);
-				return err;
-			}
-		}
-		err = readl_poll_timeout(lp->regs + XXV_STATRX_BLKLCK_OFFSET,
-					 val, (val & XXV_RX_BLKLCK_MASK),
-					 10, DELAY_OF_ONE_MILLISEC);
-		if (err)
-			netdev_err(ndev, "XXV MAC block lock not complete! Cross-check the MAC ref clock configuration\n");
-
-#ifdef CONFIG_XILINX_AXI_EMAC_HWTSTAMP
 		axienet_rxts_iow(lp, XAXIFIFO_TXTS_RDFR,
 				 XAXIFIFO_TXTS_RESET_MASK);
 		axienet_rxts_iow(lp, XAXIFIFO_TXTS_SRR,
@@ -751,21 +696,6 @@
 				 XAXIFIFO_TXTS_RESET_MASK);
 		axienet_txts_iow(lp, XAXIFIFO_TXTS_SRR,
 				 XAXIFIFO_TXTS_RESET_MASK);
-#endif
-	}
-
-#ifdef CONFIG_XILINX_AXI_EMAC_HWTSTAMP
-	if (lp->axienet_config->mactype == XAXIENET_MRMAC) {
->>>>>>> 08485d4c
-		axienet_rxts_iow(lp, XAXIFIFO_TXTS_RDFR,
-				 XAXIFIFO_TXTS_RESET_MASK);
-		axienet_rxts_iow(lp, XAXIFIFO_TXTS_SRR,
-				 XAXIFIFO_TXTS_RESET_MASK);
-		axienet_txts_iow(lp, XAXIFIFO_TXTS_RDFR,
-				 XAXIFIFO_TXTS_RESET_MASK);
-		axienet_txts_iow(lp, XAXIFIFO_TXTS_SRR,
-				 XAXIFIFO_TXTS_RESET_MASK);
-<<<<<<< HEAD
 #endif
 	}
 
@@ -782,11 +712,6 @@
 	}
 #endif
 
-=======
-	}
-#endif
-
->>>>>>> 08485d4c
 	if (lp->axienet_config->mactype == XAXIENET_1G &&
 	    !lp->eth_hasnobuf) {
 		axienet_status = axienet_ior(lp, XAE_IP_OFFSET);
@@ -861,7 +786,6 @@
 			   __func__);
 		goto skb_exit;
 	}
-<<<<<<< HEAD
 
 	nsec = axienet_txts_ior(lp, XAXIFIFO_TXTS_RXFD);
 	sec  = axienet_txts_ior(lp, XAXIFIFO_TXTS_RXFD);
@@ -962,108 +886,6 @@
 	sec  = axienet_rxts_ior(lp, XAXIFIFO_TXTS_RXFD);
 	val = axienet_rxts_ior(lp, XAXIFIFO_TXTS_RXFD);
 
-=======
-
-	nsec = axienet_txts_ior(lp, XAXIFIFO_TXTS_RXFD);
-	sec  = axienet_txts_ior(lp, XAXIFIFO_TXTS_RXFD);
-	val = axienet_txts_ior(lp, XAXIFIFO_TXTS_RXFD);
-	val = ((val & XAXIFIFO_TXTS_TAG_MASK) >> XAXIFIFO_TXTS_TAG_SHIFT);
-	dev_dbg(lp->dev, "tx_stamp:[%04x] %04x %u %9u\n",
-		cur_p->ptp_tx_ts_tag, val, sec, nsec);
-
-	if (val != cur_p->ptp_tx_ts_tag) {
-		count = axienet_txts_ior(lp, XAXIFIFO_TXTS_RFO);
-		while (count) {
-			nsec = axienet_txts_ior(lp, XAXIFIFO_TXTS_RXFD);
-			sec  = axienet_txts_ior(lp, XAXIFIFO_TXTS_RXFD);
-			val = axienet_txts_ior(lp, XAXIFIFO_TXTS_RXFD);
-			val = ((val & XAXIFIFO_TXTS_TAG_MASK) >>
-				XAXIFIFO_TXTS_TAG_SHIFT);
-
-			dev_dbg(lp->dev, "tx_stamp:[%04x] %04x %u %9u\n",
-				cur_p->ptp_tx_ts_tag, val, sec, nsec);
-			if (val == cur_p->ptp_tx_ts_tag)
-				break;
-			count = axienet_txts_ior(lp, XAXIFIFO_TXTS_RFO);
-		}
-		if (val != cur_p->ptp_tx_ts_tag) {
-			dev_info(lp->dev, "Mismatching 2-step tag. Got %x",
-				 val);
-			dev_info(lp->dev, "Expected %x\n",
-				 cur_p->ptp_tx_ts_tag);
-		}
-	}
-
-	if (lp->axienet_config->mactype != XAXIENET_10G_25G &&
-	    lp->axienet_config->mactype != XAXIENET_MRMAC)
-		val = axienet_txts_ior(lp, XAXIFIFO_TXTS_RXFD);
-
-skb_exit:
-	time64 = sec * NS_PER_SEC + nsec;
-	memset(shhwtstamps, 0, sizeof(struct skb_shared_hwtstamps));
-	shhwtstamps->hwtstamp = ns_to_ktime(time64);
-	if (lp->axienet_config->mactype != XAXIENET_10G_25G &&
-	    lp->axienet_config->mactype != XAXIENET_MRMAC)
-		skb_pull((struct sk_buff *)cur_p->ptp_tx_skb,
-			 AXIENET_TS_HEADER_LEN);
-
-	skb_tstamp_tx((struct sk_buff *)cur_p->ptp_tx_skb, shhwtstamps);
-	dev_kfree_skb_any((struct sk_buff *)cur_p->ptp_tx_skb);
-	cur_p->ptp_tx_skb = 0;
-}
-
-static inline bool is_ptp_os_pdelay_req(struct sk_buff *skb,
-					struct axienet_local *lp)
-{
-	u8 *msg_type;
-
-	msg_type = (u8 *)skb->data + PTP_TYPE_OFFSET;
-	return (((*msg_type & 0xF) == PTP_TYPE_PDELAY_REQ) &&
-		(lp->tstamp_config.tx_type == HWTSTAMP_TX_ONESTEP_P2P));
-}
-
-/**
- * axienet_rx_hwtstamp - Read rx timestamp from hw and update it to the skbuff
- * @lp:		Pointer to axienet local structure
- * @skb:	Pointer to the sk_buff structure
- *
- * Return:	None.
- */
-static void axienet_rx_hwtstamp(struct axienet_local *lp,
-				struct sk_buff *skb)
-{
-	u32 sec = 0, nsec = 0, val;
-	u64 time64;
-	int err = 0;
-	struct skb_shared_hwtstamps *shhwtstamps = skb_hwtstamps(skb);
-
-	val = axienet_rxts_ior(lp, XAXIFIFO_TXTS_ISR);
-	if (unlikely(!(val & XAXIFIFO_TXTS_INT_RC_MASK))) {
-		dev_info(lp->dev, "Did't get FIFO rx interrupt %d\n", val);
-		return;
-	}
-
-	val = axienet_rxts_ior(lp, XAXIFIFO_TXTS_RFO);
-	if (!val)
-		return;
-
-	/* If FIFO is configured in cut through Mode we will get Rx complete
-	 * interrupt even one byte is there in the fifo wait for the full packet
-	 */
-	err = readl_poll_timeout_atomic(lp->rx_ts_regs + XAXIFIFO_TXTS_RLR, val,
-					((val & XAXIFIFO_TXTS_RXFD_MASK) >= 12),
-					0, 1000000);
-	if (err) {
-		netdev_err(lp->ndev, "%s: Didn't get the full timestamp packet",
-			   __func__);
-		return;
-	}
-
-	nsec = axienet_rxts_ior(lp, XAXIFIFO_TXTS_RXFD);
-	sec  = axienet_rxts_ior(lp, XAXIFIFO_TXTS_RXFD);
-	val = axienet_rxts_ior(lp, XAXIFIFO_TXTS_RXFD);
-
->>>>>>> 08485d4c
 	if (is_ptp_os_pdelay_req(skb, lp)) {
 		/* Need to save PDelay resp RX time for HW 1 step
 		 * timestamping on PDelay Response.
@@ -1202,7 +1024,6 @@
 
 	if (CIRC_SPACE(q->tx_bd_tail, q->tx_bd_ci, lp->tx_bd_num) < (num_frag + 1))
 		return NETDEV_TX_BUSY;
-<<<<<<< HEAD
 
 	cur_p = &q->tx_bd_v[(q->tx_bd_tail + num_frag) % lp->tx_bd_num];
 	if (cur_p->status & XAXIDMA_BD_STS_ALL_MASK)
@@ -1211,16 +1032,6 @@
 	return 0;
 }
 
-=======
-
-	cur_p = &q->tx_bd_v[(q->tx_bd_tail + num_frag) % lp->tx_bd_num];
-	if (cur_p->status & XAXIDMA_BD_STS_ALL_MASK)
-		return NETDEV_TX_BUSY;
-#endif
-	return 0;
-}
-
->>>>>>> 08485d4c
 #ifdef CONFIG_XILINX_AXI_EMAC_HWTSTAMP
 /**
  * axienet_create_tsheader - Create timestamp header for tx
@@ -1232,11 +1043,7 @@
  *	    NETDEV_TX_BUSY, if timestamp FIFO has no vacancy
  */
 static int axienet_create_tsheader(u8 *buf, u8 msg_type,
-<<<<<<< HEAD
-				   struct axienet_dma_q *q)
-=======
 				    struct axienet_dma_q *q)
->>>>>>> 08485d4c
 {
 	struct axienet_local *lp = q->lp;
 #ifdef CONFIG_AXIENET_HAS_MCDMA
@@ -1401,11 +1208,7 @@
 	} else if ((skb_shinfo(skb)->tx_flags & SKBTX_HW_TSTAMP) &&
 		   (lp->axienet_config->mactype == XAXIENET_10G_25G ||
 		   lp->axienet_config->mactype == XAXIENET_MRMAC)) {
-<<<<<<< HEAD
-		cur_p->ptp_tx_ts_tag = prandom_u32_max(XAXIFIFO_TXTS_TAG_MAX) + 1;
-=======
 		cur_p->ptp_tx_ts_tag = get_random_u32_below(XAXIFIFO_TXTS_TAG_MAX) + 1;
->>>>>>> 08485d4c
 			dev_dbg(lp->dev, "tx_tag:[%04x]\n",
 				cur_p->ptp_tx_ts_tag);
 			if (lp->tstamp_config.tx_type == HWTSTAMP_TX_ONESTEP_SYNC ||
@@ -1433,13 +1236,8 @@
 				}
 			} else {
 				if (axienet_create_tsheader(lp->tx_ptpheader,
-<<<<<<< HEAD
-							    TX_TS_OP_TWOSTEP,
-							    q))
-=======
 											TX_TS_OP_TWOSTEP,
 											q))
->>>>>>> 08485d4c
 					return NETDEV_TX_BUSY;
 				skb_shinfo(skb)->tx_flags |= SKBTX_IN_PROGRESS;
 				cur_p->ptp_tx_skb = (phys_addr_t)skb_get(skb);
@@ -1672,7 +1470,6 @@
 	struct axidma_bd *cur_p;
 #endif
 	unsigned int numbdfree = 0;
-<<<<<<< HEAD
 
 	/* Get relevat BD status value */
 	rmb();
@@ -1682,17 +1479,6 @@
 	cur_p = &q->rx_bd_v[q->rx_bd_ci];
 #endif
 
-=======
-
-	/* Get relevat BD status value */
-	rmb();
-#ifdef CONFIG_AXIENET_HAS_MCDMA
-	cur_p = &q->rxq_bd_v[q->rx_bd_ci];
-#else
-	cur_p = &q->rx_bd_v[q->rx_bd_ci];
-#endif
-
->>>>>>> 08485d4c
 	while ((numbdfree < budget) &&
 	       (cur_p->status & XAXIDMA_BD_STS_COMPLETE_MASK)) {
 		new_skb = netdev_alloc_skb(ndev, lp->max_frm_size);
@@ -2292,7 +2078,6 @@
 		cr = axienet_dma_in32(q, XAXIDMA_TX_CR_OFFSET);
 		cr &= ~(XAXIDMA_CR_RUNSTOP_MASK | XAXIDMA_IRQ_ALL_MASK);
 		axienet_dma_out32(q, XAXIDMA_TX_CR_OFFSET, cr);
-<<<<<<< HEAD
 
 		axienet_iow(lp, XAE_IE_OFFSET, 0);
 
@@ -2324,39 +2109,6 @@
 		free_irq(q->rx_irq, ndev);
 	}
 
-=======
-
-		axienet_iow(lp, XAE_IE_OFFSET, 0);
-
-		/* Give DMAs a chance to halt gracefully */
-		sr = axienet_dma_in32(q, XAXIDMA_RX_SR_OFFSET);
-		for (count = 0; !(sr & XAXIDMA_SR_HALT_MASK) && count < 5; ++count) {
-			msleep(20);
-			sr = axienet_dma_in32(q, XAXIDMA_RX_SR_OFFSET);
-		}
-
-		sr = axienet_dma_in32(q, XAXIDMA_TX_SR_OFFSET);
-		for (count = 0; !(sr & XAXIDMA_SR_HALT_MASK) && count < 5; ++count) {
-			msleep(20);
-			sr = axienet_dma_in32(q, XAXIDMA_TX_SR_OFFSET);
-		}
-
-		/* Do a reset to ensure DMA is really stopped */
-		axienet_lock_mii(lp);
-		__axienet_device_reset(q);
-		axienet_unlock_mii(lp);
-		free_irq(q->tx_irq, ndev);
-	}
-
-	for_each_rx_dma_queue(lp, i) {
-		q = lp->dq[i];
-		netif_stop_queue(ndev);
-		napi_disable(&lp->napi[i]);
-		tasklet_kill(&lp->dma_err_tasklet[i]);
-		free_irq(q->rx_irq, ndev);
-	}
-
->>>>>>> 08485d4c
 	if (lp->axienet_config->mactype == XAXIENET_1G && !lp->eth_hasnobuf)
 		free_irq(lp->eth_irq, ndev);
 
@@ -2548,7 +2300,6 @@
 static int axienet_get_ts_config(struct axienet_local *lp, struct ifreq *ifr)
 {
 	struct hwtstamp_config *config = &lp->tstamp_config;
-<<<<<<< HEAD
 
 	return copy_to_user(ifr->ifr_data, config,
 			    sizeof(*config)) ? -EFAULT : 0;
@@ -2563,22 +2314,6 @@
 	if (!netif_running(dev))
 		return -EINVAL;
 
-=======
-
-	return copy_to_user(ifr->ifr_data, config,
-			    sizeof(*config)) ? -EFAULT : 0;
-}
-#endif
-
-/* Ioctl MII Interface */
-static int axienet_ioctl(struct net_device *dev, struct ifreq *rq, int cmd)
-{
-	struct axienet_local *lp = netdev_priv(dev);
-
-	if (!netif_running(dev))
-		return -EINVAL;
-
->>>>>>> 08485d4c
 	switch (cmd) {
 	case SIOCGMIIPHY:
 	case SIOCGMIIREG:
@@ -2813,17 +2548,10 @@
 	struct axienet_local *lp = netdev_priv(ndev);
 	struct axienet_dma_q *q;
 	int i;
-<<<<<<< HEAD
 
 	for_each_rx_dma_queue(lp, i) {
 		q = lp->dq[i];
 
-=======
-
-	for_each_rx_dma_queue(lp, i) {
-		q = lp->dq[i];
-
->>>>>>> 08485d4c
 		regval = axienet_dma_in32(q, XAXIDMA_RX_CR_OFFSET);
 		ecoalesce->rx_max_coalesced_frames +=
 						(regval & XAXIDMA_COALESCE_MASK)
@@ -2906,7 +2634,6 @@
 
 	if (!lp->phylink)
 		return -EOPNOTSUPP;
-<<<<<<< HEAD
 
 	return phylink_ethtool_ksettings_get(lp->phylink, cmd);
 }
@@ -2965,7 +2692,7 @@
 	info->phc_index = lp->phc_index;
 
 	if (lp->axienet_config->mactype == XAXIENET_MRMAC ||
-	    lp->axienet_config->mactype == XAXIENET_10G_25G) {
+		lp->axienet_config->mactype == XAXIENET_10G_25G) {
 		struct device_node *np;
 		struct xlnx_ptp_timer *timer = NULL;
 		struct platform_device *ptpnode;
@@ -3197,310 +2924,6 @@
 				dev_info(&pdev->dev, "missing/invalid xlnx,addrwidth property, using default\n");
 				lp->dma_mask = XAE_DMA_MASK_MIN;
 			}
-=======
->>>>>>> 08485d4c
-
-		} else {
-			dev_err(&pdev->dev, "missing axistream-connected property\n");
-			return -EINVAL;
-		}
-		lp->dq[i]->tx_irq = irq_of_parse_and_map(np, 0);
-		lp->dq[i]->rx_irq = irq_of_parse_and_map(np, 1);
-	}
-
-	of_node_put(np);
-
-<<<<<<< HEAD
-	for_each_rx_dma_queue(lp, i) {
-		struct axienet_dma_q *q = lp->dq[i];
-=======
-	if (lp->axienet_config->mactype == XAXIENET_1G_10G_25G) {
-		if (cmd->base.speed == SPEED_10000)
-			axienet_config_autoneg_link_training(lp, XXVS_AN_10G_ABILITY_MASK);
-		else if (cmd->base.speed == SPEED_1000)
-			axienet_config_autoneg_link_training(lp, XXVS_AN_1G_ABILITY_MASK);
-		else
-			netdev_err(ndev, "IP supports only 1G or 10G speed");
-
-		return 0;
-	}
-
-	if (!lp->phylink)
-		return -EOPNOTSUPP;
-
-	return phylink_ethtool_ksettings_set(lp->phylink, cmd);
-}
->>>>>>> 08485d4c
-
-		spin_lock_init(&q->tx_lock);
-		spin_lock_init(&q->rx_lock);
-	}
-
-	for_each_rx_dma_queue(lp, i) {
-		netif_napi_add(ndev, &lp->napi[i], xaxienet_rx_poll);
-	}
-
-<<<<<<< HEAD
-	return 0;
-}
-=======
-#ifdef CONFIG_XILINX_AXI_EMAC_HWTSTAMP
-/**
- * axienet_ethtools_get_ts_info - Get h/w timestamping capabilities.
- * @ndev:	Pointer to net_device structure
- * @info:	Pointer to ethtool_ts_info structure
- *
- * Return: 0, on success, Non-zero error value on failure.
- */
-static int axienet_ethtools_get_ts_info(struct net_device *ndev,
-					struct ethtool_ts_info *info)
-{
-	struct axienet_local *lp = netdev_priv(ndev);
-
-	info->so_timestamping = SOF_TIMESTAMPING_TX_HARDWARE |
-				SOF_TIMESTAMPING_RX_HARDWARE |
-				SOF_TIMESTAMPING_RAW_HARDWARE;
-	info->tx_types = (1 << HWTSTAMP_TX_OFF) | (1 << HWTSTAMP_TX_ON) |
-			(1 << HWTSTAMP_TX_ONESTEP_SYNC) |
-			(1 << HWTSTAMP_TX_ONESTEP_P2P);
-	info->rx_filters = (1 << HWTSTAMP_FILTER_NONE) |
-			   (1 << HWTSTAMP_FILTER_ALL);
-	info->phc_index = lp->phc_index;
-
-	if (lp->axienet_config->mactype == XAXIENET_MRMAC ||
-		lp->axienet_config->mactype == XAXIENET_10G_25G) {
-		struct device_node *np;
-		struct xlnx_ptp_timer *timer = NULL;
-		struct platform_device *ptpnode;
-
-		np = of_parse_phandle(lp->dev->of_node, "ptp-hardware-clock", 0);
-
-		ptpnode = of_find_device_by_node(np);
-
-		if (ptpnode)
-			timer = platform_get_drvdata(ptpnode);
-
-		if (timer)
-			info->phc_index = timer->phc_index;
-		else if (!timer)
-			netdev_warn(ndev, "PTP timer node not found\n");
-
-		of_node_put(np);
-		platform_device_put(ptpnode);
-	}
-
-	return 0;
-}
-#endif
-
-/**
- * axienet_ethtools_sset_count - Get number of strings that
- *				 get_strings will write.
- * @ndev:	Pointer to net_device structure
- * @sset:	Get the set strings
- *
- * Return: number of strings, on success, Non-zero error value on
- *	   failure.
- */
-int axienet_ethtools_sset_count(struct net_device *ndev, int sset)
-{
-	switch (sset) {
-	case ETH_SS_STATS:
-#ifdef CONFIG_AXIENET_HAS_MCDMA
-		return axienet_sset_count(ndev, sset);
-#else
-		return AXIENET_ETHTOOLS_SSTATS_LEN;
-#endif
-	default:
-		return -EOPNOTSUPP;
-	}
-}
-
-/**
- * axienet_ethtools_get_stats - Get the extended statistics
- *				about the device.
- * @ndev:	Pointer to net_device structure
- * @stats:	Pointer to ethtool_stats structure
- * @data:	To store the statistics values
- *
- * Return: None.
- */
-void axienet_ethtools_get_stats(struct net_device *ndev,
-				struct ethtool_stats *stats,
-				u64 *data)
-{
-	unsigned int i = 0;
-
-	data[i++] = ndev->stats.tx_packets;
-	data[i++] = ndev->stats.rx_packets;
-	data[i++] = ndev->stats.tx_bytes;
-	data[i++] = ndev->stats.rx_bytes;
-	data[i++] = ndev->stats.tx_errors;
-	data[i++] = ndev->stats.rx_missed_errors + ndev->stats.rx_frame_errors;
-
-#ifdef CONFIG_AXIENET_HAS_MCDMA
-	axienet_get_stats(ndev, stats, data);
-#endif
-}
-
-/**
- * axienet_ethtools_strings - Set of strings that describe
- *			 the requested objects.
- * @ndev:	Pointer to net_device structure
- * @sset:	Get the set strings
- * @data:	Data of Transmit and Receive statistics
- *
- * Return: None.
- */
-void axienet_ethtools_strings(struct net_device *ndev, u32 sset, u8 *data)
-{
-	int i;
-
-	for (i = 0; i < AXIENET_ETHTOOLS_SSTATS_LEN; i++) {
-		if (sset == ETH_SS_STATS)
-			memcpy(data + i * ETH_GSTRING_LEN,
-			       axienet_get_ethtools_strings_stats[i].name,
-			       ETH_GSTRING_LEN);
-	}
-#ifdef CONFIG_AXIENET_HAS_MCDMA
-	axienet_strings(ndev, sset, data);
-#endif
-}
-
-static const struct ethtool_ops axienet_ethtool_ops = {
-	.supported_coalesce_params = ETHTOOL_COALESCE_MAX_FRAMES |
-				     ETHTOOL_COALESCE_USECS,
-	.get_drvinfo    = axienet_ethtools_get_drvinfo,
-	.get_regs_len   = axienet_ethtools_get_regs_len,
-	.get_regs       = axienet_ethtools_get_regs,
-	.get_link       = ethtool_op_get_link,
-	.get_ringparam	= axienet_ethtools_get_ringparam,
-	.set_ringparam	= axienet_ethtools_set_ringparam,
-	.get_pauseparam = axienet_ethtools_get_pauseparam,
-	.set_pauseparam = axienet_ethtools_set_pauseparam,
-	.get_coalesce   = axienet_ethtools_get_coalesce,
-	.set_coalesce   = axienet_ethtools_set_coalesce,
-#ifdef CONFIG_XILINX_AXI_EMAC_HWTSTAMP
-	.get_ts_info    = axienet_ethtools_get_ts_info,
-#endif
-	.get_sset_count	= axienet_ethtools_sset_count,
-	.get_ethtool_stats = axienet_ethtools_get_stats,
-	.get_strings = axienet_ethtools_strings,
-	.get_link_ksettings = axienet_ethtools_get_link_ksettings,
-	.set_link_ksettings = axienet_ethtools_set_link_ksettings,
-	.nway_reset	= axienet_ethtools_nway_reset,
-};
->>>>>>> 08485d4c
-
-#ifdef CONFIG_AXIENET_HAS_MCDMA
-static int __maybe_unused axienet_mcdma_probe(struct platform_device *pdev,
-					      struct axienet_local *lp,
-					      struct net_device *ndev)
-{
-	int i, ret = 0;
-	struct axienet_dma_q *q;
-	struct device_node *np;
-	struct resource dmares;
-	const char *str;
-
-	ret = of_property_count_strings(pdev->dev.of_node, "xlnx,channel-ids");
-	if (ret < 0)
-		return -EINVAL;
-
-	for_each_rx_dma_queue(lp, i) {
-		q = kzalloc(sizeof(*q), GFP_KERNEL);
-
-		/* parent */
-		q->lp = lp;
-		lp->dq[i] = q;
-		ret = of_property_read_string_index(pdev->dev.of_node,
-						    "xlnx,channel-ids", i,
-						    &str);
-		ret = kstrtou16(str, 16, &q->chan_id);
-		lp->qnum[i] = i;
-		lp->chan_num[i] = q->chan_id;
-	}
-
-	np = of_parse_phandle(pdev->dev.of_node, "axistream-connected",
-			      0);
-	if (IS_ERR(np)) {
-		dev_err(&pdev->dev, "could not find DMA node\n");
-		return ret;
-	}
-
-	ret = of_address_to_resource(np, 0, &dmares);
-	if (ret) {
-		dev_err(&pdev->dev, "unable to get DMA resource\n");
-		return ret;
-	}
-
-	ret = of_property_read_u8(np, "xlnx,addrwidth", (u8 *)&lp->dma_mask);
-	if (ret < 0 || lp->dma_mask < XAE_DMA_MASK_MIN ||
-	    lp->dma_mask > XAE_DMA_MASK_MAX) {
-		dev_info(&pdev->dev, "missing/invalid xlnx,addrwidth property, using default\n");
-		lp->dma_mask = XAE_DMA_MASK_MIN;
-	}
-
-	lp->mcdma_regs = devm_ioremap_resource(&pdev->dev, &dmares);
-	if (IS_ERR(lp->mcdma_regs)) {
-		dev_err(&pdev->dev, "iormeap failed for the dma\n");
-		ret = PTR_ERR(lp->mcdma_regs);
-		return ret;
-	}
-
-	axienet_mcdma_tx_probe(pdev, np, lp);
-	axienet_mcdma_rx_probe(pdev, lp, ndev);
-
-	return 0;
-}
-#endif
-
-static int __maybe_unused axienet_dma_probe(struct platform_device *pdev,
-					    struct net_device *ndev)
-{
-	int i, ret;
-	struct axienet_local *lp = netdev_priv(ndev);
-	struct axienet_dma_q *q;
-	struct device_node *np = NULL;
-	struct resource dmares;
-
-	for_each_rx_dma_queue(lp, i) {
-		q = devm_kzalloc(&pdev->dev, sizeof(*q), GFP_KERNEL);
-		if (!q)
-			return -ENOMEM;
-
-		/* parent */
-		q->lp = lp;
-
-		lp->dq[i] = q;
-	}
-
-	/* Find the DMA node, map the DMA registers, and decode the DMA IRQs */
-	/* TODO handle error ret */
-	for_each_rx_dma_queue(lp, i) {
-		q = lp->dq[i];
-
-		np = of_parse_phandle(pdev->dev.of_node, "axistream-connected",
-				      i);
-		if (np) {
-			ret = of_address_to_resource(np, 0, &dmares);
-			if (ret >= 0) {
-				q->dma_regs = devm_ioremap_resource(&pdev->dev,
-								    &dmares);
-			} else {
-				dev_err(&pdev->dev, "unable to get DMA resource for %pOF\n",
-					np);
-				return -ENODEV;
-			}
-			q->eth_hasdre = of_property_read_bool(np,
-							      "xlnx,include-dre");
-			ret = of_property_read_u8(np, "xlnx,addrwidth",
-						  (u8 *)&lp->dma_mask);
-			if (ret <  0 || lp->dma_mask < XAE_DMA_MASK_MIN ||
-			    lp->dma_mask > XAE_DMA_MASK_MAX) {
-				dev_info(&pdev->dev, "missing/invalid xlnx,addrwidth property, using default\n");
-				lp->dma_mask = XAE_DMA_MASK_MIN;
-			}
 
 		} else {
 			dev_err(&pdev->dev, "missing axistream-connected property\n");
@@ -3688,7 +3111,6 @@
 			}
 			*axi_aclk = NULL;
 		}
-<<<<<<< HEAD
 
 	} else {
 		dev_warn(&pdev->dev, "ethernet_clk is deprecated and will be removed sometime in the future\n");
@@ -3712,31 +3134,6 @@
 		*ref_clk = NULL;
 	}
 
-=======
-
-	} else {
-		dev_warn(&pdev->dev, "ethernet_clk is deprecated and will be removed sometime in the future\n");
-	}
-
-	*axis_clk = devm_clk_get(&pdev->dev, "axis_clk");
-	if (IS_ERR(*axis_clk)) {
-		if (PTR_ERR(*axis_clk) != -ENOENT) {
-			err = PTR_ERR(*axis_clk);
-			return err;
-		}
-		*axis_clk = NULL;
-	}
-
-	*ref_clk = devm_clk_get(&pdev->dev, "ref_clk");
-	if (IS_ERR(*ref_clk)) {
-		if (PTR_ERR(*ref_clk) != -ENOENT) {
-			err = PTR_ERR(*ref_clk);
-			return err;
-		}
-		*ref_clk = NULL;
-	}
-
->>>>>>> 08485d4c
 	err = clk_prepare_enable(*axi_aclk);
 	if (err) {
 		dev_err(&pdev->dev, "failed to enable axi_aclk/ethernet_clk (%d)\n", err);
@@ -3747,7 +3144,6 @@
 	if (err) {
 		dev_err(&pdev->dev, "failed to enable axis_clk (%d)\n", err);
 		goto err_disable_axi_aclk;
-<<<<<<< HEAD
 	}
 
 	err = clk_prepare_enable(*ref_clk);
@@ -3756,16 +3152,6 @@
 		goto err_disable_axis_clk;
 	}
 
-=======
-	}
-
-	err = clk_prepare_enable(*ref_clk);
-	if (err) {
-		dev_err(&pdev->dev, "failed to enable ref_clk (%d)\n", err);
-		goto err_disable_axis_clk;
-	}
-
->>>>>>> 08485d4c
 	return 0;
 
 err_disable_axis_clk:
@@ -4323,7 +3709,6 @@
 	if (IS_ERR(np)) {
 		dev_err(&pdev->dev, "could not find TX Timestamp FIFO\n");
 		ret = PTR_ERR(np);
-<<<<<<< HEAD
 		goto cleanup_clk;
 	}
 
@@ -4340,24 +3725,6 @@
 		goto cleanup_clk;
 	}
 
-=======
-		goto cleanup_clk;
-	}
-
-	ret = of_address_to_resource(np, 0, &txtsres);
-	if (ret) {
-		dev_err(&pdev->dev, "unable to get Tx Timestamp resource\n");
-		goto cleanup_clk;
-	}
-
-	lp->tx_ts_regs = devm_ioremap_resource(&pdev->dev, &txtsres);
-	if (IS_ERR(lp->tx_ts_regs)) {
-		dev_err(&pdev->dev, "could not map Tx Timestamp regs\n");
-		ret = PTR_ERR(lp->tx_ts_regs);
-		goto cleanup_clk;
-	}
-
->>>>>>> 08485d4c
 		if (lp->axienet_config->mactype == XAXIENET_10G_25G ||
 		    lp->axienet_config->mactype == XAXIENET_MRMAC) {
 			np = of_parse_phandle(pdev->dev.of_node,
