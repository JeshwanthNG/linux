--- conflicted
+++ resolved
@@ -309,7 +309,6 @@
 			       0x66666666,
 			       0x99999999 };
 	int i, j, loop_max;
-<<<<<<< HEAD
 
 	if (!AR_SREV_9300_20_OR_LATER(ah)) {
 		loop_max = 2;
@@ -317,15 +316,6 @@
 	} else
 		loop_max = 1;
 
-=======
-
-	if (!AR_SREV_9300_20_OR_LATER(ah)) {
-		loop_max = 2;
-		regAddr[1] = AR_PHY_BASE + (8 << 2);
-	} else
-		loop_max = 1;
-
->>>>>>> adfba3c7
 	for (i = 0; i < loop_max; i++) {
 		u32 addr = regAddr[i];
 		u32 wrData, rdData;
@@ -718,7 +708,6 @@
 			imr_reg |= AR_IMR_RXINTM | AR_IMR_RXMINTR;
 		else
 			imr_reg |= AR_IMR_RXOK_LP;
-<<<<<<< HEAD
 
 	} else {
 		if (ah->config.rx_intr_mitigation)
@@ -727,16 +716,6 @@
 			imr_reg |= AR_IMR_RXOK;
 	}
 
-=======
-
-	} else {
-		if (ah->config.rx_intr_mitigation)
-			imr_reg |= AR_IMR_RXINTM | AR_IMR_RXMINTR;
-		else
-			imr_reg |= AR_IMR_RXOK;
-	}
-
->>>>>>> adfba3c7
 	if (ah->config.tx_intr_mitigation)
 		imr_reg |= AR_IMR_TXINTM | AR_IMR_TXMINTR;
 	else
@@ -744,15 +723,9 @@
 
 	if (opmode == NL80211_IFTYPE_AP)
 		imr_reg |= AR_IMR_MIB;
-<<<<<<< HEAD
 
 	ENABLE_REGWRITE_BUFFER(ah);
 
-=======
-
-	ENABLE_REGWRITE_BUFFER(ah);
-
->>>>>>> adfba3c7
 	REG_WRITE(ah, AR_IMR, imr_reg);
 	ah->imrs2_reg |= AR_IMR_S2_GTT;
 	REG_WRITE(ah, AR_IMR_S2, ah->imrs2_reg);
@@ -2220,12 +2193,8 @@
 	}
 
 	if (AR_SREV_9300_20_OR_LATER(ah)) {
-<<<<<<< HEAD
-		pCap->hw_caps |= ATH9K_HW_CAP_EDMA | ATH9K_HW_CAP_LDPC;
-=======
 		pCap->hw_caps |= ATH9K_HW_CAP_EDMA | ATH9K_HW_CAP_LDPC |
 				 ATH9K_HW_CAP_FASTCLOCK;
->>>>>>> adfba3c7
 		pCap->rx_hp_qdepth = ATH9K_HW_RX_HP_QDEPTH;
 		pCap->rx_lp_qdepth = ATH9K_HW_RX_LP_QDEPTH;
 		pCap->rx_status_len = sizeof(struct ar9003_rxs);
@@ -2233,14 +2202,11 @@
 		pCap->txs_len = sizeof(struct ar9003_txs);
 	} else {
 		pCap->tx_desc_len = sizeof(struct ath_desc);
-<<<<<<< HEAD
-=======
 		if (AR_SREV_9280_20(ah) &&
 		    ((ah->eep_ops->get_eeprom(ah, EEP_MINOR_REV) <=
 		      AR5416_EEP_MINOR_VER_16) ||
 		     ah->eep_ops->get_eeprom(ah, EEP_FSTCLK_5G)))
 			pCap->hw_caps |= ATH9K_HW_CAP_FASTCLOCK;
->>>>>>> adfba3c7
 	}
 
 	if (AR_SREV_9300_20_OR_LATER(ah))
